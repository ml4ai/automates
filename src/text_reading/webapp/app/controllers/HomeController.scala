package controllers

import java.io.File

import ai.lum.common.ConfigUtils._
import ai.lum.common.FileUtils._
import com.typesafe.config.{Config, ConfigFactory}
import javax.inject._
import org.clulab.aske.automates.OdinEngine
import org.clulab.aske.automates.alignment.AlignmentHandler
import org.clulab.aske.automates.apps.{ExtractAndAlign, alignmentArguments}
import org.clulab.aske.automates.apps.ExtractAndAlign.{getCommentDefinitionMentions, hasRequiredArgs}
import org.clulab.aske.automates.apps.ExtractAndExport.dataLoader
import org.clulab.aske.automates.data.ScienceParsedDataLoader
import org.clulab.aske.automates.grfn.GrFNParser
import org.clulab.aske.automates.scienceparse.ScienceParseClient
import org.clulab.embeddings.word2vec.Word2Vec
import org.clulab.grounding.{SVOGrounder, wikidataGrounder}
import org.clulab.odin.serialization.json.JSONSerializer
import ujson.Value
//import org.clulab.odin._
import org.clulab.odin.serialization.json._
import org.clulab.odin.{Attachment, EventMention, Mention, RelationMention, TextBoundMention}
import org.clulab.processors.{Document, Sentence}
import org.clulab.utils.{DisplayUtils, AlignmentJsonUtils}
import org.slf4j.{Logger, LoggerFactory}
import org.json4s
import play.api.mvc._
import play.api.libs.json._

import org.json4s.JsonAST


/**
 * This controller creates an `Action` to handle HTTP requests to the
 * application's home page.
 */
@Singleton
class HomeController @Inject()(cc: ControllerComponents) extends AbstractController(cc) {

  // -------------------------------------------------
  logger.info("Initializing the OdinEngine ...")
  val ieSystem = OdinEngine.fromConfig()
  var proc = ieSystem.proc
  val serializer = JSONSerializer
  lazy val scienceParse = new ScienceParseClient(domain = "localhost", port = "8080")
  lazy val commentReader = OdinEngine.fromConfigSection("CommentEngine")
  lazy val alignmentHandler = new AlignmentHandler(ConfigFactory.load()[Config]("alignment"))
  protected lazy val logger: Logger = LoggerFactory.getLogger(this.getClass)
  private val numAlignments: Int = 5
  private val numAlignmentsSrcToComment: Int = 3
  private val scoreThreshold: Double = 0.0
  private val maxSVOgroundingsPerVarDefault: Int = 5
  private val groundToSVODefault = true
  private val appendToGrFNDefault = true
  logger.info("Completed Initialization ...")
  // -------------------------------------------------

  type Trigger = String

  /**
   * Create an Action to render an HTML page.
   *
   * The configuration in the `routes` file means that this method
   * will be called when the application receives a `GET` request with
   * a path of `/`.
   */
  def index() = Action { implicit request: Request[AnyContent] =>
    Ok(views.html.index())
  }

  // -------------------------------------------
  //      API entry points for SVOGrounder
  // -------------------------------------------

  def groundMentionsToSVO: Action[AnyContent] = Action { request =>
    val k = 10 //todo: set as param in curl

    // Using Becky's method to load mentions
    val data = request.body.asJson.get.toString()
    val json = ujson.read(data)
    val source = scala.io.Source.fromFile(json("mentions").str)
    val mentionsJson4s = json4s.jackson.parseJson(source.getLines().toArray.mkString(" "))
    source.close()

    
    val defMentions = JSONSerializer.toMentions(mentionsJson4s).filter(m => m.label matches "Definition")
//    val grfnPath = json("grfn").str
//    val grfnFile = new File(grfnPath)
//    val grfn = ujson.read(grfnFile.readString())
//    val localCommentReader = OdinEngine.fromConfigSectionAndGrFN("CommentEngine", grfnPath)
    val result = SVOGrounder.mentionsToGroundingsJson(defMentions,k)   //slice for debugging to avoid overloading the server: defMentions.slice(0,10), k)
    Ok(result).as(JSON)
  }

  def groundStringToSVO: Action[AnyContent] = Action { request =>
    val string = request.body.asText.get
    // Note -- topN can be exposed to the API if needed
    Ok(SVOGrounder.groundString(string)).as(JSON)
  }


  // we need documentation on how to use this, or we can remove it

  // currently I think it's only used in odin_interface.py
  // Deprecate


  def getMentions(text: String) = Action {
    val (doc, mentions) = processPlayText(ieSystem, text)
    println(s"Sentence returned from processPlaySentence : ${doc.sentences.head.getSentenceText}")
    for (em <- mentions) {
      if (em.label matches "Definition") {
        println("Mention: " + em.text)
        println("att: " + em.attachments.mkString(" "))
      }
    }
//    val mjson = Json.obj("x" -> mentions.jsonAST.toString)
    val json = JsonUtils.mkJsonFromMentions(mentions)
    Ok(json)
  }

    // -----------------------------------------------------------------
  //                        Webservice Methods
  // -----------------------------------------------------------------
  /**
    * Extract mentions from a text, optionally given a set of already known entities.
    * Expected fields in the json obj passed in:
    *  'text' : String of the paper
    *  'entities' : (optional) List of String entities of interest (e.g., variables)
    * @return Seq[Mention] (json serialized)
    */
  def process_text: Action[JsValue] = Action(parse.json) { request =>
    val data = request.body.toString()
    val json = ujson.read(data)
    val text = json("text").str
    val gazetteer = json.obj.get("entities").map(_.arr.map(_.str))

    val mentionsJson = getOdinJsonMentions(ieSystem, text, gazetteer)
    val compact = json4s.jackson.compactJson(mentionsJson)
    Ok(compact)

  }

  /**
    * Extract mentions from a pdf. Expected fields in the json obj passed in:
    *  'pdf' : path to the pdf file
    * @return Seq[Mention] (json serialized)
    */
  def pdf_to_mentions: Action[AnyContent] = Action { request =>
    val data = request.body.asJson.get.toString()
    val json = ujson.read(data)
    val pdfFile = json("pdf").str
    logger.info(s"Extracting mentions from $pdfFile")
    val scienceParseDoc = scienceParse.parsePdf(pdfFile)
    val texts = if (scienceParseDoc.sections.isDefined)  {
      scienceParseDoc.sections.get.map(_.headingAndText) ++ scienceParseDoc.abstractText
    } else scienceParseDoc.abstractText.toSeq
    logger.info("Finished converting to text")
    val mentions = texts.flatMap(t => ieSystem.extractFromText(t, keepText = true, filename = Some(pdfFile)))
    val outFile = json("outfile").str
    mentions.saveJSON(outFile, pretty=true)
    Ok("")
  }

  /**
    * Extract mentions from a serialized Document json. Expected fields in the json obj passed in:
    *  'json' : path to the serialized Document json file
    * @return Seq[Mention] (json serialized)
    */

  def jsonDoc_to_mentions: Action[AnyContent] = Action { request =>
    val data = request.body.asJson.get.toString()
    val json = ujson.read(data)
    val jsonFile = json("json").str
    logger.info(s"Extracting mentions from $jsonFile")
    val loader = new ScienceParsedDataLoader
    val texts = loader.loadFile(jsonFile)
    val mentions = texts.flatMap(t => ieSystem.extractFromText(t, keepText = true, filename = Some(jsonFile)))
    val mentionsJson = serializer.jsonAST(mentions)
    val parsed_output = PlayUtils.toPlayJson(mentionsJson)
    Ok(parsed_output)
  }

  /**
    * Align mentions from text, code, comment. Expected fields in the json obj passed in:
    *  'mentions' : file path to Odin serialized mentions
    *  'equations': path to the decoded equations
    *  'grfn'     : path to the grfn file, already expected to have comments and vars
    * @return decorated grfn with link elems and link hypotheses
    */
  def align: Action[AnyContent] = Action { request =>

<<<<<<< HEAD
    //todo: check todos in the sparqlWrapperWikidata
    //todo: make sure the old ranking system works for this
    //todo: instead of groundToSVO, have ontologyGrounding = None or List['wiki', 'svo'] or List['wiki'] or List['svo']
    //todo: sparql result should work for both svo and wiki, so some fields need to be optional; can do that after get wiki to work OR (maybe preferable) have a separate wikiGrounder

    lazy val w2v = new Word2Vec("vectors.txt")
    val variable = "LAI"
    val terms = List("index", "area index", "leaf area index")
    val sentence = List("here", "are", "the", "crops", "and", "the", "crop", "canopy", "with", "leaf", "area", "index")
    val wikiResults = SVOGrounder.groundTermsToWikidataRanked(variable, terms, w2v, sentence)


//    val ranked = SVOGrounder.rankAndReturnWikiGroundings("someVar", 10,  wikiResults)

    println("ranked: ", wikiResults)
//    val groundToSVO = true //whether or not one wants to use svo grounding; fixme: pass from somewhere
//    val appendToGrFN = false //todo: how to pass from configs??
//
//    val data = request.body.asJson.get.toString()
//    val pathJson = ujson.read(data) //the json that contains the path to another json---the json that contains all the relevant components, e.g., mentions and equations
//    val jsonPath = pathJson("pathToJson").str
//    val jsonFile = new File(jsonPath)
//    val json = ujson.read(jsonFile.readString())
//
//    val jsonKeys = json.obj.keys.toList
//
//    //align components if the right information is provided in the json---we have to have at least Mentions extracted from a paper and either the equations or the source code info (incl. source code variables and comments). The json can also contain svo groundings with the key "SVOgroundings".
//    if (jsonKeys.contains("mentions") && (jsonKeys.contains("equations") || jsonKeys.contains("source_code"))) {
//      val argsForGrounding = AlignmentJsonUtils.getArgsForAlignment(jsonPath, json, groundToSVO)
//
//      // ground!
//      val groundings = ExtractAndAlign.groundMentions(
//        json,
//        argsForGrounding.variableNames,
//        argsForGrounding.variableShortNames,
//        argsForGrounding.definitionMentions,
//        argsForGrounding.commentDefinitionMentions,
//        argsForGrounding.equationChunksAndSource,
//        argsForGrounding.svoGroundings,
//        groundToSVO,
//        maxSVOgroundingsPerVar,
//        alignmentHandler,
//        Some(numAlignments),
//        Some(numAlignmentsSrcToComment),
//        scoreThreshold,
//        appendToGrFN
//      )
//
//
//      val groundingsAsString = ujson.write(groundings, indent = 4)
//
//      val groundingsJson4s = json4s.jackson.prettyJson(json4s.jackson.parseJson(groundingsAsString))
//      Ok(groundingsJson4s)
//    } else {
//      logger.warn(s"Nothing to do for keys: $jsonKeys")
//      Ok("")
//    }
    Ok("")
=======
    val data = request.body.asJson.get.toString()
    val pathJson = ujson.read(data) //the json that contains the path to another json---the json that contains all the relevant components, e.g., mentions and equations
    val jsonPath = pathJson("pathToJson").str
    val jsonFile = new File(jsonPath)
    val json = ujson.read(jsonFile.readString())

    val jsonKeys = json.obj.keys.toList


    //if toggles and arguments are not provided in the input, use class defaults (this is to be able to process the previously used GrFN format input)
    val groundToSVO = if (jsonKeys.contains("toggles")) {
      json("toggles").obj("groundToSVO").bool
    } else groundToSVODefault

    val appendToGrFN = if (jsonKeys.contains("toggles")) {
      json("toggles").obj("appendToGrFN").bool
    } else appendToGrFNDefault

    val maxSVOgroundingsPerVar = if (jsonKeys.contains("arguments")) {
      json("arguments").obj("maxSVOgroundingsPerVar").num.toInt
    } else maxSVOgroundingsPerVarDefault


    //align components if the right information is provided in the json---we have to have at least Mentions extracted from a paper and either the equations or the source code info (incl. source code variables and comments). The json can also contain svo groundings with the key "SVOgroundings".
    if (jsonKeys.contains("mentions") && (jsonKeys.contains("equations") || jsonKeys.contains("source_code"))) {
      val argsForGrounding = AlignmentJsonUtils.getArgsForAlignment(jsonPath, json, groundToSVO)

      // ground!
      val groundings = ExtractAndAlign.groundMentions(
        json,
        argsForGrounding.variableNames,
        argsForGrounding.variableShortNames,
        argsForGrounding.definitionMentions,
        argsForGrounding.commentDefinitionMentions,
        argsForGrounding.equationChunksAndSource,
        argsForGrounding.svoGroundings,
        groundToSVO,
        maxSVOgroundingsPerVar,
        alignmentHandler,
        Some(numAlignments),
        Some(numAlignmentsSrcToComment),
        scoreThreshold,
        appendToGrFN
      )


      val groundingsAsString = ujson.write(groundings, indent = 4)

      val groundingsJson4s = json4s.jackson.prettyJson(json4s.jackson.parseJson(groundingsAsString))
      Ok(groundingsJson4s)
    } else {
      logger.warn(s"Nothing to do for keys: $jsonKeys")
      Ok("")
    }
>>>>>>> d338f318

  }


  // -----------------------------------------------------------------
  //               Backend methods that do stuff :)
  // -----------------------------------------------------------------

  def processPlayText(ieSystem: OdinEngine, text: String, gazetteer: Option[Seq[String]] = None): (Document, Vector[Mention]) = {
    // preprocessing
    logger.info(s"Processing sentence : ${text}" )
    val doc = ieSystem.cleanAndAnnotate(text, keepText = true, filename = None)

    logger.info(s"DOC : ${doc}")
    // extract mentions from annotated document
    val mentions = if (gazetteer.isDefined) {
      ieSystem.extractFromDocWithGazetteer(doc, gazetteer = gazetteer.get)
    } else {
      ieSystem.extractFrom(doc)
    }
    val sorted = mentions.sortBy(m => (m.sentence, m.getClass.getSimpleName)).toVector

    logger.info(s"Done extracting the mentions ... ")
    logger.info(s"They are : ${mentions.map(m => m.text).mkString(",\t")}")

    // return the sentence and all the mentions extracted ... TODO: fix it to process all the sentences in the doc
    (doc, sorted)
  }

  // Method where aske reader processing for webservice happens
  def getOdinJsonMentions(ieSystem: OdinEngine, text: String, gazetteer: Option[Seq[String]] = None): org.json4s.JsonAST.JValue = {

    // preprocessing
    logger.info(s"Processing sentence : $text" )
    val (_, mentions) = processPlayText(ieSystem, text, gazetteer)

    // Export to JSON
    val json = serializer.jsonAST(mentions)
    json
  }


  def parseSentence(text: String, showEverything: Boolean) = Action {
    val (doc, eidosMentions) = processPlayText(ieSystem, text)
    logger.info(s"Sentence returned from processPlayText : ${doc.sentences.head.getSentenceText}")
    val json = mkJson(text, doc, eidosMentions, showEverything) // we only handle a single sentence
    Ok(json)
  }

  protected def mkParseObj(sentence: Sentence, sb: StringBuilder): Unit = {
    def getTdAt(option: Option[Array[String]], n: Int): String = {
      val text = if (option.isEmpty) ""
      else option.get(n)

      "<td>" + xml.Utility.escape(text) + "</td>"
    }

    sentence.words.indices.foreach { i =>
      sb
        .append("<tr>")
        .append("<td>" + xml.Utility.escape(sentence.words(i)) + "</td>")
        .append(getTdAt(sentence.tags, i))
        .append(getTdAt(sentence.lemmas, i))
        .append(getTdAt(sentence.entities, i))
        .append(getTdAt(sentence.norms, i))
        .append(getTdAt(sentence.chunks, i))
        .append("</tr>")
    }
  }

  protected def mkParseObj(doc: Document): String = {
      val header =
      """
        |  <tr>
        |    <th>Word</th>
        |    <th>Tag</th>
        |    <th>Lemma</th>
        |    <th>Entity</th>
        |    <th>Norm</th>
        |    <th>Chunk</th>
        |  </tr>
      """.stripMargin
      val sb = new StringBuilder(header)

      doc.sentences.foreach(mkParseObj(_, sb))
      sb.toString
  }

  def mkJson(text: String, doc: Document, mentions: Vector[Mention], showEverything: Boolean): JsValue = {
    logger.info("Found mentions (in mkJson):")
    mentions.foreach(DisplayUtils.displayMention)

    val sent = doc.sentences.head
    val syntaxJsonObj = Json.obj(
        "text" -> text,
        "entities" -> mkJsonFromTokens(doc),
        "relations" -> mkJsonFromDependencies(doc)
      )
    val eidosJsonObj = mkJsonForEidos(text, sent, mentions, showEverything)
    val groundedAdjObj = mkGroundedObj(mentions)
    val parseObj = mkParseObj(doc)

    // These print the html and it's a mess to look at...
    // println(s"Grounded Gradable Adj: ")
    // println(s"$groundedAdjObj")

    Json.obj(
      "syntax" -> syntaxJsonObj,
      "eidosMentions" -> eidosJsonObj,
      "groundedAdj" -> groundedAdjObj,
      "parse" -> parseObj
    )
  }

  def mkGroundedObj(mentions: Vector[Mention]): String = {
    var objectToReturn = ""

    //return events and relations first---those tend to be the ones we are most interested in and having them come first will help avoid scrolling through the entities first
    // collect relation mentions for display
    val relations = mentions.flatMap {
      case m: RelationMention => Some(m)
      case _ => None
    }

    val events = mentions.filter(_ matches "Event")
    if (events.nonEmpty) {
      objectToReturn += s"<h2>Found Events:</h2>"
      for (event <- events) {
        objectToReturn += s"${DisplayUtils.webAppMention(event)}"
      }
    }

    // Entities
    val entities = mentions.filter(_ matches "Entity")
    if (entities.nonEmpty){
      objectToReturn += "<h2>Found Entities:</h2>"
      for (entity <- entities) {
        objectToReturn += s"${DisplayUtils.webAppMention(entity)}"
      }
    }

    objectToReturn += "<br>"
    objectToReturn
  }

  def mkJsonForEidos(sentenceText: String, sent: Sentence, mentions: Vector[Mention], showEverything: Boolean): Json.JsValueWrapper = {
    val topLevelTBM = mentions.flatMap {
      case m: TextBoundMention => Some(m)
      case _ => None
    }
    // collect event mentions for display
    val events = mentions.flatMap {
      case m: EventMention => Some(m)
      case _ => None
    }
    // collect relation mentions for display
    val relations = mentions.flatMap {
      case m: RelationMention => Some(m)
      case _ => None
    }
    // collect triggers for event mentions
    val triggers = events.flatMap { e =>
      val argTriggers = for {
        a <- e.arguments.values
        if a.isInstanceOf[EventMention]
      } yield a.asInstanceOf[EventMention].trigger
      e.trigger +: argTriggers.toSeq
    }
    // collect event arguments as text bound mentions
    val entities = for {
      e <- events ++ relations
      a <- e.arguments.values.flatten
    } yield a match {
      case m: TextBoundMention => m
      case m: RelationMention => new TextBoundMention(m.labels, m.tokenInterval, m.sentence, m.document, m.keep, m.foundBy)
      case m: EventMention => m.trigger
    }
    // generate id for each textbound mention
    val tbMentionToId = (entities ++ triggers ++ topLevelTBM)
      .distinct
      .zipWithIndex
      .map { case (m, i) => (m, i + 1) }
      .toMap
    // return brat output
    Json.obj(
      "text" -> sentenceText,
      "entities" -> mkJsonFromEntities(entities ++ topLevelTBM, tbMentionToId),
      "triggers" -> mkJsonFromEntities(triggers, tbMentionToId),
      "events" -> mkJsonFromEventMentions(events, tbMentionToId),
      "relations" -> (if (showEverything) mkJsonFromRelationMentions(relations, tbMentionToId) else Array[String]())
    )
  }

  def mkJsonFromEntities(mentions: Vector[TextBoundMention], tbmToId: Map[TextBoundMention, Int]): Json.JsValueWrapper = {
    val entities = mentions.map(m => mkJsonFromTextBoundMention(m, tbmToId(m)))
    Json.arr(entities: _*)
  }

  def mkJsonFromTextBoundMention(m: TextBoundMention, i: Int): Json.JsValueWrapper = {
    Json.arr(
      s"T$i",
      HomeController.statefulRepresentation(m).label,
      Json.arr(Json.arr(m.startOffset, m.endOffset))
    )
  }

  def mkJsonFromEventMentions(ee: Seq[EventMention], tbmToId: Map[TextBoundMention, Int]): Json.JsValueWrapper = {
    var i = 0
    val jsonEvents = for (e <- ee) yield {
      i += 1
      mkJsonFromEventMention(e, i, tbmToId)
    }
    Json.arr(jsonEvents: _*)
  }

  def mkJsonFromEventMention(ev: EventMention, i: Int, tbmToId: Map[TextBoundMention, Int]): Json.JsValueWrapper = {
    Json.arr(
      s"E$i",
      s"T${tbmToId(ev.trigger)}",
      Json.arr(mkArgMentions(ev, tbmToId): _*)
    )
  }

  def mkJsonFromRelationMentions(rr: Seq[RelationMention], tbmToId: Map[TextBoundMention, Int]): Json.JsValueWrapper = {
    var i = 0
    val jsonRelations = for (r <- rr) yield {
      i += 1
      mkJsonFromRelationMention(r, i, tbmToId)
    }
    Json.arr(jsonRelations: _*)
  }

  def getArg(r: RelationMention, name: String): TextBoundMention = r.arguments(name).head match {
    case m: TextBoundMention => m
    case m: EventMention => m.trigger
    case r: RelationMention => prioritizedArg(r)//smushIntoTextBound(r) //fixme - this is likely not the right solution...!
  }

  def smushIntoTextBound(r: RelationMention): TextBoundMention = new TextBoundMention(r.labels, r.tokenInterval, r.sentence, r.document, r.keep, r.foundBy + "-smushed", r.attachments)

  def prioritizedArg(r: RelationMention): TextBoundMention = {
    val priorityArgs = Seq("pitch", "beat", "value")
    val prioritized = r.arguments.filter(a => priorityArgs.contains(a._1)).values.flatten.headOption
    prioritized.getOrElse(r.arguments.values.flatten.head).asInstanceOf[TextBoundMention] //fixme
  }

  def mkJsonFromRelationMention(r: RelationMention, i: Int, tbmToId: Map[TextBoundMention, Int]): Json.JsValueWrapper = {
    val relationArgNames = r.arguments.keys.toSeq
    val head = relationArgNames.head
    val last = relationArgNames.last

    assert(relationArgNames.length < 3, "More than three args, webapp will need to be updated to handle!")
    Json.arr(
      s"R$i",
      r.label,
      // arguments are hardcoded to ensure the direction (controller -> controlled)
      Json.arr(
        Json.arr(head, "T" + tbmToId(getArg(r, head))),
        Json.arr(last, "T" + tbmToId(getArg(r, last)))
      )
    )
  }



  def mkArgMentions(ev: EventMention, tbmToId: Map[TextBoundMention, Int]): Seq[Json.JsValueWrapper] = {
    val args = for {
      argRole <- ev.arguments.keys
      m <- ev.arguments(argRole)
    } yield {
      val arg = m match {
        case m: TextBoundMention => m
        case m: RelationMention => new TextBoundMention(m.labels, m.tokenInterval, m.sentence, m.document, m.keep, m.foundBy)
        case m: EventMention => m.trigger
      }
      mkArgMention(argRole, s"T${tbmToId(arg)}")
    }
    args.toSeq
  }

  def mkArgMention(argRole: String, id: String): Json.JsValueWrapper = {
    Json.arr(argRole, id)
  }

  def mkJsonFromTokens(doc: Document): Json.JsValueWrapper = {
    var offset = 0

    val tokens = doc.sentences.flatMap { sent =>
      val tokens = sent.words.indices.map(i => mkJsonFromToken(sent, offset, i))
      offset += sent.words.size
      tokens
    }
    Json.arr(tokens: _*)
  }

  def mkJsonFromToken(sent: Sentence, offset: Int, i: Int): Json.JsValueWrapper = {
    Json.arr(
      s"T${offset + i + 1}", // token id (starts at one, not zero)
      sent.tags.get(i), // lets assume that tags are always available
      Json.arr(Json.arr(sent.startOffsets(i), sent.endOffsets(i)))
    )
  }

  def mkJsonFromDependencies(doc: Document): Json.JsValueWrapper = {
    var offset = 1

    val rels = doc.sentences.flatMap { sent =>
      var relId = 0
      val deps = sent.dependencies.get // lets assume that dependencies are always available
      val rels = for {
        governor <- deps.outgoingEdges.indices
        (dependent, label) <- deps.outgoingEdges(governor)
      } yield {
        val json = mkJsonFromDependency(offset + relId, offset + governor, offset + dependent, label)
        relId += 1
        json
      }
      offset += sent.words.size
      rels
    }
    Json.arr(rels: _*)
  }

  def mkJsonFromDependency(relId: Int, governor: Int, dependent: Int, label: String): Json.JsValueWrapper = {
    Json.arr(
      s"R$relId",
      label,
      Json.arr(
        Json.arr("governor", s"T$governor"),
        Json.arr("dependent", s"T$dependent")
      )
    )
  }

  def tab():String = "&nbsp;&nbsp;&nbsp;&nbsp;"
}

object HomeController {

  // fixme: ordering/precedence...
  def statefulRepresentation(m: Mention): Mention = {
    val stateAffix = ""


    // If you found something, append the affix to top label and add to the Seq of labels
    if (stateAffix.nonEmpty) {
      val modifiedLabels = Seq(m.label ++ stateAffix) ++ m.labels
      val out = m match {
        case tb: TextBoundMention => m.asInstanceOf[TextBoundMention].copy(labels = modifiedLabels)
        case rm: RelationMention => m.asInstanceOf[RelationMention].copy(labels = modifiedLabels)
        case em: EventMention => em.copy(labels = modifiedLabels)
      }

      return out
    }

    // otherwise, return original
    m
  }

}<|MERGE_RESOLUTION|>--- conflicted
+++ resolved
@@ -52,6 +52,7 @@
   private val scoreThreshold: Double = 0.0
   private val maxSVOgroundingsPerVarDefault: Int = 5
   private val groundToSVODefault = true
+  private val groundToWikidataDefault = false
   private val appendToGrFNDefault = true
   logger.info("Completed Initialization ...")
   // -------------------------------------------------
@@ -191,22 +192,22 @@
     */
   def align: Action[AnyContent] = Action { request =>
 
-<<<<<<< HEAD
+
     //todo: check todos in the sparqlWrapperWikidata
     //todo: make sure the old ranking system works for this
     //todo: instead of groundToSVO, have ontologyGrounding = None or List['wiki', 'svo'] or List['wiki'] or List['svo']
     //todo: sparql result should work for both svo and wiki, so some fields need to be optional; can do that after get wiki to work OR (maybe preferable) have a separate wikiGrounder
 
-    lazy val w2v = new Word2Vec("vectors.txt")
-    val variable = "LAI"
-    val terms = List("index", "area index", "leaf area index")
-    val sentence = List("here", "are", "the", "crops", "and", "the", "crop", "canopy", "with", "leaf", "area", "index")
-    val wikiResults = SVOGrounder.groundTermsToWikidataRanked(variable, terms, w2v, sentence)
-
-
-//    val ranked = SVOGrounder.rankAndReturnWikiGroundings("someVar", 10,  wikiResults)
-
-    println("ranked: ", wikiResults)
+//    lazy val w2v = new Word2Vec("vectors.txt")
+//    val variable = "LAI"
+//    val terms = List("index", "area index", "leaf area index")
+//    val sentence = List("here", "are", "the", "crops", "and", "the", "crop", "canopy", "with", "leaf", "area", "index")
+//    val wikiResults = SVOGrounder.groundTermsToWikidataRanked(variable, terms, w2v, sentence)
+//
+//
+////    val ranked = SVOGrounder.rankAndReturnWikiGroundings("someVar", 10,  wikiResults)
+//
+//    println("ranked: ", wikiResults)
 //    val groundToSVO = true //whether or not one wants to use svo grounding; fixme: pass from somewhere
 //    val appendToGrFN = false //todo: how to pass from configs??
 //
@@ -249,8 +250,8 @@
 //      logger.warn(s"Nothing to do for keys: $jsonKeys")
 //      Ok("")
 //    }
-    Ok("")
-=======
+//    Ok("")
+
     val data = request.body.asJson.get.toString()
     val pathJson = ujson.read(data) //the json that contains the path to another json---the json that contains all the relevant components, e.g., mentions and equations
     val jsonPath = pathJson("pathToJson").str
@@ -264,6 +265,11 @@
     val groundToSVO = if (jsonKeys.contains("toggles")) {
       json("toggles").obj("groundToSVO").bool
     } else groundToSVODefault
+
+
+    val groundToWikidata = if (jsonKeys.contains("toggles")) {
+      json("toggles").obj("groundToWikidata").bool
+    } else groundToWikidataDefault
 
     val appendToGrFN = if (jsonKeys.contains("toggles")) {
       json("toggles").obj("appendToGrFN").bool
@@ -305,7 +311,7 @@
       logger.warn(s"Nothing to do for keys: $jsonKeys")
       Ok("")
     }
->>>>>>> d338f318
+
 
   }
 
