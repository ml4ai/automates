--- conflicted
+++ resolved
@@ -61,11 +61,8 @@
     // svo groundings
     val definitionMentions = textMentions.filter(m => m.label matches "Definition")
 
-<<<<<<< HEAD
 //    val definitionMentionGroundings = SVOGrounder.groundMentionsWithSparql(commentDefinitionMentions, 5)
-=======
-    // val definitionMentionGroundings = SVOGrounder.groundDefinitionsToSVO(definitionMentions, 5)
->>>>>>> 7e281624
+
 
     // =============================================
     // Alignment
@@ -85,11 +82,9 @@
 
     val linkElements = getLinkElements(grfn, definitionMentions, commentDefinitionMentions, equationChunksAndSource, variableNames)
 
-<<<<<<< HEAD
+
     val hypotheses = getLinkHypotheses(linkElements, alignments)//, definitionMentionGroundings)
-=======
-    val hypotheses = getLinkHypotheses(linkElements, alignments)
->>>>>>> 7e281624
+
 
     // =============================================
     //                    EXPORT
@@ -256,11 +251,8 @@
     groundingObjects.toSeq
   }
 
-<<<<<<< HEAD
   def getLinkHypotheses(linkElements: Map[String, Seq[Obj]], alignments: Map[String, Seq[Seq[Alignment]]]): Seq[Obj] = {//, SVOGroungings: Map[String, Seq[sparqlResult]]): Seq[Obj] = {
-=======
-  def getLinkHypotheses(linkElements: Map[String, Seq[Obj]], alignments: Map[String, Seq[Seq[Alignment]]]): Seq[Obj] = {
->>>>>>> 7e281624
+
     // Store them all here
     val hypotheses = new ArrayBuffer[ujson.Obj]()
 
@@ -274,11 +266,8 @@
     hypotheses.appendAll(mkLinkHypothesis(linkElements(EQUATION), linkElements(TEXT), alignments(EQN_TO_TEXT)))
 
     // Text -> SVO grounding
-<<<<<<< HEAD
-//    hypotheses.appendAll(mkLinkHypothesis(SVOGroungings))
-=======
     // hypotheses.appendAll(mkLinkHypothesis(SVOGroungings))
->>>>>>> 7e281624
+
 
     hypotheses
   }
