--- conflicted
+++ resolved
@@ -209,11 +209,7 @@
       linkElements(SOURCE) = variableNames.get.map { varName =>
         mkLinkElement(
           elemType = "identifier",
-<<<<<<< HEAD
-          source = varName.split("::")(1), //fixme: need source to be passed in json
-=======
           source = varName.split("::")(1),
->>>>>>> 68502d7c
           content = varName,
           contentType = "null"
         )
