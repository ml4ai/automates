--- conflicted
+++ resolved
@@ -9,15 +9,10 @@
 from SALib.sample import saltelli, latin
 from SALib.analyze import sobol, fast, rbd_fast
 import numpy as np
-<<<<<<< HEAD
 import networkx as nx
 from tqdm import tqdm
 
-from model_analysis.networks import ComputationalGraph, GroundedFunctionNetwork
-=======
-import json
 from model_assembly.networks import GroundedFunctionNetwork
->>>>>>> 39a2fbca
 from model_analysis.utils import timeit
 
 
@@ -135,7 +130,7 @@
         def convert_bounds(bound):
             num_bounds = len(bound)
             if num_bounds == 0:
-                raise ValueError(f"Found input variable with 0 bounds")
+                raise ValueError("Found input variable with 0 bounds")
             elif num_bounds == 1:
                 # NOTE: still going to use a zero to 1 range for now
                 return [0, 1]
