from typing import Dict, Any
from defined_types import Hashable
def new_Map() -> Dict:
    return {}

def Map_get(map_input: Dict, index: Hashable) -> Any:
    return map_input[index]

<<<<<<< HEAD
def Map_set(map_input: Dict, index: Hashable, element: Any):
    map_input[index] = element
    return map_input
=======
class new_Map(object): # TODO: Should we have inputs for this?
    source_language_name = {"Python":"new_Map"} 
    inputs = []
    outputs =  [Field("map_output", "Map")]
    shorthand = "new_Map"
    documentation = ""

    def exec() -> Dict:
        return {}

class Map_get(object):
    source_language_name = {"CAST":"map_get"}
    inputs = [Field("map_input", "Map"), Field("index", "Hashable")]
    outputs = [Field("element", "Any")]
    shorthand = "map_get"
    documentation = ""

class Map_set(object):
    source_language_name = {"CAST":"map_set"}
    inputs = [Field("map_set", "Map"), Field("index", "Hashable"), Field("element", "Any")]
    outputs = [Field("map_output", "Map")]
    shorthand = "map_set"
    documentation = ""
>>>>>>> 2494b1c1
<|MERGE_RESOLUTION|>--- conflicted
+++ resolved
@@ -6,32 +6,6 @@
 def Map_get(map_input: Dict, index: Hashable) -> Any:
     return map_input[index]
 
-<<<<<<< HEAD
 def Map_set(map_input: Dict, index: Hashable, element: Any):
     map_input[index] = element
-    return map_input
-=======
-class new_Map(object): # TODO: Should we have inputs for this?
-    source_language_name = {"Python":"new_Map"} 
-    inputs = []
-    outputs =  [Field("map_output", "Map")]
-    shorthand = "new_Map"
-    documentation = ""
-
-    def exec() -> Dict:
-        return {}
-
-class Map_get(object):
-    source_language_name = {"CAST":"map_get"}
-    inputs = [Field("map_input", "Map"), Field("index", "Hashable")]
-    outputs = [Field("element", "Any")]
-    shorthand = "map_get"
-    documentation = ""
-
-class Map_set(object):
-    source_language_name = {"CAST":"map_set"}
-    inputs = [Field("map_set", "Map"), Field("index", "Hashable"), Field("element", "Any")]
-    outputs = [Field("map_output", "Map")]
-    shorthand = "map_set"
-    documentation = ""
->>>>>>> 2494b1c1
+    return map_input