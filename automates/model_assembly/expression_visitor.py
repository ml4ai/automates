from abc import ABC, abstractmethod
from dataclasses import dataclass
from typing import NoReturn, List
from queue import LifoQueue
import ast

import networkx as nx

from ..utils.misc import uuid


@dataclass(repr=False, frozen=False)
class ExprAbstractNode(ABC):
    """
    Abstract class for all Expression tree nodes that defines a node with a
    single field `uid` that is used to establish the identity of the created
    node.
    """

    uid: str

    @staticmethod
    def create_node_id() -> str:
        """Used to generate a new UUID4 object that is then stringified for
        use in an object that inherits from this class.

        Returns:
            str: the string representation of a generated UUID object
        """
        return str(uuid.uuid4())

    @abstractmethod
    def get_label(self):
        """A label that will be used to visually identify nodes when viewing
        them in a NetworkX graph.
        """
        pass

    def get_kwargs(self) -> dict:
        """The basic settings for easy viewing of a node in a NetworkX graph

        Returns:
            dict: a collection of useful visual presets
        """
        return {
            "color": "crimson",
            "fontcolor": "black",
            "fillcolor": "white",
            "padding": 15,
            "label": self.get_label(),
        }

    @abstractmethod
    def to_dict(self):
        """Converts the data stored in this node to a dictionary"""
        pass


@dataclass(repr=False, frozen=False)
class ExprVariableNode(ExprAbstractNode):
    """Class def for nodes that hold variables from a GrFN Lambda expression"""

    grfn_uid: str
    identifier: str
    children: List[ExprAbstractNode]

    def __hash__(self) -> hash:
        return hash(self.uid)

    def __eq__(self, other) -> bool:
        return self.uid == other.uid

    def get_label(self) -> str:
        return str(f"VARIABLE\n({self.identifier})")

    def to_dict(self) -> dict:
        return {
            "uid": self.uid,
            "grfn_uid": self.grfn_uid,
            "type": "VARIABLE",
            "identifier": self.identifier,
            "children": self.children,
        }


@dataclass(repr=False, frozen=False)
class ExprOperatorNode(ExprAbstractNode):
    """Class def for nodes that hold operators from a GrFN Lambda expression"""

    operator: str
    children: List[ExprAbstractNode]

    def __hash__(self) -> hash:
        return hash(self.uid)

    def __eq__(self, other) -> bool:
        return self.uid == other.uid

    def get_label(self) -> str:
        return str(f"OPERATOR\n({self.operator})")

    def to_dict(self) -> dict:
        return {
            "uid": self.uid,
            "type": "OPERATOR",
            "operator": self.operator,
            "children": self.children,
        }


@dataclass(repr=False, frozen=False)
class ExprDefinitionNode(ExprAbstractNode):
    """Class def for nodes that hold defs from a GrFN Lambda expression"""

    def_type: str
    children: List[ExprAbstractNode]

    def __hash__(self) -> hash:
        return hash(self.uid)

    def __eq__(self, other) -> bool:
        return self.uid == other.uid

    def get_label(self) -> str:
        return str(f"DEFINITION\n({self.def_type})")

    def to_dict(self) -> dict:
        return {
            "uid": self.uid,
            "type": "DEFINITION",
            "definition": self.def_type,
            "children": self.children,
        }


@dataclass(repr=False, frozen=False)
class ExprValueNode(ExprAbstractNode):
    """Class def for nodes that hold values from a GrFN Lambda expression"""

    value: str
    children: List[ExprAbstractNode]

    def __hash__(self) -> hash:
        return hash(self.uid)

    def __eq__(self, other) -> bool:
        return self.uid == other.uid

    def get_label(self) -> str:
        return str(f"VALUE\n({self.value})")

    def to_dict(self) -> dict:
        return {
            "uid": self.uid,
            "type": "VALUE",
            "value": self.value,
            "children": self.children,
        }


class ExpressionVisitor(ast.NodeVisitor):
    """Lambda expression walker that extends the Python AST NodeVisitor.

    The purpose of this class is to create a list of ExpressionNodes from a
    GrFN Lambda expression. These nodes include child references to other nodes
    in the list which allows the list of nodes to fully represent a tree for
    the lambda Expression.
    """

    def __init__(self):
        """Creates a list for the new expression nodes and stack to track UIDs
        that are used to reference child nodes when creating parent nodes.
        """
        self.nodes = list()
        self.uid_stack = LifoQueue()

    def get_nodes(self) -> List:
        """Return the list of ExpressionNodes that has been accumulated by a
        call to visit().
        """
        return self.nodes

    @staticmethod
    def reverse_uid_list(uids) -> List:
        return list(reversed(uids))

    def visit_Lambda(self, node: ast.Lambda) -> NoReturn:
        """Adds the starting position LAMBDA node for the root of an expression
        tree.

        The expected children of a lambda node are [ARUGMENTS, RETURN]. This
        function also empties the list of nodes before beginning to process a
        new lambda expression.

        Args:
            node (ast.Lambda): a Python AST Lambda node
        """
        self.nodes = list()

        self.generic_visit(node)
        return_uid = ExprAbstractNode.create_node_id()
        root_op_node = self.uid_stack.get()
        return_node = ExprOperatorNode(return_uid, "RETURN", [root_op_node])
        self.nodes.append(return_node)
        args_node = self.uid_stack.get()
        lambda_uid = ExprAbstractNode.create_node_id()
        self.nodes.append(
            ExprDefinitionNode(lambda_uid, "LAMBDA", [args_node, return_uid])
        )

    def visit_arguments(self, node: ast.arguments) -> NoReturn:
        """Creates an ARGUMENTS node that contains an ordered list of the
        arguments to a lambda expression as its children.

        Args:
            node (ast.arguments): A Python AST arguments node
        """
        self.generic_visit(node)
        new_uid = ExprAbstractNode.create_node_id()
        self.nodes.append(
            ExprDefinitionNode(
                new_uid,
                "ARGUMENTS",
                self.reverse_uid_list(
                    [self.uid_stack.get() for _ in range(len(node.args))]
                ),
            )
        )
        self.uid_stack.put(new_uid)

    def visit_arg(self, node: ast.arg) -> NoReturn:
        """Creates a VariableNode for an input argument to a lambda expression.

        Args:
            node (ast.arg): A Python AST Arg node
        """
        new_uid = ExprAbstractNode.create_node_id()
        self.nodes.append(ExprVariableNode(new_uid, "", node.arg, []))
        self.uid_stack.put(new_uid)

    def visit_Constant(self, node: ast.Constant) -> NoReturn:
        """Adds a ValueNode as a leaf that stores some non-variable value to
        the list of nodes.

        Args:
            node (ast.Constant): a Python AST Constant node
        """
        new_uid = ExprAbstractNode.create_node_id()
        self.nodes.append(ExprValueNode(new_uid, node.value, []))
        self.uid_stack.put(new_uid)

    def visit_Dict(self, node: ast.Dict) -> NoReturn:
        """Adds a Variable node with the name COMPOSITE that consists of a
        collection of VariableNodes each with a single ValueNode child to
        represent all elements in the given dictionary.

        Args:
            node (ast.Dict): A Python AST dictionary node
        """
        key_uids = list()
        for key, val in zip(node.keys, node.values):
<<<<<<< HEAD
            self.generic_visit(val)
            val_uid = self.uid_stack.get()
            # self.nodes.append(
            #     ExprValueNode(
            #         val_uid,
            #         val.value if isinstance(val, ast.Constant) else val.id,
            #     )
            # )
=======
            val_uid = ExprAbstractNode.create_node_id()
            if isinstance(val, ast.Constant):
                self.nodes.append(ExprValueNode(val_uid, val.value, []))
            elif isinstance(val, ast.Name):
                self.nodes.append(ExprVariableNode(val_uid, "", val.id, []))
            else:
                raise TypeError(
                    f"Unrecognized value type in dict: {type(val)}"
                )
>>>>>>> c2d45340

            key_uid = ExprAbstractNode.create_node_id()
            if isinstance(key, ast.Constant):
                self.nodes.append(ExprValueNode(key_uid, key.value, [val_uid]))
            elif isinstance(key, ast.Name):
                self.nodes.append(
                    ExprVariableNode(key_uid, "", key.id, [val_uid])
                )
            else:
                raise TypeError(
                    f"Unrecognized value type in dict: {type(key)}"
                )
            key_uids.append(key_uid)

        new_uid = ExprAbstractNode.create_node_id()
        self.nodes.append(ExprVariableNode(new_uid, "", "COMPOSITE", key_uids))
        self.uid_stack.put(new_uid)

    def visit_List(self, node: ast.List) -> NoReturn:
        """Converts a List AST node into a LIST ExpressionNode with child nodes
        for each element in the list.

        Child nodes are ordered according to their position in the list.

        Args:
            node (ast.List): a Python AST List node
        """
        self.generic_visit(node)
        new_uid = ExprAbstractNode.create_node_id()
        self.nodes.append(
            ExprVariableNode(
                new_uid,
                "",
                "LIST",
                self.reverse_uid_list(
                    [self.uid_stack.get() for _ in range(len(node.elts))]
                ),
            )
        )
        self.uid_stack.put(new_uid)

    def visit_Tuple(self, node: ast.Tuple) -> NoReturn:
        """Converts a Tuple AST node into a TUPLE ExpressionNode with child
        nodes for each element in the tuple.

        Child nodes are ordered according to their position in the tuple.

        Args:
            node (ast.Tuple): a Python AST Tuple node
        """
        self.generic_visit(node)
        new_uid = ExprAbstractNode.create_node_id()
        self.nodes.append(
            ExprVariableNode(
                new_uid,
                "",
                "TUPLE",
                self.reverse_uid_list(
                    [self.uid_stack.get() for _ in range(len(node.elts))]
                ),
            )
        )
        self.uid_stack.put(new_uid)

    def visit_Name(self, node: ast.Name) -> NoReturn:
        """Creates a new ExprVariableNode as a leaf in the nodes list.

        Args:
            node (ast.Name): a Python AST Name node
        """
        new_uid = ExprAbstractNode.create_node_id()
        self.nodes.append(ExprVariableNode(new_uid, "", node.id, []))
        self.uid_stack.put(new_uid)

    def visit_Subscript(self, node: ast.Subscript) -> NoReturn:
        """Creates a new ExprVariableNode as a leaf in the nodes list.

        Args:
            node (ast.Name): a Python AST Subscript node
        """
        self.generic_visit(node)
        new_uid = ExprAbstractNode.create_node_id()
        self.nodes.append(
            ExprOperatorNode(
                new_uid,
                "ACCESS",
                self.reverse_uid_list(
                    [self.uid_stack.get(), self.uid_stack.get()]
                ),
            )
        )
        self.uid_stack.put(new_uid)

    def visit_BinOp(self, node: ast.BinOp) -> NoReturn:
        """Creates a new ExprOperatorNode with two children for the operands
        of this operator.

        Args:
            node (ast.BinOp): a Python AST BinOp node
        """
        self.generic_visit(node)
        new_uid = ExprAbstractNode.create_node_id()
        self.nodes.append(
            ExprOperatorNode(
                new_uid,
                node.op.__class__.__name__,
                self.reverse_uid_list(
                    [self.uid_stack.get(), self.uid_stack.get()]
                ),
            )
        )
        self.uid_stack.put(new_uid)

    def visit_UnaryOp(self, node: ast.UnaryOp) -> NoReturn:
        """Creates a new ExprOperatorNode with one child for the operand
        of this operator.

        Args:
            node (ast.UnaryOp): a Python AST UnaryOp node
        """
        self.generic_visit(node)
        new_uid = ExprAbstractNode.create_node_id()
        self.nodes.append(
            ExprOperatorNode(
                new_uid,
                node.op.__class__.__name__,
                [self.uid_stack.get()],
            )
        )
        self.uid_stack.put(new_uid)

    def visit_Compare(self, node: ast.Compare) -> NoReturn:
        """Creates a new ExprOperatorNode with n children for the n operands
        of a comparator operator.

        Args:
            node (ast.Compare): a Python AST Compare node
        """
        self.generic_visit(node)
        new_uid = ExprAbstractNode.create_node_id()
        comp_ops_list = [op.__class__.__name__ for op in node.ops]
        comp_ops_name = " / ".join(comp_ops_list)
        num_comp_ops = len(node.comparators) + 1
        self.nodes.append(
            ExprOperatorNode(
                new_uid,
                comp_ops_name,
                self.reverse_uid_list(
                    [self.uid_stack.get() for _ in range(num_comp_ops)]
                ),
            )
        )
        self.uid_stack.put(new_uid)

    def visit_BoolOp(self, node: ast.BoolOp) -> NoReturn:
        """Creates a new ExprOperatorNode with n children for the n operands
        of a boolean operator.

        Args:
            node (ast.BoolOp): a Python AST BoolOp node
        """
        self.generic_visit(node)
        new_uid = ExprAbstractNode.create_node_id()
        self.nodes.append(
            ExprOperatorNode(
                new_uid,
                node.op.__class__.__name__,
                self.reverse_uid_list(
                    [self.uid_stack.get() for _ in range(len(node.values))]
                ),
            )
        )
        self.uid_stack.put(new_uid)

    def visit_IfExp(self, node: ast.IfExp) -> NoReturn:
        """Creates a new ExprOperatorNode with 3 children ordered [condition,
        body, orelse] of a ternary if-expression operator.

        Args:
            node (ast.IfExp): a Python AST IfExp node
        """
        self.generic_visit(node)
        new_uid = ExprAbstractNode.create_node_id()
        self.nodes.append(
            ExprOperatorNode(
                new_uid,
                "IfExpr",
                self.reverse_uid_list(
                    [self.uid_stack.get() for _ in range(3)]
                ),
            )
        )
        self.uid_stack.put(new_uid)

    def visit_Call(self, node: ast.Call) -> NoReturn:
        """Creates a new ExprOperatorNode with a list of children for all
        arguments to the function call.

        Args:
            node (ast.Call): a Python AST Call node
        """
        self.generic_visit(node)
        new_uid = ExprAbstractNode.create_node_id()
        num_args = len(node.args) + len(node.keywords)
        self.nodes.append(
            ExprOperatorNode(
                new_uid,
                f"{node.func.id}()",
                self.reverse_uid_list(
                    [self.uid_stack.get() for _ in range(num_args)]
                ),
            )
        )
        self.uid_stack.get()  # Pop the func node off of the stack
        self.uid_stack.put(new_uid)


def nodes2DiGraph(nodes: List[ExprAbstractNode]) -> nx.DiGraph:
    """Creates a NetworkX DiGraph from a list of ExpressionNodes

    Args:
        nodes (List[ExprAbstractNode]): the list of nodes to be converted to
                                        a DiGraph

    Returns:
        nx.DiGraph: A DiGraph that should be a tree
    """
    uid2nodes = {n.uid: n for n in nodes}
    G = nx.DiGraph()
    G.add_nodes_from([(n, n.get_kwargs()) for n in nodes])
    G.add_edges_from(
        [
            (n, uid2nodes[child_uid])
            for n in nodes
            if hasattr(n, "children")
            for child_uid in n.children
        ]
    )
    return G<|MERGE_RESOLUTION|>--- conflicted
+++ resolved
@@ -259,7 +259,6 @@
         """
         key_uids = list()
         for key, val in zip(node.keys, node.values):
-<<<<<<< HEAD
             self.generic_visit(val)
             val_uid = self.uid_stack.get()
             # self.nodes.append(
@@ -268,17 +267,6 @@
             #         val.value if isinstance(val, ast.Constant) else val.id,
             #     )
             # )
-=======
-            val_uid = ExprAbstractNode.create_node_id()
-            if isinstance(val, ast.Constant):
-                self.nodes.append(ExprValueNode(val_uid, val.value, []))
-            elif isinstance(val, ast.Name):
-                self.nodes.append(ExprVariableNode(val_uid, "", val.id, []))
-            else:
-                raise TypeError(
-                    f"Unrecognized value type in dict: {type(val)}"
-                )
->>>>>>> c2d45340
 
             key_uid = ExprAbstractNode.create_node_id()
             if isinstance(key, ast.Constant):
