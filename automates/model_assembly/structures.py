--- conflicted
+++ resolved
@@ -82,13 +82,6 @@
 
     @classmethod
     def from_str(cls, var_id: str):
-<<<<<<< HEAD
-        elements = var_id.split("::")
-        if len(elements) == 4:
-            (ns, sc, vn, ix) = elements
-        else:
-            (_, ns, sc, vn, ix) = elements
-=======
         split = var_id.split("::")
         # We introduced a change where we now append "::<uid>" onto variable
         # ids to create unique variable nodes for multiple calls to the same
@@ -98,7 +91,6 @@
             (ns, sc, vn, ix) = split
         else:
             (ns, sc, vn, ix, _) = split
->>>>>>> 958a54bf
         return cls(ns, sc, vn, int(ix))
 
     def __str__(self):
