--- conflicted
+++ resolved
@@ -190,8 +190,7 @@
     @abstractmethod
     def __str__(self):
         args_str = "\n".join([f"\t{arg}" for arg in self.arguments])
-        outputs_str = "\n".join(
-            [f"\t{var}" for var in self.returns + self.updated])
+        outputs_str = "\n".join([f"\t{var}" for var in self.returns + self.updated])
         return f"Inputs:\n{args_str}\nVariables:\n{outputs_str}"
 
     @staticmethod
@@ -277,12 +276,8 @@
             return cls.BOOLEAN
         elif name == "integer":
             return cls.INTEGER
-<<<<<<< HEAD
-        elif name == "list":
-=======
         # TODO update for2py pipeline to use list instead
         elif name == "list" or name == "array":
->>>>>>> c3c667db
             return cls.ARRAY
         elif name == "object":
             return cls.OBJECT
@@ -429,10 +424,8 @@
 
     @abstractmethod
     def __str__(self):
-        inputs_str = ", ".join(
-            [f"{id.var_name} ({id.index})" for id in self.inputs])
-        outputs_str = ", ".join(
-            [f"{id.var_name} ({id.index})" for id in self.outputs])
+        inputs_str = ", ".join([f"{id.var_name} ({id.index})" for id in self.inputs])
+        outputs_str = ", ".join([f"{id.var_name} ({id.index})" for id in self.outputs])
         return f"Inputs: {inputs_str}\nOutputs: {outputs_str}"
 
     @staticmethod
