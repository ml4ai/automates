--- conflicted
+++ resolved
@@ -140,8 +140,7 @@
                 if re.match(r"^d[A-Z]", token) is not None:
                     camel_case_tokens.append(token)
                 else:
-                    camel_split = re.split(
-                        r"([A-Z]+|[A-Z]?[a-z]+)(?=[A-Z]|\b)", token)
+                    camel_split = re.split(r"([A-Z]+|[A-Z]?[a-z]+)(?=[A-Z]|\b)", token)
                     camel_case_tokens.extend(camel_split)
 
         clean_tokens = [t for t in camel_case_tokens if t != ""]
@@ -182,8 +181,7 @@
             data["reference"] if "reference" in data else None,
             identifier,
             None,
-            VarType.from_name(data["data_type"])
-            if "data_type" in data else None,
+            VarType.from_name(data["data_type"]) if "data_type" in data else None,
             DataType.from_type_str(data["kind"]) if "kind" in data else None,
             data["domain"] if "domain" in data else None,
             None,
@@ -219,9 +217,11 @@
         expected_num_args = len(self.get_signature())
         input_num_args = len(values)
         if expected_num_args != input_num_args:
-            raise RuntimeError(f"""Incorrect number of inputs
+            raise RuntimeError(
+                f"""Incorrect number of inputs
                 (expected {expected_num_args} found {input_num_args})
-                for lambda:\n{self.func_str}""")
+                for lambda:\n{self.func_str}"""
+            )
         try:
             res = self.function(*values)
             if self.func_type == LambdaType.LITERAL:
@@ -303,14 +303,17 @@
         return (
             self.lambda_fn == other.lambda_fn
             and all([i1 == i2 for i1, i2 in zip(self.inputs, other.inputs)])
-            and all([o1 == o2 for o1, o2 in zip(self.outputs, other.outputs)]))
+            and all([o1 == o2 for o1, o2 in zip(self.outputs, other.outputs)])
+        )
 
     def __hash__(self):
-        return hash((
-            self.lambda_fn.uid,
-            tuple([inp.uid for inp in self.inputs]),
-            tuple([out.uid for out in self.outputs]),
-        ))
+        return hash(
+            (
+                self.lambda_fn.uid,
+                tuple([inp.uid for inp in self.inputs]),
+                tuple([out.uid for out in self.outputs]),
+            )
+        )
 
     @classmethod
     def from_dict(cls, data: dict, all_nodes: Dict[str, GenericNode]):
@@ -351,10 +354,11 @@
         return f"{self.basename}::{self.occurrence_num} ({context})"
 
     def __eq__(self, other) -> bool:
-        return (self.occurrence_num == other.occurrence_num
-                and self.border_color == other.border_color
-                and set([n.uid for n in self.nodes]) == set(
-                    [n.uid for n in other.nodes]))
+        return (
+            self.occurrence_num == other.occurrence_num
+            and self.border_color == other.border_color
+            and set([n.uid for n in self.nodes]) == set([n.uid for n in other.nodes])
+        )
 
     def __call__(
         self,
@@ -514,8 +518,9 @@
         )
 
     @classmethod
-    def from_container(cls, con: GenericContainer, occ: int,
-                       parent_subgraph: GrFNSubgraph):
+    def from_container(
+        cls, con: GenericContainer, occ: int, parent_subgraph: GrFNSubgraph
+    ):
         id = con.identifier
 
         class_to_create = cls
@@ -773,13 +778,11 @@
             [n for n, d in self.in_degree() if d == 0 and isinstance(n, VariableNode)]
         )
         self.outputs = [
-            n for n, d in self.out_degree()
-            if d == 0 and isinstance(n, VariableNode)
+            n for n, d in self.out_degree() if d == 0 and isinstance(n, VariableNode)
         ]
 
         self.input_name_map = {
-            var_node.identifier.var_name: var_node
-            for var_node in self.inputs
+            var_node.identifier.var_name: var_node for var_node in self.inputs
         }
         self.FCG = self.to_FCG()
         self.function_sets = self.build_function_sets()
@@ -788,10 +791,12 @@
         return self.__str__()
 
     def __eq__(self, other) -> bool:
-        return (set(self.hyper_edges) == set(other.hyper_edges)
-                and set(self.subgraphs) == set(other.subgraphs)
-                and set(self.inputs) == set(other.inputs)
-                and set(self.outputs) == set(other.outputs))
+        return (
+            set(self.hyper_edges) == set(other.hyper_edges)
+            and set(self.subgraphs) == set(other.subgraphs)
+            and set(self.inputs) == set(other.inputs)
+            and set(self.outputs) == set(other.outputs)
+        )
 
     def __str__(self):
         L_sz = str(len(self.lambda_nodes))
@@ -863,8 +868,7 @@
             network.add_node(node, **(node.get_kwargs()))
             return node
 
-        def add_lambda_node(lambda_type: LambdaType,
-                            lambda_str: str) -> LambdaNode:
+        def add_lambda_node(lambda_type: LambdaType, lambda_str: str) -> LambdaNode:
             lambda_id = GenericNode.create_node_id()
             node = LambdaNode.from_AIR(lambda_id, lambda_type, lambda_str)
             network.add_node(node, **(node.get_kwargs()))
@@ -875,10 +879,8 @@
             lambda_node: LambdaNode,
             outputs: Iterable[VariableNode],
         ) -> None:
-            network.add_edges_from([(in_node, lambda_node)
-                                    for in_node in inputs])
-            network.add_edges_from([(lambda_node, out_node)
-                                    for out_node in outputs])
+            network.add_edges_from([(in_node, lambda_node) for in_node in inputs])
+            network.add_edges_from([(lambda_node, out_node) for out_node in outputs])
             hyper_edges.append(HyperEdge(inputs, lambda_node, outputs))
 
         def translate_container(
@@ -890,26 +892,24 @@
             if con_name not in Occs:
                 Occs[con_name] = 0
 
-            con_subgraph = GrFNSubgraph.from_container(con, Occs[con_name],
-                                                       parent)
+            con_subgraph = GrFNSubgraph.from_container(con, Occs[con_name], parent)
             live_variables = dict()
             if len(inputs) > 0:
                 in_var_names = [n.identifier.var_name for n in inputs]
                 in_var_str = ",".join(in_var_names)
                 interface_func_str = f"lambda {in_var_str}:({in_var_str})"
-                func = add_lambda_node(LambdaType.INTERFACE,
-                                       interface_func_str)
+                func = add_lambda_node(LambdaType.INTERFACE, interface_func_str)
                 out_nodes = [add_variable_node(id) for id in con.arguments]
                 add_hyper_edge(inputs, func, out_nodes)
                 con_subgraph.nodes.append(func)
 
                 live_variables.update(
-                    {id: node
-                     for id, node in zip(con.arguments, out_nodes)})
+                    {id: node for id, node in zip(con.arguments, out_nodes)}
+                )
             else:
                 live_variables.update(
-                    {id: add_variable_node(id)
-                     for id in con.arguments})
+                    {id: add_variable_node(id) for id in con.arguments}
+                )
 
             con_subgraph.nodes.extend(list(live_variables.values()))
 
@@ -930,8 +930,7 @@
                 out_var_names = [n.identifier.var_name for n in output_vars]
                 out_var_str = ",".join(out_var_names)
                 interface_func_str = f"lambda {out_var_str}:({out_var_str})"
-                func = add_lambda_node(LambdaType.INTERFACE,
-                                       interface_func_str)
+                func = add_lambda_node(LambdaType.INTERFACE, interface_func_str)
                 con_subgraph.nodes.append(func)
                 return (output_vars, func)
 
@@ -954,8 +953,9 @@
                 Occs[stmt.call_id] = 0
 
             inputs = [live_variables[id] for id in stmt.inputs]
-            (con_outputs,
-             interface_func) = translate_container(new_con, inputs, subgraph)
+            (con_outputs, interface_func) = translate_container(
+                new_con, inputs, subgraph
+            )
             Occs[stmt.call_id] += 1
             out_nodes = [add_variable_node(var) for var in stmt.outputs]
             subgraph.nodes.extend(out_nodes)
@@ -987,15 +987,17 @@
         translate_container(start_container, [])
         grfn_uid = str(uuid4())
         date_created = datetime.datetime.now().strftime("%Y-%m-%d")
-        return cls(grfn_uid, con_id, date_created, network, hyper_edges,
-                   subgraphs)
+        return cls(grfn_uid, con_id, date_created, network, hyper_edges, subgraphs)
 
     def to_FCG(self):
         G = nx.DiGraph()
-        func_to_func_edges = [(func_node, node) for node in self.nodes
-                              if isinstance(node, LambdaNode)
-                              for var_node in self.predecessors(node)
-                              for func_node in self.predecessors(var_node)]
+        func_to_func_edges = [
+            (func_node, node)
+            for node in self.nodes
+            if isinstance(node, LambdaNode)
+            for var_node in self.predecessors(node)
+            for func_node in self.predecessors(var_node)
+        ]
         G.add_edges_from(func_to_func_edges)
         return G
 
@@ -1004,16 +1006,12 @@
 
         initial_funcs = [n for n, d in self.FCG.in_degree() if d == 0]
         func2container = {f: s.uid for s in self.subgraphs for f in s.nodes}
-        initial_funcs_to_subgraph = {
-            n: func2container[n]
-            for n in initial_funcs
-        }
+        initial_funcs_to_subgraph = {n: func2container[n] for n in initial_funcs}
         containers_to_initial_funcs = {s.uid: list() for s in self.subgraphs}
         for k, v in initial_funcs_to_subgraph.items():
             containers_to_initial_funcs[v].append(k)
 
-        def build_function_set_for_container(container,
-                                             container_initial_funcs):
+        def build_function_set_for_container(container, container_initial_funcs):
             all_successors = list()
             distances = dict()
             visited_funcs = set()
@@ -1022,9 +1020,11 @@
                 new_successors = list()
                 func_container = func2container[func]
                 if func_container == container:
-                    distances[func] = (max(dist, distances[func])
-                                       if func in distances
-                                       and func not in path else dist)
+                    distances[func] = (
+                        max(dist, distances[func])
+                        if func in distances and func not in path
+                        else dist
+                    )
                     if func not in visited_funcs:
                         new_successors.extend(self.FCG.successors(func))
                         visited_funcs.add(func)
@@ -1045,8 +1045,9 @@
                 else:
                     call_sets[call_dist] = {func_node}
 
-            function_set_dists = sorted(call_sets.items(),
-                                        key=lambda t: (t[0], len(t[1])))
+            function_set_dists = sorted(
+                call_sets.items(), key=lambda t: (t[0], len(t[1]))
+            )
 
             subgraphs_to_func_sets[container] = [
                 func_set for _, func_set in function_set_dists
@@ -1054,16 +1055,17 @@
 
         for container in self.subgraphs:
             input_interface_funcs = [
-                n for n in container.nodes if isinstance(n, LambdaNode)
-                and n.func_type == LambdaType.INTERFACE and all([
-                    var_node in container.nodes
-                    for var_node in self.successors(n)
-                ])
+                n
+                for n in container.nodes
+                if isinstance(n, LambdaNode)
+                and n.func_type == LambdaType.INTERFACE
+                and all(
+                    [var_node in container.nodes for var_node in self.successors(n)]
+                )
             ]
             build_function_set_for_container(
                 container.uid,
-                input_interface_funcs +
-                containers_to_initial_funcs[container.uid],
+                input_interface_funcs + containers_to_initial_funcs[container.uid],
             )
 
         return subgraphs_to_func_sets
@@ -1075,12 +1077,9 @@
         output_nodes = set([v for v in var_nodes if self.out_degree(v) == 0])
 
         A = nx.nx_agraph.to_agraph(self)
-        A.graph_attr.update({
-            "dpi": 227,
-            "fontsize": 20,
-            "fontname": "Menlo",
-            "rankdir": "TB"
-        })
+        A.graph_attr.update(
+            {"dpi": 227, "fontsize": 20, "fontname": "Menlo", "rankdir": "TB"}
+        )
         A.node_attr.update({"fontname": "Menlo"})
 
         # A.add_subgraph(input_nodes, rank="same")
@@ -1088,7 +1087,8 @@
 
         def get_subgraph_nodes(subgraph: GrFNSubgraph):
             return subgraph.nodes + [
-                node for child_graph in self.subgraphs.successors(subgraph)
+                node
+                for child_graph in self.subgraphs.successors(subgraph)
                 for node in get_subgraph_nodes(child_graph)
             ]
 
@@ -1120,8 +1120,7 @@
                         output_var_nodes.extend(succs)
                     output_var_nodes = set(output_var_nodes) - output_nodes
                     var_nodes = output_var_nodes.intersection(subgraph.nodes)
-                    container_subgraph.add_subgraph(list(var_nodes),
-                                                    rank="same")
+                    container_subgraph.add_subgraph(list(var_nodes), rank="same")
 
         root_subgraph = [n for n, d in self.subgraphs.in_degree() if d == 0][0]
         populate_subgraph(root_subgraph, A)
@@ -1145,18 +1144,16 @@
             raise TypeError(f"Expected a second GrFN but got: {type(G2)}")
 
         def shortname(var):
-            return var[var.find("::") + 2:var.rfind("_")]
+            return var[var.find("::") + 2 : var.rfind("_")]
 
         def shortname_vars(graph, shortname):
             return [v for v in graph.nodes() if shortname in v]
 
         g1_var_nodes = {
-            shortname(n)
-            for (n, d) in self.nodes(data=True) if d["type"] == "variable"
+            shortname(n) for (n, d) in self.nodes(data=True) if d["type"] == "variable"
         }
         g2_var_nodes = {
-            shortname(n)
-            for (n, d) in G2.nodes(data=True) if d["type"] == "variable"
+            shortname(n) for (n, d) in G2.nodes(data=True) if d["type"] == "variable"
         }
 
         shared_nodes = {
@@ -1171,21 +1168,17 @@
         # Get all paths from shared inputs to shared outputs
         path_inputs = shared_nodes - set(outputs)
         io_pairs = [(inp, self.output_node) for inp in path_inputs]
-        paths = [
-            p for (i, o) in io_pairs for p in all_simple_paths(self, i, o)
-        ]
+        paths = [p for (i, o) in io_pairs for p in all_simple_paths(self, i, o)]
 
         # Get all edges needed to blanket the included nodes
         main_nodes = {node for path in paths for node in path}
-        main_edges = {(n1, n2)
-                      for path in paths for n1, n2 in zip(path, path[1:])}
+        main_edges = {(n1, n2) for path in paths for n1, n2 in zip(path, path[1:])}
         blanket_nodes = set()
         add_nodes, add_edges = list(), list()
 
         def place_var_node(var_node):
             prev_funcs = list(self.predecessors(var_node))
-            if len(prev_funcs) > 0 and self.nodes[
-                    prev_funcs[0]]["label"] == "L":
+            if len(prev_funcs) > 0 and self.nodes[prev_funcs[0]]["label"] == "L":
                 prev_func = prev_funcs[0]
                 add_nodes.extend([var_node, prev_func])
                 add_edges.append((prev_func, var_node))
@@ -1250,20 +1243,11 @@
         :raises ExceptionName: Why the exception is raised.
         """
         data = {
-<<<<<<< HEAD
             "uid": self.uid,
             "identifier": "::".join(
                 ["@container", self.namespace, self.scope, self.name]
             ),
             "timestamp": self.timestamp,
-=======
-            "uid":
-            self.uid,
-            "identifier":
-            "::".join(["@container", self.namespace, self.scope, self.name]),
-            "date_created":
-            self.date_created,
->>>>>>> 81d3a4b1
             "hyper_edges": [edge.to_dict() for edge in self.hyper_edges],
             "variables": [var.to_dict() for var in self.variables],
             "functions": [func.to_dict() for func in self.lambdas],
@@ -1302,12 +1286,13 @@
         # Re-create the hyper-edges/subgraphs using the node lookup list
         S = nx.DiGraph()
 
-        subgraphs = [
-            GrFNSubgraph.from_dict(s, ALL_NODES) for s in data["subgraphs"]
+        subgraphs = [GrFNSubgraph.from_dict(s, ALL_NODES) for s in data["subgraphs"]]
+        subgraph_dict = {s.uid: s for s in subgraphs}
+        subgraph_edges = [
+            (subgraph_dict[s.parent], subgraph_dict[s.uid])
+            for s in subgraphs
+            if s.parent is not None
         ]
-        subgraph_dict = {s.uid: s for s in subgraphs}
-        subgraph_edges = [(subgraph_dict[s.parent], subgraph_dict[s.uid])
-                          for s in subgraphs if s.parent is not None]
         S.add_nodes_from(subgraphs)
         S.add_edges_from(subgraph_edges)
 
@@ -1356,8 +1341,10 @@
                     node_var_name = node.identifier.var_name
                     succs = list(G.successors(node))
                     for next_node in succs:
-                        if (next_node.identifier.var_name == node_var_name
-                                and len(list(G.predecessors(next_node))) == 1):
+                        if (
+                            next_node.identifier.var_name == node_var_name
+                            and len(list(G.predecessors(next_node))) == 1
+                        ):
                             next_succs = list(G.successors(next_node))
                             G.remove_node(next_node)
                             updated_nodes.append(node)
@@ -1374,8 +1361,7 @@
                 delete_paths_at_level(next_level_nodes)
 
         def correct_subgraph_nodes(subgraph: GrFNSubgraph):
-            cag_subgraph_nodes = list(
-                set(G.nodes).intersection(set(subgraph.nodes)))
+            cag_subgraph_nodes = list(set(G.nodes).intersection(set(subgraph.nodes)))
             subgraph.nodes = cag_subgraph_nodes
 
             for new_subgraph in GrFN.subgraphs.successors(subgraph):
@@ -1403,13 +1389,15 @@
 
         """
         A = nx.nx_agraph.to_agraph(self)
-        A.graph_attr.update({
-            "dpi": 227,
-            "fontsize": 20,
-            "fontcolor": "black",
-            "fontname": "Menlo",
-            "rankdir": "TB",
-        })
+        A.graph_attr.update(
+            {
+                "dpi": 227,
+                "fontsize": 20,
+                "fontcolor": "black",
+                "fontname": "Menlo",
+                "rankdir": "TB",
+            }
+        )
         A.node_attr.update(
             shape="rectangle",
             color="#650021",
@@ -1423,7 +1411,8 @@
 
         def get_subgraph_nodes(subgraph: GrFNSubgraph):
             return subgraph.nodes + [
-                node for child_graph in self.subgraphs.successors(subgraph)
+                node
+                for child_graph in self.subgraphs.successors(subgraph)
                 for node in get_subgraph_nodes(child_graph)
             ]
 
@@ -1453,20 +1442,11 @@
         :raises ExceptionName: Why the exception is raised.
         """
         data = {
-<<<<<<< HEAD
             "uid": self.uid,
             "identifier": "::".join(
                 ["@container", self.namespace, self.scope, self.name]
             ),
             "timestamp": self.timestamp,
-=======
-            "uid":
-            self.uid,
-            "identifier":
-            "::".join(["@container", self.namespace, self.scope, self.name]),
-            "date_created":
-            self.date_created,
->>>>>>> 81d3a4b1
             "variables": [var.to_dict() for var in self.nodes],
             "edges": [(src.uid, dst.uid) for src, dst in self.edges],
             "subgraphs": [sgraphs.to_dict() for sgraphs in self.subgraphs],
