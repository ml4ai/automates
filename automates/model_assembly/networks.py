from __future__ import annotations
from typing import List, Dict, Iterable, Set, Any, Tuple, NoReturn
from abc import ABC, abstractmethod
from functools import singledispatch
from dataclasses import dataclass
from itertools import product
from copy import deepcopy

import datetime
import json
import re
import os

import networkx as nx
import numpy as np
from networkx.algorithms.simple_paths import all_simple_paths
from pygraphviz import AGraph

from .sandbox import load_lambda_function
from .air import AutoMATES_IR
from .structures import (
    GenericContainer,
    LoopContainer,
    GenericStmt,
    CallStmt,
    LambdaStmt,
    GenericIdentifier,
    ContainerIdentifier,
    VariableIdentifier,
    TypeIdentifier,
    ObjectDefinition,
    VariableDefinition,
    TypeDefinition,
    GrFNExecutionException,
)
from .metadata import (
    TypedMetadata,
    ProvenanceData,
    MeasurementType,
    LambdaType,
    DataType,
    DomainSet,
    DomainInterval,
    SuperSet,
    MetadataType,
    MetadataMethod,
    Domain,
)
from ..utils.misc import choose_font, uuid


FONT = choose_font()

dodgerblue3 = "#1874CD"
forestgreen = "#228b22"


@dataclass(repr=False, frozen=False)
class GenericNode(ABC):
    uid: str

    def __repr__(self):
        return self.__str__()

    def __str__(self):
        return self.uid

    @staticmethod
    def create_node_id() -> str:
        return str(uuid.uuid4())

    @abstractmethod
    def get_kwargs(self):
        return NotImplemented

    @abstractmethod
    def get_label(self):
        return NotImplemented


@dataclass(repr=False, frozen=False)
class VariableNode(GenericNode):
    identifier: VariableIdentifier
    metadata: List[TypedMetadata]
    object_ref: str = None
    value: Any = None
    input_value: Any = None

    def __hash__(self):
        return hash(self.uid)

    def __eq__(self, other) -> bool:
        return self.uid == other.uid

    def __str__(self):
        return str(self.identifier)

    @classmethod
    def from_id(cls, idt: VariableIdentifier, data: VariableDefinition):
        # TODO: use domain constraint information in the future
        d_type = DataType.from_str(data.domain_name)
        m_type = MeasurementType.from_name(data.domain_name)

        def create_domain_elements():
            if MeasurementType.isa_categorical(m_type):
                set_type = SuperSet.from_data_type(d_type)
                return [
                    DomainSet(
                        d_type,
                        set_type,
                        "lambda x: SuperSet.ismember(x, set_type)",
                    )
                ]
            elif MeasurementType.isa_numerical(m_type):
                return [
                    DomainInterval(-float("inf"), float("inf"), False, False)
                ]
            else:
                return []

        dom = Domain(
            MetadataType.DOMAIN,
            ProvenanceData(
                MetadataMethod.PROGRAM_ANALYSIS_PIPELINE,
                ProvenanceData.get_dt_timestamp(),
            ),
            d_type,
            m_type,
            create_domain_elements(),
        )
        metadata = [dom] + data.metadata
        return cls(GenericNode.create_node_id(), idt, metadata)

    def get_fullname(self):
        return f"{self.name}\n({self.index})"

    def get_name(self):
        return str(self.identifier)

    def get_kwargs(self):
        is_exit = self.identifier.var_name == "EXIT"
        return {
            "color": "crimson",
            "fontcolor": "white" if is_exit else "black",
            "fillcolor": "crimson" if is_exit else "white",
            "style": "filled" if is_exit else "",
            "padding": 15,
            "label": self.get_label(),
        }

    @staticmethod
    def get_node_label(base_name):
        if "_" in base_name:
            if base_name.startswith("IF_") or base_name.startswith("COND_"):
                snake_case_tokens = [base_name]
            else:
                snake_case_tokens = base_name.split("_")
        else:
            snake_case_tokens = [base_name]

        # If the identifier is an all uppercase acronym (like `WMA`) then we
        # need to capture that. But we also the case where the first two
        # letters are capitals but the first letter does not belong with
        # the second (like `AVariable`). We also need to capture the case of
        # an acronym followed by a capital for the next word (like `AWSVars`).
        camel_case_tokens = list()
        for token in snake_case_tokens:
            if token.islower() or token.isupper():
                camel_case_tokens.append(token)
            else:
                # NOTE: special case rule for derivatives
                if re.match(r"^d[A-Z]", token) is not None:
                    camel_case_tokens.append(token)
                else:
                    camel_split = re.split(
                        r"([A-Z]+|[A-Z]?[a-z]+)(?=[A-Z]|\b)", token
                    )
                    camel_case_tokens.extend(camel_split)

        clean_tokens = [t for t in camel_case_tokens if t != ""]
        label = ""
        cur_length = 0
        for token in clean_tokens:
            tok_len = len(token)
            if cur_length == 0:
                label += token + " "
                cur_length += tok_len + 1
                continue

            if cur_length >= 8:
                label += "\n"
                cur_length = 0

            if cur_length + tok_len < 8:
                label += token + " "
                cur_length += tok_len + 1
            else:
                label += token
                cur_length += tok_len

        return label

    def get_label(self):
        node_label = self.get_node_label(self.identifier.var_name)
        return node_label

    # def get_label(self):
    #     return self.identifier.var_name

    @classmethod
    def from_dict(cls, data: dict):
        return cls(
            data["uid"],
            VariableIdentifier.from_str(data["identifier"]),
            data["object_ref"] if "object_ref" in data else "",
            [TypedMetadata.from_data(mdict) for mdict in data["metadata"]]
            if "metadata" in data
            else [],
        )

    def to_dict(self) -> dict:
        return {
            "uid": self.uid,
            "identifier": str(self.identifier),
            "object_ref": self.object_ref,
            "metadata": [m.to_dict() for m in self.metadata],
        }


@dataclass(repr=False, frozen=False)
class LambdaNode(GenericNode):
    func_type: LambdaType
    func_str: str
    function: callable
    metadata: List[TypedMetadata]

    def __hash__(self):
        return hash(self.uid)

    def __eq__(self, other) -> bool:
        return self.uid == other.uid

    def __str__(self):
        return f"{self.get_label()}: {self.uid}"

    def __call__(self, *values) -> Iterable[np.ndarray]:
        expected_num_args = len(self.get_signature())
        input_num_args = len(values)
        if expected_num_args != input_num_args:
            raise RuntimeError(
                f"""Incorrect number of inputs
                (expected {expected_num_args} found {input_num_args})
                for lambda:\n{self.func_str}"""
            )
        try:
            if self.np_shape != (1,):
                res = self.v_function(*values)
            else:
                res = self.function(*values)
            if self.func_type == LambdaType.LITERAL:
                return [np.full(self.np_shape, res, dtype=np.float64)]
            elif isinstance(res, tuple):
                return [item for item in res]
            else:
                return [self.parse_result(values, res)]
        except Exception as e:
            print(f"Exception occured in {self.func_str}")
            raise GrFNExecutionException(e)

    def parse_result(self, values, res):
        if isinstance(res, dict):
            res = {k: self.parse_result(values, v) for k, v in res.items()}
        elif len(values) == 0:
            res = np.full(self.np_shape, res, dtype=np.float64)
        return res

    def get_kwargs(self):
        return {"shape": "rectangle", "padding": 10, "label": self.get_label()}

    def get_label(self):
        return self.func_type.shortname()

    def get_signature(self):
        return self.function.__code__.co_varnames

    @classmethod
    def from_AIR(
        cls, lm_id: str, lm_type: str, lm_str: str, mdata: List[TypedMetadata]
    ):
        lambda_fn = load_lambda_function(lm_str)
        if mdata is None:
            mdata = list()
        return cls(lm_id, lm_type, lm_str, lambda_fn, mdata)

    @classmethod
    def from_dict(cls, data: dict):
        lambda_fn = load_lambda_function(data["lambda"])
        lambda_type = LambdaType.from_str(data["type"])
        if "metadata" in data:
            metadata = [TypedMetadata.from_data(d) for d in data["metadata"]]
        else:
            metadata = []
        return cls(
            data["uid"],
            lambda_type,
            data["lambda"],
            lambda_fn,
            metadata,
        )

    def to_dict(self) -> dict:
        return {
            "uid": self.uid,
            "type": str(self.func_type),
            "lambda": self.func_str,
            "metadata": [m.to_dict() for m in self.metadata],
        }


@dataclass
class HyperEdge:
    inputs: Iterable[VariableNode]
    lambda_fn: LambdaNode
    outputs: Iterable[VariableNode]

    def __call__(self):
        result = self.lambda_fn(
            *[
                var.value if var.value is not None else var.input_value
                for var in self.inputs
            ]
        )
        # If we are in the exit decision hyper edge and in vectorized execution
        if (
            self.lambda_fn.func_type == LambdaType.DECISION
            and any([o.identifier.var_name == "EXIT" for o in self.inputs])
            and self.lambda_fn.np_shape != (1,)
        ):
            # Initialize seen exits to an array of False if it does not exist
            if not hasattr(self, "seen_exits"):
                self.seen_exits = np.full(
                    self.lambda_fn.np_shape, False, dtype=np.bool
                )

            # Gather the exit conditions for this execution
            exit_var_values = [
                o for o in self.inputs if o.identifier.var_name == "EXIT"
            ][0].value

            # For each output value, update output nodes with new value that
            # just exited, otherwise keep existing value
            for i, out_val in enumerate(result):
                # If we have seen an exit before at a given position, keep the
                # existing value, otherwise update.
                self.outputs[i].value = np.where(
                    self.seen_exits, np.copy(self.outputs[i].value), out_val
                )

            # Update seen_exits with any vectorized positions that may have
            # exited during this execution
            self.seen_exits = np.copy(self.seen_exits) | exit_var_values

        else:
            for i, out_val in enumerate(result):
                variable = self.outputs[i]
                if (
                    self.lambda_fn.func_type == LambdaType.LITERAL
                    and variable.input_value is not None
                ):
                    variable.value = variable.input_value
                else:
                    variable.value = out_val
                print(variable.identifier)

    def __eq__(self, other) -> bool:
        return (
            self.lambda_fn == other.lambda_fn
            and all([i1 == i2 for i1, i2 in zip(self.inputs, other.inputs)])
            and all([o1 == o2 for o1, o2 in zip(self.outputs, other.outputs)])
        )

    def __hash__(self):
        return hash(
            (
                self.lambda_fn.uid,
                tuple([inp.uid for inp in self.inputs]),
                tuple([out.uid for out in self.outputs]),
            )
        )

    @classmethod
    def from_dict(cls, data: dict, all_nodes: Dict[str, GenericNode]):
        return cls(
            [all_nodes[n_id] for n_id in data["inputs"]],
            all_nodes[data["function"]],
            [all_nodes[n_id] for n_id in data["outputs"]],
        )

    def to_dict(self) -> dict:
        return {
            "inputs": [n.uid for n in self.inputs],
            "function": self.lambda_fn.uid,
            "outputs": [n.uid for n in self.outputs],
        }


@dataclass(repr=False)
class GrFNSubgraph:
    uid: str
    namespace: str
    scope: str
    basename: str
    occurrence_num: int
    parent: str
    type: str
    border_color: str
    nodes: Iterable[GenericNode]
    metadata: List[TypedMetadata]

    def __hash__(self):
        return hash(self.__str__())

    def __repr__(self):
        return self.__str__()

    def __str__(self):
        context = f"{self.namespace}.{self.scope}"
        return f"{self.basename}::{self.occurrence_num} ({context})"

    def __eq__(self, other) -> bool:
        return (
            self.occurrence_num == other.occurrence_num
            and self.border_color == other.border_color
            and set([n.uid for n in self.nodes])
            == set([n.uid for n in other.nodes])
        )

    def __call__(
        self,
        grfn: GroundedFunctionNetwork,
        subgraphs_to_hyper_edges: Dict[GrFNSubgraph, List[HyperEdge]],
        node_to_subgraph: Dict[LambdaNode, GrFNSubgraph],
        all_nodes_visited: Set[VariableNode],
    ) -> List[GenericNode]:
        """
        Handles the execution of the lambda functions within a subgraoh of
        GrFN. We place the logic in this function versus directly in __call__
        so the logic can be shared in the loop subgraph type.

        Args:
            grfn (GroundedFucntioNetwork):
                The GrFN we are operating on. Used to find successors of nodes.
            subgraphs_to_hyper_edges (Dict[GrFNSubgraph, List[HyperEdge]]):
                A list of a subgraph to the hyper edges with nodes in the
                subgraph.
            node_to_subgraph (Dict[LambdaNode, GrFNSubgraph]):
                nodes to the subgraph they are contained in.
            all_nodes_visited (Set[VariableNode]):
                Holds the set of all variable nodes that have been visited

        Raises:
            Exception: Raised when we find multiple input interface nodes.

        Returns:
            List[GenericNode]: The final list of nodes that we update/output
            to in the parent container.
        """
        # Grab all hyper edges in this subgraph
        hyper_edges = subgraphs_to_hyper_edges[self]
        nodes_to_hyper_edge = {e.lambda_fn: e for e in hyper_edges}

        # There should be only one lambda node of type interface with outputs
        # all in the same subgraph. Identify this node as the entry point of
        # execution within this subgraph. Will be none if no input.
        input_interface_hyper_edge_node = self.get_input_interface_hyper_edge(
            hyper_edges
        )
        output_interface_hyper_edge_node = self.get_output_interface_node(
            hyper_edges
        )

        # Add nodes that must be configured via user input as they have no
        # input edge
        standalone_vars = [
            n
            for n in self.nodes
            if isinstance(n, VariableNode) and grfn.in_degree(n) == 0
        ]
        all_nodes_visited.update(standalone_vars)

        # Find the hyper edge nodes with no input to initialize the execution
        # queue and var nodes with no incoming edges
        node_execute_queue = [
            e.lambda_fn for e in hyper_edges if len(e.inputs) == 0
        ]
        node_execute_queue.extend(
            [s for n in standalone_vars for s in grfn.successors(n)]
        )

        if input_interface_hyper_edge_node:
            node_execute_queue.insert(
                0, input_interface_hyper_edge_node.lambda_fn
            )

        # Need to recurse to a different subgraph if no nodes to execute here
        if len(node_execute_queue) == 0:
            global_literal_nodes = [
                n
                for n in grfn.nodes
                if isinstance(n, LambdaNode)
                and grfn.in_degree(n) == 0
                and n.func_type == LambdaType.LITERAL
            ]
            global_output_vars = [
                n
                for n in grfn.nodes
                if isinstance(n, VariableNode) and grfn.out_degree(n) == 0
            ]

            # Choose a literal node with maximum distance to the output
            # to begin recursing.
            lit_node_to_max_dist = dict()
            for (l_node, o_node) in product(
                global_literal_nodes, global_output_vars
            ):
                max_dist = max(
                    [
                        len(path)
                        for path in all_simple_paths(grfn, l_node, o_node)
                    ]
                )
                lit_node_to_max_dist[l_node] = max_dist
            lits_by_dist = sorted(
                list(lit_node_to_max_dist.items()),
                key=lambda t: t[1],
                reverse=True,
            )
            (L_node, _) = lits_by_dist[0]
            subgraph = node_to_subgraph[L_node]
            subgraph_hyper_edges = subgraphs_to_hyper_edges[subgraph]
            subgraph_input_interface = subgraph.get_input_interface_hyper_edge(
                subgraph_hyper_edges
            )
            subgraph_outputs = subgraph(
                grfn,
                subgraphs_to_hyper_edges,
                node_to_subgraph,
                all_nodes_visited,
            )

            node_execute_queue.extend(
                set(
                    f_node
                    for o_node in subgraph_outputs
                    for f_node in grfn.successors(o_node)
                    if f_node not in all_nodes_visited
                )
            )

        while node_execute_queue:
            executed = True
            executed_visited_variables = set()
            node_to_execute = node_execute_queue.pop(0)

            # TODO remove?
            if node_to_execute in all_nodes_visited:
                continue

            if node_to_execute not in nodes_to_hyper_edge:
                # Node is not in current subgraph
                if node_to_execute.func_type == LambdaType.INTERFACE:
                    subgraph = node_to_subgraph[node_to_execute]
                    subgraph_hyper_edges = subgraphs_to_hyper_edges[subgraph]
                    subgraph_input_interface = (
                        subgraph.get_input_interface_hyper_edge(
                            subgraph_hyper_edges
                        )
                    )
                    # Either the subgraph has no input interface or all the
                    # inputs must be set.
                    if subgraph_input_interface is None or all(
                        [
                            n in all_nodes_visited
                            for n in subgraph_input_interface.inputs
                        ]
                    ):
                        # We need to recurse into a new subgraph as the
                        # next node is an interface thats not in the
                        # current subgraph

                        # subgraph execution returns the updated output nodes
                        # so we can mark them as visited here in the parent
                        # in order to continue execution
                        executed_visited_variables.update(
                            subgraph(
                                grfn,
                                subgraphs_to_hyper_edges,
                                node_to_subgraph,
                                all_nodes_visited,
                            )
                        )
                    else:
                        node_to_execute = subgraph_input_interface.lambda_fn
                        executed = False
                else:
                    raise GrFNExecutionException(
                        "Error: Attempting to execute non-interface node"
                        + f" {node_to_execute} found in another subgraph."
                    )
            elif all(
                [
                    n in all_nodes_visited
                    for n in nodes_to_hyper_edge[node_to_execute].inputs
                ]
            ):
                # All of the input nodes have been visited, so the input values
                # are initialized and we can execute. In the case of literal
                # nodes, inputs is empty and all() will default to True.
                to_execute = nodes_to_hyper_edge[node_to_execute]
                to_execute()
                executed_visited_variables.update(to_execute.outputs)
            else:
                # We still are waiting on input values to be computed, push to
                # the back of the queue
                executed = False

            if executed:
                all_nodes_visited.update(executed_visited_variables)
                all_nodes_visited.add(node_to_execute)
                node_execute_queue.extend(
                    [
                        succ
                        for var in executed_visited_variables
                        for succ in grfn.successors(var)
                        if (
                            succ in self.nodes
                            and succ not in all_nodes_visited
                        )
                        or (
                            var in self.nodes
                            and succ.func_type == LambdaType.INTERFACE
                        )
                    ]
                )
            else:
                node_execute_queue.extend(
                    [
                        lambda_pred
                        for var_pred in grfn.predecessors(node_to_execute)
                        for lambda_pred in grfn.predecessors(var_pred)
                        if (
                            lambda_pred in self.nodes
                            and lambda_pred not in all_nodes_visited
                        )
                        or lambda_pred.func_type == LambdaType.INTERFACE
                    ]
                )
                node_execute_queue.append(node_to_execute)

        return (
            {}
            if not output_interface_hyper_edge_node
            else {n for n in output_interface_hyper_edge_node.outputs}
        )

    @classmethod
    def from_container(
        cls, con: GenericContainer, occ: int, parent_subgraph: GrFNSubgraph
    ):
        id = con.identifier

        class_to_create = cls
        if isinstance(con, LoopContainer):
            class_to_create = GrFNLoopSubgraph

        return class_to_create(
            str(uuid.uuid4()),
            id.namespace,
            id.scope,
            id.con_name,
            occ,
            None if parent_subgraph is None else parent_subgraph.uid,
            con.__class__.__name__,
            cls.get_border_color(con.__class__.__name__),
            [],
            con.metadata,
        )

    def get_input_interface_hyper_edge(self, hyper_edges):
        """
        Get the interface node for input in this subgraph

        Args:
            hyper_edges (List[HyperEdge]): All hyper edges with nodes in this
                subgraph.

        Returns:
            LambdaNode: The lambda node for the input interface. None if there
                is no input for this subgraph.
        """
        input_interfaces = [
            e
            for e in hyper_edges
            if e.lambda_fn.func_type == LambdaType.INTERFACE
            and all([o in self.nodes for o in e.outputs])
        ]

        if len(input_interfaces) > 1 and self.parent:
            raise GrFNExecutionException(
                "Found multiple input interface nodes"
                + " in subgraph during execution."
                + f" Expected 1 but {len(input_interfaces)} were found."
            )
        elif len(input_interfaces) == 0:
            return None

        return input_interfaces[0]

    def get_output_interface_node(self, hyper_edges):
        """
        Get the interface node for output in this subgraph

        Args:
            hyper_edges (List[HyperEdge]): All hyper edges with nodes in this
                subgraph.

        Returns:
            LambdaNode: The lambda node for the output interface.
        """
        output_interfaces = [
            e
            for e in hyper_edges
            if e.lambda_fn.func_type == LambdaType.INTERFACE
            and all([o in self.nodes for o in e.inputs])
        ]

        if not self.parent:
            # The root subgraph has no output interface
            return None
        elif len(output_interfaces) != 1:
            raise GrFNExecutionException(
                "Found multiple output interface nodes"
                + " in subgraph during execution."
                + f" Expected 1 but {len(output_interfaces)} were found."
            )
        return output_interfaces[0]

    @staticmethod
    def get_border_color(type_str):
        if type_str == "CondContainer":
            return "orange"
        elif type_str == "FuncContainer":
            return "forestgreen"
        elif type_str == "LoopContainer":
            return "navyblue"
        else:
            raise TypeError(f"Unrecognized subgraph type: {type_str}")

    @classmethod
    def from_dict(cls, data: dict, all_nodes: Dict[str, GenericNode]):
        subgraph_nodes = [all_nodes[n_id] for n_id in data["nodes"]]
        type_str = data["type"]

        class_to_create = cls
        if type_str == "LoopContainer":
            class_to_create = GrFNLoopSubgraph

        return class_to_create(
            data["uid"],
            data["namespace"],
            data["scope"],
            data["basename"],
            data["occurrence_num"],
            data["parent"],
            type_str,
            cls.get_border_color(type_str),
            subgraph_nodes,
            [TypedMetadata.from_data(d) for d in data["metadata"]]
            if "metadata" in data
            else [],
        )

    def to_dict(self):
        return {
            "uid": self.uid,
            "namespace": self.namespace,
            "scope": self.scope,
            "basename": self.basename,
            "occurrence_num": self.occurrence_num,
            "parent": self.parent,
            "type": self.type,
            "border_color": self.border_color,
            "nodes": [n.uid for n in self.nodes],
            "metadata": [m.to_dict() for m in self.metadata],
        }


@dataclass(repr=False, eq=False)
class GrFNLoopSubgraph(GrFNSubgraph):
    def __call__(
        self,
        grfn: GroundedFunctionNetwork,
        subgraphs_to_hyper_edges: Dict[GrFNSubgraph, List[HyperEdge]],
        node_to_subgraph: Dict[LambdaNode, GrFNSubgraph],
        all_nodes_visited: Set[VariableNode],
    ):
        """
        Handle a call statement on an object of type GrFNSubgraph

        Args:
            grfn (GroundedFucntioNetwork):
                The GrFN we are operating on. Used to find successors of nodes.
            subgraphs_to_hyper_edges (Dict[GrFNSubgraph, List[HyperEdge]]):
                A list of a subgraph to the hyper edges with nodes in the
                subgraph.
            node_to_subgraph (Dict[LambdaNode, GrFNSubgraph]):
                nodes to the subgraph they are contained in.
            all_nodes_visited (Set[VariableNode]):
                Holds the set of all variable nodes that have been visited
        """

        # First, find exit node within the subgraph
        exit_var_nodes = [
            n
            for n in self.nodes
            if isinstance(n, VariableNode) and n.identifier.var_name == "EXIT"
        ]
        if len(exit_var_nodes) != 1:
            raise GrFNExecutionException(
                "Found incorrect number of exit var nodes in"
                + " loop subgraph during execution."
                + f" Expected 1 but {len(exit_var_nodes)} were found."
            )
        exit_var_node = exit_var_nodes[0]

        # Find the first decision node and mark its input variables as
        # visited so we can execute the cyclic portion of the loop
        input_interface = self.get_input_interface_hyper_edge(
            subgraphs_to_hyper_edges[self]
        )
        initial_decision = {
            n
            for v in input_interface.outputs
            for n in grfn.successors(v)
            if n.func_type == LambdaType.DECISION
        }
        first_decision_vars = {
            v
            for lm_node in initial_decision
            for v in grfn.predecessors(lm_node)
            if isinstance(v, VariableNode)
        }

        var_results = set()
        initial_visited_nodes = set()
        # Loop until the exit value becomes true
        while (
            exit_var_node.value is None
            or (
                isinstance(exit_var_node.value, bool)
                and not exit_var_node.value
            )
            or (
                isinstance(exit_var_node.value, np.ndarray)
                and not all(exit_var_node.value)
            )
        ):
            initial_visited_nodes = all_nodes_visited.copy()
            initial_visited_nodes.update(first_decision_vars)
            var_results = super().__call__(
                grfn,
                subgraphs_to_hyper_edges,
                node_to_subgraph,
                initial_visited_nodes,
            )
        all_nodes_visited = all_nodes_visited.union(initial_visited_nodes)
        return var_results


class GrFNType:
    name: str
    fields: List[Tuple[str, str]]

    def __init__(self, name, fields):
        self.name = name
        self.fields = fields

    def get_initial_dict(self):
        d = {}
        for field in self.fields:
            d[field] = None
        return d


class GroundedFunctionNetwork(nx.DiGraph):
    def __init__(
        self,
        uid: str,
        id: ContainerIdentifier,
        timestamp: str,
        G: nx.DiGraph,
        H: List[HyperEdge],
        S: nx.DiGraph,
        T: List[TypeDefinition],
        M: List[TypedMetadata],
    ):
        super().__init__(G)
        self.hyper_edges = H
        self.subgraphs = S

        self.uid = uid
        self.timestamp = timestamp
        self.namespace = id.namespace
        self.scope = id.scope
        self.name = id.con_name
        self.label = f"{self.name} ({self.namespace}.{self.scope})"
        self.metadata = M

        self.variables = [n for n in self.nodes if isinstance(n, VariableNode)]
        self.lambdas = [n for n in self.nodes if isinstance(n, LambdaNode)]
        self.types = T

        # NOTE: removing detached variables from GrFN
        del_indices = list()
        for idx, var_node in enumerate(self.variables):
            found_var = False
            for edge in self.hyper_edges:
                if var_node in edge.inputs or var_node in edge.outputs:
                    found_var = True
                    break
            if not found_var:
                self.remove_node(var_node)
                del_indices.append(idx)
        for idx in del_indices:
            del self.variables[idx]

        root_subgraphs = [s for s in self.subgraphs if not s.parent]
        if len(root_subgraphs) != 1:
            raise Exception(
                "Error: Incorrect number of root subgraphs found in GrFN."
                + f"Should be 1 and found {len(root_subgraphs)}."
            )
        self.root_subgraph = root_subgraphs[0]

        for lambda_node in self.lambdas:
            lambda_node.v_function = np.vectorize(lambda_node.function)

        # TODO decide how we detect configurable inputs for execution
        # Configurable inputs are all variables assigned to a literal in the
        # root level subgraph AND input args to the root level subgraph
        self.inputs = [
            n
            for e in self.hyper_edges
            for n in e.outputs
            if (
                n in self.root_subgraph.nodes
                and e.lambda_fn.func_type == LambdaType.LITERAL
            )
        ]
        self.inputs.extend(
            [
                n
                for n, d in self.in_degree()
                if d == 0 and isinstance(n, VariableNode)
            ]
        )
        self.literal_vars = list()
        for var_node in self.variables:
            preds = list(self.predecessors(var_node))
            if len(preds) > 0 and preds[0].func_type == LambdaType.LITERAL:
                self.literal_vars.append(var_node)
        self.outputs = [
            n
            for n, d in self.out_degree()
            if d == 0
            and isinstance(n, VariableNode)
            and n in self.root_subgraph.nodes
        ]

        self.uid2varnode = {v.uid: v for v in self.variables}

        self.input_names = [var_node.identifier for var_node in self.inputs]

        self.output_names = [var_node.identifier for var_node in self.outputs]

        self.input_name_map = {
            var_node.identifier.var_name: var_node for var_node in self.inputs
        }
        self.input_identifier_map = {
            var_node.identifier: var_node for var_node in self.inputs
        }
        self.literal_identifier_map = {
            var_node.identifier: var_node for var_node in self.literal_vars
        }

        self.output_name_map = {
            var_node.identifier.var_name: var_node for var_node in self.outputs
        }
        self.FCG = self.to_FCG()
        self.function_sets = self.build_function_sets()

    def __repr__(self):
        return self.__str__()

    def __eq__(self, other) -> bool:
        return (
            set(self.hyper_edges) == set(other.hyper_edges)
            and set(self.subgraphs) == set(other.subgraphs)
            and set(self.inputs) == set(other.inputs)
            and set(self.outputs) == set(other.outputs)
        )

    def __str__(self):
        L_sz = str(len(self.lambdas))
        V_sz = str(len(self.variables))
        I_sz = str(len(self.inputs))
        O_sz = str(len(self.outputs))
        size_str = f"< |L|: {L_sz}, |V|: {V_sz}, |I|: {I_sz}, |O|: {O_sz} >"
        return f"{self.label}\n{size_str}"

    def __call__(
        self, inputs: Dict[str, Any], literals: Dict[str, Any] = None
    ) -> Iterable[Any]:
        """Executes the GrFN over a particular set of inputs and returns the
        result.

        Args:
            inputs: Input set where keys are the identifier strings of input
            nodes in the GrFN and each key points to a set of input values
            (or just one)
            literals: Input set where keys are the identifier strings of
            variable nodes in the GrFN that inherit directly from a literal
            node and each key points to a set of input values (or just one)

        Returns:
            A set of outputs from executing the GrFN, one for every set of
            inputs.
        """
        self.np_shape = (1,)
        # TODO: update this function to work with new GrFN object
        full_inputs = {
            self.input_identifier_map[VariableIdentifier.from_str(n)]: v
            for n, v in inputs.items()
        }
        # Set input values
        for input_node in [n for n in self.inputs if n in full_inputs]:
            value = full_inputs[input_node]
            # TODO: need to find a way to incorporate a 32/64 bit check here
            if isinstance(value, float):
                value = np.array([value], dtype=np.float64)
            if isinstance(value, int):
                value = np.array([value], dtype=np.int64)
            elif isinstance(value, list):
                value = np.array(value)
                self.np_shape = value.shape
            elif isinstance(value, np.ndarray):
                self.np_shape = value.shape

            input_node.input_value = value

        if literals is not None:
            literal_ids = set(
                [
                    VariableIdentifier.from_str(var_id)
                    for var_id in literals.keys()
                ]
            )
            lit_id2val = {
                lit_id: literals[str(lit_id)] for lit_id in literal_ids
            }
            literal_overrides = [
                (var_node, lit_id2val[identifier])
                for identifier, var_node in self.literal_identifier_map.items()
                if identifier in literal_ids
            ]
            for input_node, value in literal_overrides:
                # TODO: need to find a way to incorporate a 32/64 bit check here
                if isinstance(value, float):
                    value = np.array([value], dtype=np.float64)
                if isinstance(value, int):
                    value = np.array([value], dtype=np.int64)
                elif isinstance(value, list):
                    value = np.array(value)
                    self.np_shape = value.shape
                elif isinstance(value, np.ndarray):
                    self.np_shape = value.shape

                input_node.input_value = value

        # Configure the np array shape for all lambda nodes
        for n in self.lambdas:
            n.np_shape = self.np_shape

        subgraph_to_hyper_edges = {
            s: [h for h in self.hyper_edges if h.lambda_fn in s.nodes]
            for s in self.subgraphs
        }
        node_to_subgraph = {n: s for s in self.subgraphs for n in s.nodes}
        self.root_subgraph(
            self, subgraph_to_hyper_edges, node_to_subgraph, set()
        )
        # Return the output
        return {
            output.identifier.var_name: output.value for output in self.outputs
        }

    @classmethod
    def from_AIR(cls, air: AutoMATES_IR):
        network = nx.DiGraph()
        hyper_edges = list()
        Occs = dict()
        subgraphs = nx.DiGraph()

        def add_variable_node(
            v_id: VariableIdentifier, v_data: VariableDefinition
        ) -> VariableNode:
            node = VariableNode.from_id(v_id, v_data)
            network.add_node(node, **(node.get_kwargs()))
            return node

        variable_nodes = {
            v_id: add_variable_node(v_id, v_data)
            for v_id, v_data in air.variables.items()
        }

        def add_lambda_node(
            lambda_type: LambdaType,
            lambda_str: str,
            metadata: List[TypedMetadata] = None,
        ) -> LambdaNode:
            lambda_id = GenericNode.create_node_id()
            node = LambdaNode.from_AIR(
                lambda_id, lambda_type, lambda_str, metadata
            )
            network.add_node(node, **(node.get_kwargs()))
            return node

        def add_hyper_edge(
            inputs: Iterable[VariableNode],
            lambda_node: LambdaNode,
            outputs: Iterable[VariableNode],
        ) -> None:
            network.add_edges_from(
                [(in_node, lambda_node) for in_node in inputs]
            )
            network.add_edges_from(
                [(lambda_node, out_node) for out_node in outputs]
            )
            hyper_edges.append(HyperEdge(inputs, lambda_node, outputs))

        def translate_container(
            con: GenericContainer,
            inputs: Iterable[VariableNode],
            parent: GrFNSubgraph = None,
        ) -> Iterable[VariableNode]:
            con_name = con.identifier
            if con_name not in Occs:
                Occs[con_name] = 0

            con_subgraph = GrFNSubgraph.from_container(
                con, Occs[con_name], parent
            )
            live_variables = dict()
            if len(inputs) > 0:
                in_var_names = [n.identifier.var_name for n in inputs]
                in_var_str = ",".join(in_var_names)
                interface_func_str = f"lambda {in_var_str}:({in_var_str})"
                func = add_lambda_node(
                    LambdaType.INTERFACE, interface_func_str
                )
                # out_nodes = [add_variable_node(id) for id in con.arguments]
                out_nodes = [variable_nodes[v_id] for v_id in con.arguments]
                add_hyper_edge(inputs, func, out_nodes)
                con_subgraph.nodes.append(func)

                live_variables.update(
                    {id: node for id, node in zip(con.arguments, out_nodes)}
                )
            else:
                live_variables.update(
                    {v_id: variable_nodes[v_id] for v_id in con.arguments}
                )

            con_subgraph.nodes.extend(list(live_variables.values()))

            for stmt in con.statements:
                translate_stmt(stmt, live_variables, con_subgraph)

            subgraphs.add_node(con_subgraph)

            if parent is not None:
                subgraphs.add_edge(parent, con_subgraph)

            if len(inputs) > 0:
                # Do this only if this is not the starting container
                returned_vars = [variable_nodes[v_id] for v_id in con.returns]
                update_vars = [variable_nodes[v_id] for v_id in con.updated]
                output_vars = returned_vars + update_vars

                out_var_names = [n.identifier.var_name for n in output_vars]
                out_var_str = ",".join(out_var_names)
                interface_func_str = f"lambda {out_var_str}:({out_var_str})"
                func = add_lambda_node(
                    LambdaType.INTERFACE, interface_func_str
                )
                con_subgraph.nodes.append(func)
                return (output_vars, func)

        @singledispatch
        def translate_stmt(
            stmt: GenericStmt,
            live_variables: Dict[VariableIdentifier, VariableNode],
            parent: GrFNSubgraph,
        ) -> None:
            raise ValueError(f"Unsupported statement type: {type(stmt)}")

        @translate_stmt.register
        def _(
            stmt: CallStmt,
            live_variables: Dict[VariableIdentifier, VariableNode],
            subgraph: GrFNSubgraph,
        ) -> None:
            new_con = air.containers[stmt.call_id]
            if stmt.call_id not in Occs:
                Occs[stmt.call_id] = 0

            inputs = [variable_nodes[v_id] for v_id in stmt.inputs]
            (con_outputs, interface_func) = translate_container(
                new_con, inputs, subgraph
            )
            Occs[stmt.call_id] += 1
            out_nodes = [variable_nodes[v_id] for v_id in stmt.outputs]
            # out_nodes = [add_variable_node(var) for var in stmt.outputs]
            subgraph.nodes.extend(out_nodes)
            add_hyper_edge(con_outputs, interface_func, out_nodes)
            for output_node in out_nodes:
                var_id = output_node.identifier
                live_variables[var_id] = output_node

        @translate_stmt.register
        def _(
            stmt: LambdaStmt,
            live_variables: Dict[VariableIdentifier, VariableNode],
            subgraph: GrFNSubgraph,
        ) -> None:
            inputs = [variable_nodes[v_id] for v_id in stmt.inputs]
            out_nodes = [variable_nodes[v_id] for v_id in stmt.outputs]
            # out_nodes = [add_variable_node(var) for var in stmt.outputs]
            func = add_lambda_node(stmt.type, stmt.func_str, stmt.metadata)

            subgraph.nodes.append(func)
            subgraph.nodes.extend(out_nodes)

            add_hyper_edge(inputs, func, out_nodes)
            for output_node in out_nodes:
                var_id = output_node.identifier
                live_variables[var_id] = output_node

        start_container = air.containers[air.entrypoint]
        Occs[air.entrypoint] = 0
        translate_container(start_container, [])
        grfn_uid = str(uuid.uuid4())
        date_created = datetime.datetime.now().strftime("%Y-%m-%d")
        return cls(
            grfn_uid,
            air.entrypoint,
            date_created,
            network,
            hyper_edges,
            subgraphs,
            air.type_definitions,
            air.metadata,
        )

    def to_FCG(self):
        G = nx.DiGraph()
        func_to_func_edges = [
            (func_node, node)
            for node in self.nodes
            if isinstance(node, LambdaNode)
            for var_node in self.predecessors(node)
            for func_node in self.predecessors(var_node)
        ]
        G.add_edges_from(func_to_func_edges)
        return G

    def build_function_sets(self):
        subgraphs_to_func_sets = {s.uid: list() for s in self.subgraphs}

        initial_funcs = [n for n, d in self.FCG.in_degree() if d == 0]
        func2container = {f: s.uid for s in self.subgraphs for f in s.nodes}
        initial_funcs_to_subgraph = {
            n: func2container[n] for n in initial_funcs
        }
        containers_to_initial_funcs = {s.uid: list() for s in self.subgraphs}
        for k, v in initial_funcs_to_subgraph.items():
            containers_to_initial_funcs[v].append(k)

        def build_function_set_for_container(
            container, container_initial_funcs
        ):
            all_successors = list()
            distances = dict()
            visited_funcs = set()

            def find_distances(func, dist, path=[]):
                new_successors = list()
                func_container = func2container[func]
                if func_container == container:
                    distances[func] = (
                        max(dist, distances[func])
                        if func in distances and func not in path
                        else dist
                    )
                    if func not in visited_funcs:
                        new_successors.extend(self.FCG.successors(func))
                        visited_funcs.add(func)

                if len(new_successors) > 0:
                    all_successors.extend(new_successors)
                    for f in new_successors:
                        find_distances(f, dist + 1, path=(path + [func]))

            for f in container_initial_funcs:
                find_distances(f, 0)

            call_sets = dict()

            for func_node, call_dist in distances.items():
                if call_dist in call_sets:
                    call_sets[call_dist].add(func_node)
                else:
                    call_sets[call_dist] = {func_node}

            function_set_dists = sorted(
                call_sets.items(), key=lambda t: (t[0], len(t[1]))
            )

            subgraphs_to_func_sets[container] = [
                func_set for _, func_set in function_set_dists
            ]

        for container in self.subgraphs:
            input_interface_funcs = [
                n
                for n in container.nodes
                if isinstance(n, LambdaNode)
                and n.func_type == LambdaType.INTERFACE
                and all(
                    [
                        var_node in container.nodes
                        for var_node in self.successors(n)
                    ]
                )
            ]
            build_function_set_for_container(
                container.uid,
                input_interface_funcs
                + containers_to_initial_funcs[container.uid],
            )

        return subgraphs_to_func_sets

    def to_AGraph(self):
        """ Export to a PyGraphviz AGraph object. """
        var_nodes = [n for n in self.nodes if isinstance(n, VariableNode)]
        input_nodes = set([v for v in var_nodes if self.in_degree(v) == 0])
        output_nodes = set([v for v in var_nodes if self.out_degree(v) == 0])

        A = nx.nx_agraph.to_agraph(self)
        A.graph_attr.update(
            {"dpi": 227, "fontsize": 20, "fontname": "Menlo", "rankdir": "TB"}
        )
        A.node_attr.update({"fontname": "Menlo"})

        # A.add_subgraph(input_nodes, rank="same")
        # A.add_subgraph(output_nodes, rank="same")

        def get_subgraph_nodes(subgraph: GrFNSubgraph):
            return subgraph.nodes + [
                node
                for child_graph in self.subgraphs.successors(subgraph)
                for node in get_subgraph_nodes(child_graph)
            ]

        def populate_subgraph(subgraph: GrFNSubgraph, parent: AGraph):
            all_sub_nodes = get_subgraph_nodes(subgraph)
            container_subgraph = parent.add_subgraph(
                all_sub_nodes,
                name=f"cluster_{str(subgraph)}",
                label=subgraph.basename,
                style="bold, rounded",
                rankdir="TB",
                color=subgraph.border_color,
            )

            input_var_nodes = set(input_nodes).intersection(subgraph.nodes)
            container_subgraph.add_subgraph(list(input_var_nodes), rank="same")

            for new_subgraph in self.subgraphs.successors(subgraph):
                populate_subgraph(new_subgraph, container_subgraph)

            for _, func_sets in self.function_sets.items():
                for func_set in func_sets:
                    func_set = list(func_set.intersection(set(subgraph.nodes)))

                    container_subgraph.add_subgraph(func_set, rank="same")
                    output_var_nodes = list()
                    for func_node in func_set:
                        succs = list(self.successors(func_node))
                        output_var_nodes.extend(succs)
                    output_var_nodes = set(output_var_nodes) - output_nodes
                    var_nodes = output_var_nodes.intersection(subgraph.nodes)
                    container_subgraph.add_subgraph(
                        list(var_nodes), rank="same"
                    )

        root_subgraph = [n for n, d in self.subgraphs.in_degree() if d == 0][0]
        populate_subgraph(root_subgraph, A)

        return A

    def to_FIB(self, G2):
        """Creates a ForwardInfluenceBlanket object representing the
        intersection of this model with the other input model.

        Args:
            G1: The GrFN model to use as the basis for this FIB
            G2: The GroundedFunctionNetwork object to compare this model to.

        Returns:
            A ForwardInfluenceBlanket object to use for model comparison.
        """
        # TODO: Finish inpsection and testing of this function

        if not isinstance(G2, GroundedFunctionNetwork):
            raise TypeError(f"Expected a second GrFN but got: {type(G2)}")

        def shortname(var):
            return var[var.find("::") + 2 : var.rfind("_")]

        def shortname_vars(graph, shortname):
            return [v for v in graph.nodes() if shortname in v]

        g1_var_nodes = {
            shortname(n)
            for (n, d) in self.nodes(data=True)
            if d["type"] == "variable"
        }
        g2_var_nodes = {
            shortname(n)
            for (n, d) in G2.nodes(data=True)
            if d["type"] == "variable"
        }

        shared_nodes = {
            full_var
            for shared_var in g1_var_nodes.intersection(g2_var_nodes)
            for full_var in shortname_vars(self, shared_var)
        }

        outputs = self.outputs
        inputs = set(self.inputs).intersection(shared_nodes)

        # Get all paths from shared inputs to shared outputs
        path_inputs = shared_nodes - set(outputs)
        io_pairs = [(inp, self.output_node) for inp in path_inputs]
        paths = [
            p for (i, o) in io_pairs for p in all_simple_paths(self, i, o)
        ]

        # Get all edges needed to blanket the included nodes
        main_nodes = {node for path in paths for node in path}
        main_edges = {
            (n1, n2) for path in paths for n1, n2 in zip(path, path[1:])
        }
        blanket_nodes = set()
        add_nodes, add_edges = list(), list()

        def place_var_node(var_node):
            prev_funcs = list(self.predecessors(var_node))
            if (
                len(prev_funcs) > 0
                and self.nodes[prev_funcs[0]]["label"] == "L"
            ):
                prev_func = prev_funcs[0]
                add_nodes.extend([var_node, prev_func])
                add_edges.append((prev_func, var_node))
            else:
                blanket_nodes.add(var_node)

        for node in main_nodes:
            if self.nodes[node]["type"] == "function":
                for var_node in self.predecessors(node):
                    if var_node not in main_nodes:
                        add_edges.append((var_node, node))
                        if "::IF_" in var_node:
                            if_func = list(self.predecessors(var_node))[0]
                            add_nodes.extend([if_func, var_node])
                            add_edges.append((if_func, var_node))
                            for new_var_node in self.predecessors(if_func):
                                add_edges.append((new_var_node, if_func))
                                place_var_node(new_var_node)
                        else:
                            place_var_node(var_node)

        main_nodes |= set(add_nodes)
        main_edges |= set(add_edges)
        main_nodes = main_nodes - inputs - set(outputs)

        orig_nodes = self.nodes(data=True)

        F = nx.DiGraph()

        F.add_nodes_from([(n, d) for n, d in orig_nodes if n in inputs])
        for node in inputs:
            F.nodes[node]["color"] = dodgerblue3
            F.nodes[node]["fontcolor"] = dodgerblue3
            F.nodes[node]["penwidth"] = 3.0
            F.nodes[node]["fontname"] = FONT

        F.inputs = list(F.inputs)

        F.add_nodes_from([(n, d) for n, d in orig_nodes if n in blanket_nodes])
        for node in blanket_nodes:
            F.nodes[node]["fontname"] = FONT
            F.nodes[node]["color"] = forestgreen
            F.nodes[node]["fontcolor"] = forestgreen

        F.add_nodes_from([(n, d) for n, d in orig_nodes if n in main_nodes])
        for node in main_nodes:
            F.nodes[node]["fontname"] = FONT

        for out_var_node in outputs:
            F.add_node(out_var_node, **self.nodes[out_var_node])
            F.nodes[out_var_node]["color"] = dodgerblue3
            F.nodes[out_var_node]["fontcolor"] = dodgerblue3

        F.add_edges_from(main_edges)
        return F

    def to_json(self) -> str:
        """Outputs the contents of this GrFN to a JSON object string.

        :return: Description of returned object.
        :rtype: type
        :raises ExceptionName: Why the exception is raised.
        """
        data = {
            "uid": self.uid,
            "entry_point": "::".join(
                ["@container", self.namespace, self.scope, self.name]
            ),
            "timestamp": self.timestamp,
            "hyper_edges": [edge.to_dict() for edge in self.hyper_edges],
            "variables": [var.to_dict() for var in self.variables],
            "functions": [func.to_dict() for func in self.lambdas],
            "subgraphs": [sgraph.to_dict() for sgraph in self.subgraphs],
            "types": [t_def.to_dict() for t_def in self.types],
            "metadata": [m.to_dict() for m in self.metadata],
        }

        return json.dumps(data)

    def to_json_file(self, json_path) -> None:
        with open(json_path, "w") as outfile:
            outfile.write(self.to_json())

    @classmethod
    def from_json(cls, json_path):
        """Short summary.

        :param type cls: Description of parameter `cls`.
        :param type json_path: Description of parameter `json_path`.
        :return: Description of returned object.
        :rtype: type
        :raises ExceptionName: Why the exception is raised.

        """
        data = json.load(open(json_path, "r"))

        # Re-create variable and function nodes from their JSON descriptions
        V = {v["uid"]: VariableNode.from_dict(v) for v in data["variables"]}
        F = {f["uid"]: LambdaNode.from_dict(f) for f in data["functions"]}

        # Add all of the function and variable nodes to a new DiGraph
        G = nx.DiGraph()
        ALL_NODES = {**V, **F}
        for grfn_node in ALL_NODES.values():
            G.add_node(grfn_node, **(grfn_node.get_kwargs()))

        # Re-create the hyper-edges/subgraphs using the node lookup list
        S = nx.DiGraph()

        subgraphs = [
            GrFNSubgraph.from_dict(s, ALL_NODES) for s in data["subgraphs"]
        ]
        subgraph_dict = {s.uid: s for s in subgraphs}
        subgraph_edges = [
            (subgraph_dict[s.parent], subgraph_dict[s.uid])
            for s in subgraphs
            if s.parent is not None
        ]
        S.add_nodes_from(subgraphs)
        S.add_edges_from(subgraph_edges)

        H = [HyperEdge.from_dict(h, ALL_NODES) for h in data["hyper_edges"]]

        # TODO: fix this to actually gather typedefs
        T = (
            [TypeDefinition.from_data(t) for t in data["types"]]
            if "types" in data
            else []
        )

        M = (
            [TypedMetadata.from_data(d) for d in data["metadata"]]
            if "metadata" in data
            else []
        )

        # Add edges to the new DiGraph using the re-created hyper-edge objects
        for edge in H:
            G.add_edges_from([(var, edge.lambda_fn) for var in edge.inputs])
            G.add_edges_from([(edge.lambda_fn, var) for var in edge.outputs])

<<<<<<< HEAD
        identifier = GenericIdentifier.from_str(data["identifier"])
        return cls(data["uid"], identifier, data["timestamp"], G, H, S, T, M)
=======
        if "entry_point" in data:
            entry_point = data["entry_point"]
        elif "identifier" in data:
            entry_point = data["identifier"]
        else:
            entry_point = ""
        identifier = GenericIdentifier.from_str(entry_point)
        return cls(data["uid"], identifier, data["timestamp"], G, H, S, T)
>>>>>>> ec9da260


class CausalAnalysisGraph(nx.DiGraph):
    def __init__(self, G, S, uid, date, ns, sc, nm):
        super().__init__(G)
        self.subgraphs = S
        self.uid = uid
        self.timestamp = date
        self.namespace = ns
        self.scope = sc
        self.name = nm

    @classmethod
    def from_GrFN(cls, GrFN: GroundedFunctionNetwork):
        """Export to a Causal Analysis Graph (CAG) object.
        The CAG shows the influence relationships between the variables and
        elides the function nodes."""

        G = nx.DiGraph()
        for var_node in GrFN.variables:
            G.add_node(var_node, **var_node.get_kwargs())
        for edge in GrFN.hyper_edges:
            if edge.lambda_fn.func_type == LambdaType.INTERFACE:
                G.add_edges_from(list(zip(edge.inputs, edge.outputs)))
            else:
                G.add_edges_from(list(product(edge.inputs, edge.outputs)))

        def delete_paths_at_level(nodes: list):
            orig_nodes = deepcopy(nodes)

            while len(nodes) > 0:
                updated_nodes = list()
                for node in nodes:
                    node_var_name = node.identifier.var_name
                    succs = list(G.successors(node))
                    for next_node in succs:
                        if (
                            next_node.identifier.var_name == node_var_name
                            and len(list(G.predecessors(next_node))) == 1
                        ):
                            next_succs = list(G.successors(next_node))
                            G.remove_node(next_node)
                            updated_nodes.append(node)
                            for succ_node in next_succs:
                                G.add_edge(node, succ_node)
                nodes = updated_nodes

            next_level_nodes = list()
            for node in orig_nodes:
                next_level_nodes.extend(list(G.successors(node)))
            next_level_nodes = list(set(next_level_nodes))

            if len(next_level_nodes) > 0:
                delete_paths_at_level(next_level_nodes)

        def correct_subgraph_nodes(subgraph: GrFNSubgraph):
            cag_subgraph_nodes = list(
                set(G.nodes).intersection(set(subgraph.nodes))
            )
            subgraph.nodes = cag_subgraph_nodes

            for new_subgraph in GrFN.subgraphs.successors(subgraph):
                correct_subgraph_nodes(new_subgraph)

        input_nodes = [n for n in G.nodes if G.in_degree(n) == 0]
        delete_paths_at_level(input_nodes)
        root_subgraph = [n for n, d in GrFN.subgraphs.in_degree() if d == 0][0]
        correct_subgraph_nodes(root_subgraph)
        return cls(
            G,
            GrFN.subgraphs,
            GrFN.uid,
            GrFN.timestamp,
            GrFN.namespace,
            GrFN.scope,
            GrFN.name,
        )

    def to_AGraph(self):
        """Returns a variable-only view of the GrFN in the form of an AGraph.

        Returns:
            type: A CAG constructed via variable influence in the GrFN object.

        """
        A = nx.nx_agraph.to_agraph(self)
        A.graph_attr.update(
            {
                "dpi": 227,
                "fontsize": 20,
                "fontcolor": "black",
                "fontname": "Menlo",
                "rankdir": "TB",
            }
        )
        A.node_attr.update(
            shape="rectangle",
            color="#650021",
            fontname="Menlo",
            fontcolor="black",
        )
        for node in A.iternodes():
            node.attr["fontcolor"] = "black"
            node.attr["style"] = "rounded"
        A.edge_attr.update({"color": "#650021", "arrowsize": 0.5})

        def get_subgraph_nodes(subgraph: GrFNSubgraph):
            return subgraph.nodes + [
                node
                for child_graph in self.subgraphs.successors(subgraph)
                for node in get_subgraph_nodes(child_graph)
            ]

        def populate_subgraph(subgraph: GrFNSubgraph, parent: AGraph):
            all_sub_nodes = get_subgraph_nodes(subgraph)
            container_subgraph = parent.add_subgraph(
                all_sub_nodes,
                name=f"cluster_{str(subgraph)}",
                label=subgraph.basename,
                style="bold, rounded",
                rankdir="TB",
                color=subgraph.border_color,
            )

            for new_subgraph in self.subgraphs.successors(subgraph):
                populate_subgraph(new_subgraph, container_subgraph)

        root_subgraph = [n for n, d in self.subgraphs.in_degree() if d == 0][0]
        populate_subgraph(root_subgraph, A)
        return A

    def to_igraph_gml(self, filepath: str) -> NoReturn:
        filename = os.path.join(
            filepath,
            f"{self.namespace}__{self.scope}__{self.name}--igraph.gml",
        )

        V = [str(v) for v in super().nodes]
        E = [(str(e1), str(e2)) for e1, e2 in super().edges]
        iG = nx.DiGraph()
        iG.add_nodes_from(V)
        iG.add_edges_from(E)
        nx.write_gml(iG, filename)

    def to_json(self) -> str:
        """Outputs the contents of this GrFN to a JSON object string.

        :return: Description of returned object.
        :rtype: type
        :raises ExceptionName: Why the exception is raised.
        """
        data = {
            "uid": self.uid,
            "identifier": "::".join(
                ["@container", self.namespace, self.scope, self.name]
            ),
            "timestamp": self.timestamp,
            "variables": [var.to_dict() for var in self.nodes],
            "edges": [(src.uid, dst.uid) for src, dst in self.edges],
            "subgraphs": [sgraphs.to_dict() for sgraphs in self.subgraphs],
        }
        return json.dumps(data)

    def to_json_file(self, json_path) -> None:
        with open(json_path, "w") as outfile:
            outfile.write(self.to_json())<|MERGE_RESOLUTION|>--- conflicted
+++ resolved
@@ -1624,10 +1624,6 @@
             G.add_edges_from([(var, edge.lambda_fn) for var in edge.inputs])
             G.add_edges_from([(edge.lambda_fn, var) for var in edge.outputs])
 
-<<<<<<< HEAD
-        identifier = GenericIdentifier.from_str(data["identifier"])
-        return cls(data["uid"], identifier, data["timestamp"], G, H, S, T, M)
-=======
         if "entry_point" in data:
             entry_point = data["entry_point"]
         elif "identifier" in data:
@@ -1635,8 +1631,7 @@
         else:
             entry_point = ""
         identifier = GenericIdentifier.from_str(entry_point)
-        return cls(data["uid"], identifier, data["timestamp"], G, H, S, T)
->>>>>>> ec9da260
+        return cls(data["uid"], identifier, data["timestamp"], G, H, S, T, M)
 
 
 class CausalAnalysisGraph(nx.DiGraph):
