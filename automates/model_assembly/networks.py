from __future__ import annotations
from typing import List, Dict, Iterable, Set, Any, Tuple, NoReturn
from abc import ABC, abstractmethod
from functools import singledispatch
from dataclasses import dataclass
from itertools import product
from copy import deepcopy

import datetime
import json
import re
<<<<<<< HEAD
=======
import os
import random
>>>>>>> 784eb3f0

import networkx as nx
import numpy as np
from networkx.algorithms.simple_paths import all_simple_paths
from pygraphviz import AGraph

from .sandbox import load_lambda_function
from .air import AutoMATES_IR
from .structures import (
    GenericContainer,
    LoopContainer,
    GenericStmt,
    CallStmt,
    LambdaStmt,
    GenericIdentifier,
    ContainerIdentifier,
    VariableIdentifier,
    TypeIdentifier,
    ObjectDefinition,
    VariableDefinition,
    TypeDefinition,
    GrFNExecutionException,
)
from .metadata import (
    TypedMetadata,
    ProvenanceData,
    MeasurementType,
    LambdaType,
    DataType,
    DomainSet,
    DomainInterval,
    SuperSet,
    MetadataType,
    MetadataMethod,
    Domain,
)
from ..utils.misc import choose_font, uuid


FONT = choose_font()

dodgerblue3 = "#1874CD"
forestgreen = "#228b22"


@dataclass(repr=False, frozen=False)
class GenericNode(ABC):
    uid: str

    def __repr__(self):
        return self.__str__()

    def __str__(self):
        return self.uid

    @staticmethod
    def create_node_id() -> str:
        return str(uuid.uuid4())

    @abstractmethod
    def get_kwargs(self):
        return NotImplemented

    @abstractmethod
    def get_label(self):
        return NotImplemented


@dataclass(repr=False, frozen=False)
class VariableNode(GenericNode):
    identifier: VariableIdentifier
    metadata: List[TypedMetadata]
    object_ref: str = None
    value: Any = None
    input_value: Any = None

    def __hash__(self):
        return hash(self.uid)

    def __eq__(self, other) -> bool:
        return self.uid == other.uid

    def __str__(self):
        return str(self.identifier)

    @classmethod
    def from_id(cls, idt: VariableIdentifier, data: VariableDefinition):
        # TODO: use domain constraint information in the future
        d_type = DataType.from_str(data.domain_name)
        m_type = MeasurementType.from_name(data.domain_name)

        def create_domain_elements():
            if MeasurementType.isa_categorical(m_type):
                set_type = SuperSet.from_data_type(d_type)
                return [
                    DomainSet(
                        d_type,
                        set_type,
                        "lambda x: SuperSet.ismember(x, set_type)",
                    )
                ]
            elif MeasurementType.isa_numerical(m_type):
                return [
                    DomainInterval(-float("inf"), float("inf"), False, False)
                ]
            else:
                return []

        dom = Domain(
            MetadataType.DOMAIN,
            ProvenanceData(
                MetadataMethod.PROGRAM_ANALYSIS_PIPELINE,
                ProvenanceData.get_dt_timestamp(),
            ),
            d_type,
            m_type,
            create_domain_elements(),
        )
        metadata = [dom] + data.metadata
        return cls(GenericNode.create_node_id(), idt, metadata)

    def get_fullname(self):
        return f"{self.name}\n({self.index})"

    def get_name(self):
        return str(self.identifier)

    def get_kwargs(self):
        is_exit = self.identifier.var_name == "EXIT"
        return {
            "color": "crimson",
            "fontcolor": "white" if is_exit else "black",
            "fillcolor": "crimson" if is_exit else "white",
            "style": "filled" if is_exit else "",
            "padding": 15,
            "label": self.get_label(),
        }

    @staticmethod
    def get_node_label(base_name):
        if "_" in base_name:
            if base_name.startswith("IF_") or base_name.startswith("COND_"):
                snake_case_tokens = [base_name]
            else:
                snake_case_tokens = base_name.split("_")
        else:
            snake_case_tokens = [base_name]

        # If the identifier is an all uppercase acronym (like `WMA`) then we
        # need to capture that. But we also the case where the first two
        # letters are capitals but the first letter does not belong with
        # the second (like `AVariable`). We also need to capture the case of
        # an acronym followed by a capital for the next word (like `AWSVars`).
        camel_case_tokens = list()
        for token in snake_case_tokens:
            if token.islower() or token.isupper():
                camel_case_tokens.append(token)
            else:
                # NOTE: special case rule for derivatives
                if re.match(r"^d[A-Z]", token) is not None:
                    camel_case_tokens.append(token)
                else:
                    camel_split = re.split(
                        r"([A-Z]+|[A-Z]?[a-z]+)(?=[A-Z]|\b)", token
                    )
                    camel_case_tokens.extend(camel_split)

        clean_tokens = [t for t in camel_case_tokens if t != ""]
        label = ""
        cur_length = 0
        for token in clean_tokens:
            tok_len = len(token)
            if cur_length == 0:
                label += token + " "
                cur_length += tok_len + 1
                continue

            if cur_length >= 8:
                label += "\n"
                cur_length = 0

            if cur_length + tok_len < 8:
                label += token + " "
                cur_length += tok_len + 1
            else:
                label += token
                cur_length += tok_len

        return label

    def get_label(self):
        node_label = self.get_node_label(self.identifier.var_name)
        return node_label

    # def get_label(self):
    #     return self.identifier.var_name

    @classmethod
    def from_dict(cls, data: dict):
        return cls(
            data["uid"],
            VariableIdentifier.from_str(data["identifier"]),
            data["object_ref"] if "object_ref" in data else "",
            [TypedMetadata.from_data(mdict) for mdict in data["metadata"]]
            if "metadata" in data
            else [],
        )

    def to_dict(self) -> dict:
        return {
            "uid": self.uid,
            "identifier": str(self.identifier),
            "object_ref": self.object_ref,
            "metadata": [m.to_dict() for m in self.metadata],
        }


@dataclass(repr=False, frozen=False)
class LambdaNode(GenericNode):
    func_type: LambdaType
    func_str: str
    function: callable
    metadata: List[TypedMetadata]

    def __hash__(self):
        return hash(self.uid)

    def __eq__(self, other) -> bool:
        return self.uid == other.uid

    def __str__(self):
        return f"{self.get_label()}: {self.uid}"

    def __call__(self, *values) -> Iterable[np.ndarray]:
        expected_num_args = len(self.get_signature())
        input_num_args = len(values)
        if expected_num_args != input_num_args:
            raise RuntimeError(
                f"""Incorrect number of inputs
                (expected {expected_num_args} found {input_num_args})
                for lambda:\n{self.func_str}"""
            )
        try:
            if self.np_shape != (1,):
                res = self.v_function(*values)
            else:
                res = self.function(*values)
            if self.func_type == LambdaType.LITERAL:
                return [np.full(self.np_shape, res, dtype=np.float64)]
            elif isinstance(res, tuple):
                return [item for item in res]
            else:
                return [self.parse_result(values, res)]
        except Exception as e:
            print(f"Exception occured in {self.func_str}")
            raise GrFNExecutionException(e)

    def parse_result(self, values, res):
        if isinstance(res, dict):
            res = {k: self.parse_result(values, v) for k, v in res.items()}
        elif len(values) == 0:
            res = np.full(self.np_shape, res, dtype=np.float64)
        return res

    def get_kwargs(self):
        return {"shape": "rectangle", "padding": 10, "label": self.get_label()}

    def get_label(self):
        return self.func_type.shortname()

    def get_signature(self):
        return self.function.__code__.co_varnames

    @classmethod
    def from_AIR(
        cls, lm_id: str, lm_type: str, lm_str: str, mdata: List[TypedMetadata]
    ):
        lambda_fn = load_lambda_function(lm_str)
        if mdata is None:
            mdata = list()
        return cls(lm_id, lm_type, lm_str, lambda_fn, mdata)

    @classmethod
    def from_dict(cls, data: dict):
        lambda_fn = load_lambda_function(data["lambda"])
        lambda_type = LambdaType.from_str(data["type"])
        if "metadata" in data:
            metadata = [TypedMetadata.from_data(d) for d in data["metadata"]]
        else:
            metadata = []
        return cls(
            data["uid"],
            lambda_type,
            data["lambda"],
            lambda_fn,
            metadata,
        )

    def to_dict(self) -> dict:
        return {
            "uid": self.uid,
            "type": str(self.func_type),
            "lambda": self.func_str,
            "metadata": [m.to_dict() for m in self.metadata],
        }


@dataclass
class HyperEdge:
    inputs: Iterable[VariableNode]
    lambda_fn: LambdaNode
    outputs: Iterable[VariableNode]

    def __call__(self):
        result = self.lambda_fn(
            *[
                var.value if var.value is not None else var.input_value
                for var in self.inputs
            ]
        )
        # If we are in the exit decision hyper edge and in vectorized execution
        if (
            self.lambda_fn.func_type == LambdaType.DECISION
            and any([o.identifier.var_name == "EXIT" for o in self.inputs])
            and self.lambda_fn.np_shape != (1,)
        ):
            # Initialize seen exits to an array of False if it does not exist
            if not hasattr(self, "seen_exits"):
                self.seen_exits = np.full(
                    self.lambda_fn.np_shape, False, dtype=np.bool
                )

            # Gather the exit conditions for this execution
            exit_var_values = [
                o for o in self.inputs if o.identifier.var_name == "EXIT"
            ][0].value

            # For each output value, update output nodes with new value that
            # just exited, otherwise keep existing value
            for i, out_val in enumerate(result):
                # If we have seen an exit before at a given position, keep the
                # existing value, otherwise update.
                self.outputs[i].value = np.where(
                    self.seen_exits, np.copy(self.outputs[i].value), out_val
                )

            # Update seen_exits with any vectorized positions that may have
            # exited during this execution
            self.seen_exits = np.copy(self.seen_exits) | exit_var_values

        else:
            for i, out_val in enumerate(result):
                variable = self.outputs[i]
                if (
                    self.lambda_fn.func_type == LambdaType.LITERAL
                    and variable.input_value is not None
                ):
                    variable.value = variable.input_value
                else:
                    variable.value = out_val

    def __eq__(self, other) -> bool:
        return (
            self.lambda_fn == other.lambda_fn
            and all([i1 == i2 for i1, i2 in zip(self.inputs, other.inputs)])
            and all([o1 == o2 for o1, o2 in zip(self.outputs, other.outputs)])
        )

    def __hash__(self):
        return hash(
            (
                self.lambda_fn.uid,
                tuple([inp.uid for inp in self.inputs]),
                tuple([out.uid for out in self.outputs]),
            )
        )

    @classmethod
    def from_dict(cls, data: dict, all_nodes: Dict[str, GenericNode]):
        return cls(
            [all_nodes[n_id] for n_id in data["inputs"]],
            all_nodes[data["function"]],
            [all_nodes[n_id] for n_id in data["outputs"]],
        )

    def to_dict(self) -> dict:
        return {
            "inputs": [n.uid for n in self.inputs],
            "function": self.lambda_fn.uid,
            "outputs": [n.uid for n in self.outputs],
        }


@dataclass(repr=False)
class GrFNSubgraph:
    uid: str
    namespace: str
    scope: str
    basename: str
    occurrence_num: int
    parent: str
    type: str
    border_color: str
    nodes: Iterable[GenericNode]
    metadata: List[TypedMetadata]

    def __hash__(self):
        return hash(self.__str__())

    def __repr__(self):
        return self.__str__()

    def __str__(self):
        context = f"{self.namespace}.{self.scope}"
        return f"{self.basename}::{self.occurrence_num} ({context})"

    def __eq__(self, other) -> bool:
        return (
            self.occurrence_num == other.occurrence_num
            and self.border_color == other.border_color
            and set([n.uid for n in self.nodes])
            == set([n.uid for n in other.nodes])
        )

    def __call__(
        self,
        grfn: GroundedFunctionNetwork,
        subgraphs_to_hyper_edges: Dict[GrFNSubgraph, List[HyperEdge]],
        node_to_subgraph: Dict[LambdaNode, GrFNSubgraph],
        all_nodes_visited: Set[VariableNode],
    ) -> List[GenericNode]:
        """
        Handles the execution of the lambda functions within a subgraoh of
        GrFN. We place the logic in this function versus directly in __call__
        so the logic can be shared in the loop subgraph type.

        Args:
            grfn (GroundedFucntioNetwork):
                The GrFN we are operating on. Used to find successors of nodes.
            subgraphs_to_hyper_edges (Dict[GrFNSubgraph, List[HyperEdge]]):
                A list of a subgraph to the hyper edges with nodes in the
                subgraph.
            node_to_subgraph (Dict[LambdaNode, GrFNSubgraph]):
                nodes to the subgraph they are contained in.
            all_nodes_visited (Set[VariableNode]):
                Holds the set of all variable nodes that have been visited

        Raises:
            Exception: Raised when we find multiple input interface nodes.

        Returns:
            List[GenericNode]: The final list of nodes that we update/output
            to in the parent container.
        """
        # Grab all hyper edges in this subgraph
        hyper_edges = subgraphs_to_hyper_edges[self]
        nodes_to_hyper_edge = {e.lambda_fn: e for e in hyper_edges}

        # There should be only one lambda node of type interface with outputs
        # all in the same subgraph. Identify this node as the entry point of
        # execution within this subgraph. Will be none if no input.
        input_interface_hyper_edge_node = self.get_input_interface_hyper_edge(
            hyper_edges
        )
        output_interface_hyper_edge_node = self.get_output_interface_node(
            hyper_edges
        )

        # Add nodes that must be configured via user input as they have no
        # input edge
        standalone_vars = [
            n
            for n in self.nodes
            if isinstance(n, VariableNode) and grfn.in_degree(n) == 0
        ]
        all_nodes_visited.update(standalone_vars)

        # Find the hyper edge nodes with no input to initialize the execution
        # queue and var nodes with no incoming edges
        node_execute_queue = [e.lambda_fn for e in hyper_edges if not e.inputs]
        node_execute_queue.extend(
            [s for n in standalone_vars for s in grfn.successors(n)]
        )
        if input_interface_hyper_edge_node:
            node_execute_queue.insert(
                0, input_interface_hyper_edge_node.lambda_fn
            )

        while node_execute_queue:
            executed = True
            executed_visited_variables = set()
            node_to_execute = node_execute_queue.pop(0)

            # TODO remove?
            if node_to_execute in all_nodes_visited:
                continue

            if node_to_execute not in nodes_to_hyper_edge:
                # Node is not in current subgraph
                if node_to_execute.func_type == LambdaType.INTERFACE:
                    subgraph = node_to_subgraph[node_to_execute]
                    subgraph_hyper_edges = subgraphs_to_hyper_edges[subgraph]
                    subgraph_input_interface = (
                        subgraph.get_input_interface_hyper_edge(
                            subgraph_hyper_edges
                        )
                    )
                    # Either the subgraph has no input interface or all the
                    # inputs must be set.
                    if subgraph_input_interface is None or all(
                        [
                            n in all_nodes_visited
                            for n in subgraph_input_interface.inputs
                        ]
                    ):
                        # We need to recurse into a new subgraph as the
                        # next node is an interface thats not in the
                        # current subgraph

                        # subgraph execution returns the updated output nodes
                        # so we can mark them as visited here in the parent
                        # in order to continue execution
                        executed_visited_variables.update(
                            subgraph(
                                grfn,
                                subgraphs_to_hyper_edges,
                                node_to_subgraph,
                                all_nodes_visited,
                            )
                        )
                    else:
                        node_to_execute = subgraph_input_interface.lambda_fn
                        executed = False
                else:
                    raise GrFNExecutionException(
                        "Error: Attempting to execute non-interface node"
                        + f" {node_to_execute} found in another subgraph."
                    )
            elif all(
                [
                    n in all_nodes_visited
                    for n in nodes_to_hyper_edge[node_to_execute].inputs
                ]
            ):
                # All of the input nodes have been visited, so the input values
                # are initialized and we can execute. In the case of literal
                # nodes, inputs is empty and all() will default to True.
                to_execute = nodes_to_hyper_edge[node_to_execute]
                to_execute()
                executed_visited_variables.update(to_execute.outputs)
            else:
                # We still are waiting on input values to be computed, push to
                # the back of the queue
                executed = False

            if executed:
                all_nodes_visited.update(executed_visited_variables)
                all_nodes_visited.add(node_to_execute)
                node_execute_queue.extend(
                    [
                        succ
                        for var in executed_visited_variables
                        for succ in grfn.successors(var)
                        if (
                            succ in self.nodes
                            and succ not in all_nodes_visited
                        )
                        or (
                            var in self.nodes
                            and succ.func_type == LambdaType.INTERFACE
                        )
                    ]
                )
            else:
                node_execute_queue.extend(
                    [
                        lambda_pred
                        for var_pred in grfn.predecessors(node_to_execute)
                        for lambda_pred in grfn.predecessors(var_pred)
                        if (
                            lambda_pred in self.nodes
                            and lambda_pred not in all_nodes_visited
                        )
                        or lambda_pred.func_type == LambdaType.INTERFACE
                    ]
                )
                node_execute_queue.append(node_to_execute)

        return (
            {}
            if not output_interface_hyper_edge_node
            else {n for n in output_interface_hyper_edge_node.outputs}
        )

    @classmethod
    def from_container(
        cls, con: GenericContainer, occ: int, parent_subgraph: GrFNSubgraph
    ):
        id = con.identifier

        class_to_create = cls
        if isinstance(con, LoopContainer):
            class_to_create = GrFNLoopSubgraph

        return class_to_create(
            str(uuid.uuid4()),
            id.namespace,
            id.scope,
            id.con_name,
            occ,
            None if parent_subgraph is None else parent_subgraph.uid,
            con.__class__.__name__,
            cls.get_border_color(con.__class__.__name__),
            [],
            con.metadata,
        )

    def get_input_interface_hyper_edge(self, hyper_edges):
        """
        Get the interface node for input in this subgraph

        Args:
            hyper_edges (List[HyperEdge]): All hyper edges with nodes in this
                subgraph.

        Returns:
            LambdaNode: The lambda node for the input interface. None if there
                is no input for this subgraph.
        """
        input_interfaces = [
            e
            for e in hyper_edges
            if e.lambda_fn.func_type == LambdaType.INTERFACE
            and all([o in self.nodes for o in e.outputs])
        ]

        if len(input_interfaces) > 1 and self.parent:
            raise GrFNExecutionException(
                "Found multiple input interface nodes"
                + " in subgraph during execution."
                + f" Expected 1 but {len(input_interfaces)} were found."
            )
        elif len(input_interfaces) == 0:
            return None

        return input_interfaces[0]

    def get_output_interface_node(self, hyper_edges):
        """
        Get the interface node for output in this subgraph

        Args:
            hyper_edges (List[HyperEdge]): All hyper edges with nodes in this
                subgraph.

        Returns:
            LambdaNode: The lambda node for the output interface.
        """
        output_interfaces = [
            e
            for e in hyper_edges
            if e.lambda_fn.func_type == LambdaType.INTERFACE
            and all([o in self.nodes for o in e.inputs])
        ]

        if not self.parent:
            # The root subgraph has no output interface
            return None
        elif len(output_interfaces) != 1:
            raise GrFNExecutionException(
                "Found multiple output interface nodes"
                + " in subgraph during execution."
                + f" Expected 1 but {len(output_interfaces)} were found."
            )
        return output_interfaces[0]

    @staticmethod
    def get_border_color(type_str):
        if type_str == "CondContainer":
            return "orange"
        elif type_str == "FuncContainer":
            return "forestgreen"
        elif type_str == "LoopContainer":
            return "navyblue"
        else:
            raise TypeError(f"Unrecognized subgraph type: {type_str}")

    @classmethod
    def from_dict(cls, data: dict, all_nodes: Dict[str, GenericNode]):
        subgraph_nodes = [all_nodes[n_id] for n_id in data["nodes"]]
        type_str = data["type"]

        class_to_create = cls
        if type_str == "LoopContainer":
            class_to_create = GrFNLoopSubgraph

        return class_to_create(
            data["uid"],
            data["namespace"],
            data["scope"],
            data["basename"],
            data["occurrence_num"],
            data["parent"],
            type_str,
            cls.get_border_color(type_str),
            subgraph_nodes,
            [TypedMetadata.from_data(d) for d in data["metadata"]]
            if "metadata" in data
            else [],
        )

    def to_dict(self):
        return {
            "uid": self.uid,
            "namespace": self.namespace,
            "scope": self.scope,
            "basename": self.basename,
            "occurrence_num": self.occurrence_num,
            "parent": self.parent,
            "type": self.type,
            "border_color": self.border_color,
            "nodes": [n.uid for n in self.nodes],
            "metadata": [m.to_dict() for m in self.metadata],
        }


@dataclass(repr=False, eq=False)
class GrFNLoopSubgraph(GrFNSubgraph):
    def __call__(
        self,
        grfn: GroundedFunctionNetwork,
        subgraphs_to_hyper_edges: Dict[GrFNSubgraph, List[HyperEdge]],
        node_to_subgraph: Dict[LambdaNode, GrFNSubgraph],
        all_nodes_visited: Set[VariableNode],
    ):
        """
        Handle a call statement on an object of type GrFNSubgraph

        Args:
            grfn (GroundedFucntioNetwork):
                The GrFN we are operating on. Used to find successors of nodes.
            subgraphs_to_hyper_edges (Dict[GrFNSubgraph, List[HyperEdge]]):
                A list of a subgraph to the hyper edges with nodes in the
                subgraph.
            node_to_subgraph (Dict[LambdaNode, GrFNSubgraph]):
                nodes to the subgraph they are contained in.
            all_nodes_visited (Set[VariableNode]):
                Holds the set of all variable nodes that have been visited
        """

        # First, find exit node within the subgraph
        exit_var_nodes = [
            n
            for n in self.nodes
            if isinstance(n, VariableNode) and n.identifier.var_name == "EXIT"
        ]
        if len(exit_var_nodes) != 1:
            raise GrFNExecutionException(
                "Found incorrect number of exit var nodes in"
                + " loop subgraph during execution."
                + f" Expected 1 but {len(exit_var_nodes)} were found."
            )
        exit_var_node = exit_var_nodes[0]

        # Find the first decision node and mark its input variables as
        # visited so we can execute the cyclic portion of the loop
        input_interface = self.get_input_interface_hyper_edge(
            subgraphs_to_hyper_edges[self]
        )
        initial_decision = {
            n
            for v in input_interface.outputs
            for n in grfn.successors(v)
            if n.func_type == LambdaType.DECISION
        }
        first_decision_vars = {
            v
            for lm_node in initial_decision
            for v in grfn.predecessors(lm_node)
            if isinstance(v, VariableNode)
        }

        var_results = set()
        initial_visited_nodes = set()
        # Loop until the exit value becomes true
        while (
            exit_var_node.value is None
            or (
                isinstance(exit_var_node.value, bool)
                and not exit_var_node.value
            )
            or (
                isinstance(exit_var_node.value, np.ndarray)
                and not all(exit_var_node.value)
            )
        ):
            initial_visited_nodes = all_nodes_visited.copy()
            initial_visited_nodes.update(first_decision_vars)
            var_results = super().__call__(
                grfn,
                subgraphs_to_hyper_edges,
                node_to_subgraph,
                initial_visited_nodes,
            )
        all_nodes_visited = all_nodes_visited.union(initial_visited_nodes)
        return var_results


class GrFNType:
    name: str
    fields: List[Tuple[str, str]]

    def __init__(self, name, fields):
        self.name = name
        self.fields = fields

    def get_initial_dict(self):
        d = {}
        for field in self.fields:
            d[field] = None
        return d


class GroundedFunctionNetwork(nx.DiGraph):
    def __init__(
        self,
        uid: str,
        id: ContainerIdentifier,
        timestamp: str,
        G: nx.DiGraph,
        H: List[HyperEdge],
        S: nx.DiGraph,
        T: List[TypeDefinition],
        M: List[TypedMetadata],
    ):
        super().__init__(G)
        self.hyper_edges = H
        self.subgraphs = S

        self.uid = uid
        self.timestamp = timestamp
        self.namespace = id.namespace
        self.scope = id.scope
        self.name = id.con_name
        self.label = f"{self.name} ({self.namespace}.{self.scope})"
        self.metadata = M

        self.variables = [n for n in self.nodes if isinstance(n, VariableNode)]
        self.lambdas = [n for n in self.nodes if isinstance(n, LambdaNode)]
        self.types = T

        # NOTE: removing detached variables from GrFN
        del_indices = list()
        for idx, var_node in enumerate(self.variables):
            found_var = False
            for edge in self.hyper_edges:
                if var_node in edge.inputs or var_node in edge.outputs:
                    found_var = True
                    break
            if not found_var:
                self.remove_node(var_node)
                del_indices.append(idx)
        for idx in del_indices:
            del self.variables[idx]

        root_subgraphs = [s for s in self.subgraphs if not s.parent]
        if len(root_subgraphs) != 1:
            raise Exception(
                "Error: Incorrect number of root subgraphs found in GrFN."
                + f"Should be 1 and found {len(root_subgraphs)}."
            )
        self.root_subgraph = root_subgraphs[0]

        for lambda_node in self.lambdas:
            lambda_node.v_function = np.vectorize(lambda_node.function)

        # TODO decide how we detect configurable inputs for execution
        # Configurable inputs are all variables assigned to a literal in the
        # root level subgraph AND input args to the root level subgraph
        self.inputs = [
            n
            for e in self.hyper_edges
            for n in e.outputs
            if (
                n in self.root_subgraph.nodes
                and e.lambda_fn.func_type == LambdaType.LITERAL
            )
        ]
        self.inputs.extend(
            [
                n
                for n, d in self.in_degree()
                if d == 0 and isinstance(n, VariableNode)
            ]
        )
        self.outputs = [
            n
            for n, d in self.out_degree()
            if d == 0
            and isinstance(n, VariableNode)
            and n in self.root_subgraph.nodes
        ]

        self.uid2varnode = {v.uid: v for v in self.variables}

        self.input_names = [var_node.identifier for var_node in self.inputs]

        self.output_names = [var_node.identifier for var_node in self.outputs]

        self.input_name_map = {
            var_node.identifier.var_name: var_node for var_node in self.inputs
        }

        self.output_name_map = {
            var_node.identifier.var_name: var_node for var_node in self.outputs
        }
        self.FCG = self.to_FCG()
        self.function_sets = self.build_function_sets()

    def __repr__(self):
        return self.__str__()

    def __eq__(self, other) -> bool:
        return (
            set(self.hyper_edges) == set(other.hyper_edges)
            and set(self.subgraphs) == set(other.subgraphs)
            and set(self.inputs) == set(other.inputs)
            and set(self.outputs) == set(other.outputs)
        )

    def __str__(self):
        L_sz = str(len(self.lambdas))
        V_sz = str(len(self.variables))
        I_sz = str(len(self.inputs))
        O_sz = str(len(self.outputs))
        size_str = f"< |L|: {L_sz}, |V|: {V_sz}, |I|: {I_sz}, |O|: {O_sz} >"
        return f"{self.label}\n{size_str}"

    def __call__(self, inputs: Dict[str, Any]) -> Iterable[Any]:
        """Executes the GrFN over a particular set of inputs and returns the
        result.

        Args:
            inputs: Input set where keys are the names of input nodes in the
                GrFN and each key points to a set of input values (or just one)

        Returns:
            A set of outputs from executing the GrFN, one for every set of
            inputs.
        """
        self.np_shape = (1,)
        # TODO: update this function to work with new GrFN object
        full_inputs = {self.input_name_map[n]: v for n, v in inputs.items()}
        # Set input values
        for input_node in [n for n in self.inputs if n in full_inputs]:
            value = full_inputs[input_node]
            # TODO: need to find a way to incorporate a 32/64 bit check here
            if isinstance(value, float):
                value = np.array([value], dtype=np.float64)
            if isinstance(value, int):
                value = np.array([value], dtype=np.int64)
            elif isinstance(value, list):
                value = np.array(value)
                self.np_shape = value.shape
            elif isinstance(value, np.ndarray):
                self.np_shape = value.shape

            input_node.input_value = value

        # Configure the np array shape for all lambda nodes
        for n in self.lambdas:
            n.np_shape = self.np_shape

        subgraph_to_hyper_edges = {
            s: [h for h in self.hyper_edges if h.lambda_fn in s.nodes]
            for s in self.subgraphs
        }
        node_to_subgraph = {n: s for s in self.subgraphs for n in s.nodes}
        self.root_subgraph(
            self, subgraph_to_hyper_edges, node_to_subgraph, set()
        )
        # Return the output
        return {
            output.identifier.var_name: output.value for output in self.outputs
        }

    @classmethod
    def from_AIR(cls, air: AutoMATES_IR):
        network = nx.DiGraph()
        hyper_edges = list()
        Occs = dict()
        subgraphs = nx.DiGraph()

        def add_variable_node(
            v_id: VariableIdentifier, v_data: VariableDefinition
        ) -> VariableNode:
            node = VariableNode.from_id(v_id, v_data)
            network.add_node(node, **(node.get_kwargs()))
            return node

        variable_nodes = {
            v_id: add_variable_node(v_id, v_data)
            for v_id, v_data in air.variables.items()
        }

        def add_lambda_node(
            lambda_type: LambdaType,
            lambda_str: str,
            metadata: List[TypedMetadata] = None,
        ) -> LambdaNode:
            lambda_id = GenericNode.create_node_id()
            node = LambdaNode.from_AIR(
                lambda_id, lambda_type, lambda_str, metadata
            )
            network.add_node(node, **(node.get_kwargs()))
            return node

        def add_hyper_edge(
            inputs: Iterable[VariableNode],
            lambda_node: LambdaNode,
            outputs: Iterable[VariableNode],
        ) -> None:
            network.add_edges_from(
                [(in_node, lambda_node) for in_node in inputs]
            )
            network.add_edges_from(
                [(lambda_node, out_node) for out_node in outputs]
            )
            hyper_edges.append(HyperEdge(inputs, lambda_node, outputs))

        def translate_container(
            con: GenericContainer,
            inputs: Iterable[VariableNode],
            parent: GrFNSubgraph = None,
        ) -> Iterable[VariableNode]:
            con_name = con.identifier
            if con_name not in Occs:
                Occs[con_name] = 0

            con_subgraph = GrFNSubgraph.from_container(
                con, Occs[con_name], parent
            )
            live_variables = dict()
            if len(inputs) > 0:
                in_var_names = [n.identifier.var_name for n in inputs]
                in_var_str = ",".join(in_var_names)
                interface_func_str = f"lambda {in_var_str}:({in_var_str})"
                func = add_lambda_node(
                    LambdaType.INTERFACE, interface_func_str
                )
                # out_nodes = [add_variable_node(id) for id in con.arguments]
                out_nodes = [variable_nodes[v_id] for v_id in con.arguments]
                add_hyper_edge(inputs, func, out_nodes)
                con_subgraph.nodes.append(func)

                live_variables.update(
                    {id: node for id, node in zip(con.arguments, out_nodes)}
                )
            else:
                live_variables.update(
                    {v_id: variable_nodes[v_id] for v_id in con.arguments}
                )

            con_subgraph.nodes.extend(list(live_variables.values()))

            for stmt in con.statements:
                translate_stmt(stmt, live_variables, con_subgraph)

            subgraphs.add_node(con_subgraph)

            if parent is not None:
                subgraphs.add_edge(parent, con_subgraph)

            if len(inputs) > 0:
                # Do this only if this is not the starting container
                returned_vars = [variable_nodes[v_id] for v_id in con.returns]
                update_vars = [variable_nodes[v_id] for v_id in con.updated]
                output_vars = returned_vars + update_vars

                out_var_names = [n.identifier.var_name for n in output_vars]
                out_var_str = ",".join(out_var_names)
                interface_func_str = f"lambda {out_var_str}:({out_var_str})"
                func = add_lambda_node(
                    LambdaType.INTERFACE, interface_func_str
                )
                con_subgraph.nodes.append(func)
                return (output_vars, func)

        @singledispatch
        def translate_stmt(
            stmt: GenericStmt,
            live_variables: Dict[VariableIdentifier, VariableNode],
            parent: GrFNSubgraph,
        ) -> None:
            raise ValueError(f"Unsupported statement type: {type(stmt)}")

        @translate_stmt.register
        def _(
            stmt: CallStmt,
            live_variables: Dict[VariableIdentifier, VariableNode],
            subgraph: GrFNSubgraph,
        ) -> None:
            new_con = air.containers[stmt.call_id]
            if stmt.call_id not in Occs:
                Occs[stmt.call_id] = 0

            inputs = [variable_nodes[v_id] for v_id in stmt.inputs]
            (con_outputs, interface_func) = translate_container(
                new_con, inputs, subgraph
            )
            Occs[stmt.call_id] += 1
            out_nodes = [variable_nodes[v_id] for v_id in stmt.outputs]
            # out_nodes = [add_variable_node(var) for var in stmt.outputs]
            subgraph.nodes.extend(out_nodes)
            add_hyper_edge(con_outputs, interface_func, out_nodes)
            for output_node in out_nodes:
                var_id = output_node.identifier
                live_variables[var_id] = output_node

        @translate_stmt.register
        def _(
            stmt: LambdaStmt,
            live_variables: Dict[VariableIdentifier, VariableNode],
            subgraph: GrFNSubgraph,
        ) -> None:
            inputs = [variable_nodes[v_id] for v_id in stmt.inputs]
            out_nodes = [variable_nodes[v_id] for v_id in stmt.outputs]
            # out_nodes = [add_variable_node(var) for var in stmt.outputs]
            func = add_lambda_node(stmt.type, stmt.func_str, stmt.metadata)

            subgraph.nodes.append(func)
            subgraph.nodes.extend(out_nodes)

            add_hyper_edge(inputs, func, out_nodes)
            for output_node in out_nodes:
                var_id = output_node.identifier
                live_variables[var_id] = output_node

        start_container = air.containers[air.entrypoint]
        Occs[air.entrypoint] = 0
        translate_container(start_container, [])
        grfn_uid = str(uuid.uuid4())
        date_created = datetime.datetime.now().strftime("%Y-%m-%d")
        return cls(
            grfn_uid,
            air.entrypoint,
            date_created,
            network,
            hyper_edges,
            subgraphs,
            air.type_definitions,
            air.metadata,
        )

    def to_FCG(self):
        G = nx.DiGraph()
        func_to_func_edges = [
            (func_node, node)
            for node in self.nodes
            if isinstance(node, LambdaNode)
            for var_node in self.predecessors(node)
            for func_node in self.predecessors(var_node)
        ]
        G.add_edges_from(func_to_func_edges)
        return G

    def build_function_sets(self):
        subgraphs_to_func_sets = {s.uid: list() for s in self.subgraphs}

        initial_funcs = [n for n, d in self.FCG.in_degree() if d == 0]
        func2container = {f: s.uid for s in self.subgraphs for f in s.nodes}
        initial_funcs_to_subgraph = {
            n: func2container[n] for n in initial_funcs
        }
        containers_to_initial_funcs = {s.uid: list() for s in self.subgraphs}
        for k, v in initial_funcs_to_subgraph.items():
            containers_to_initial_funcs[v].append(k)

        def build_function_set_for_container(
            container, container_initial_funcs
        ):
            all_successors = list()
            distances = dict()
            visited_funcs = set()

            def find_distances(func, dist, path=[]):
                new_successors = list()
                func_container = func2container[func]
                if func_container == container:
                    distances[func] = (
                        max(dist, distances[func])
                        if func in distances and func not in path
                        else dist
                    )
                    if func not in visited_funcs:
                        new_successors.extend(self.FCG.successors(func))
                        visited_funcs.add(func)

                if len(new_successors) > 0:
                    all_successors.extend(new_successors)
                    for f in new_successors:
                        find_distances(f, dist + 1, path=(path + [func]))

            for f in container_initial_funcs:
                find_distances(f, 0)

            call_sets = dict()

            for func_node, call_dist in distances.items():
                if call_dist in call_sets:
                    call_sets[call_dist].add(func_node)
                else:
                    call_sets[call_dist] = {func_node}

            function_set_dists = sorted(
                call_sets.items(), key=lambda t: (t[0], len(t[1]))
            )

            subgraphs_to_func_sets[container] = [
                func_set for _, func_set in function_set_dists
            ]

        for container in self.subgraphs:
            input_interface_funcs = [
                n
                for n in container.nodes
                if isinstance(n, LambdaNode)
                and n.func_type == LambdaType.INTERFACE
                and all(
                    [
                        var_node in container.nodes
                        for var_node in self.successors(n)
                    ]
                )
            ]
            build_function_set_for_container(
                container.uid,
                input_interface_funcs
                + containers_to_initial_funcs[container.uid],
            )

        return subgraphs_to_func_sets

    def to_AGraph(self):
        """ Export to a PyGraphviz AGraph object. """
        var_nodes = [n for n in self.nodes if isinstance(n, VariableNode)]
        input_nodes = set([v for v in var_nodes if self.in_degree(v) == 0])
        output_nodes = set([v for v in var_nodes if self.out_degree(v) == 0])

        A = nx.nx_agraph.to_agraph(self)
        A.graph_attr.update(
            {"dpi": 227, "fontsize": 20, "fontname": "Menlo", "rankdir": "TB"}
        )
        A.node_attr.update({"fontname": "Menlo"})

        # A.add_subgraph(input_nodes, rank="same")
        # A.add_subgraph(output_nodes, rank="same")

        def get_subgraph_nodes(subgraph: GrFNSubgraph):
            return subgraph.nodes + [
                node
                for child_graph in self.subgraphs.successors(subgraph)
                for node in get_subgraph_nodes(child_graph)
            ]

        def populate_subgraph(subgraph: GrFNSubgraph, parent: AGraph):
            all_sub_nodes = get_subgraph_nodes(subgraph)
            container_subgraph = parent.add_subgraph(
                all_sub_nodes,
                name=f"cluster_{str(subgraph)}",
                label=subgraph.basename,
                style="bold, rounded",
                rankdir="TB",
                color=subgraph.border_color,
            )

            input_var_nodes = set(input_nodes).intersection(subgraph.nodes)
            container_subgraph.add_subgraph(list(input_var_nodes), rank="same")

            for new_subgraph in self.subgraphs.successors(subgraph):
                populate_subgraph(new_subgraph, container_subgraph)

            for _, func_sets in self.function_sets.items():
                for func_set in func_sets:
                    func_set = list(func_set.intersection(set(subgraph.nodes)))

                    container_subgraph.add_subgraph(func_set, rank="same")
                    output_var_nodes = list()
                    for func_node in func_set:
                        succs = list(self.successors(func_node))
                        output_var_nodes.extend(succs)
                    output_var_nodes = set(output_var_nodes) - output_nodes
                    var_nodes = output_var_nodes.intersection(subgraph.nodes)
                    container_subgraph.add_subgraph(
                        list(var_nodes), rank="same"
                    )

        root_subgraph = [n for n, d in self.subgraphs.in_degree() if d == 0][0]
        populate_subgraph(root_subgraph, A)

        return A

    def to_FIB(self, G2):
        """Creates a ForwardInfluenceBlanket object representing the
        intersection of this model with the other input model.

        Args:
            G1: The GrFN model to use as the basis for this FIB
            G2: The GroundedFunctionNetwork object to compare this model to.

        Returns:
            A ForwardInfluenceBlanket object to use for model comparison.
        """
        # TODO: Finish inpsection and testing of this function

        if not isinstance(G2, GroundedFunctionNetwork):
            raise TypeError(f"Expected a second GrFN but got: {type(G2)}")

        def shortname(var):
            return var[var.find("::") + 2 : var.rfind("_")]

        def shortname_vars(graph, shortname):
            return [v for v in graph.nodes() if shortname in v]

        g1_var_nodes = {
            shortname(n)
            for (n, d) in self.nodes(data=True)
            if d["type"] == "variable"
        }
        g2_var_nodes = {
            shortname(n)
            for (n, d) in G2.nodes(data=True)
            if d["type"] == "variable"
        }

        shared_nodes = {
            full_var
            for shared_var in g1_var_nodes.intersection(g2_var_nodes)
            for full_var in shortname_vars(self, shared_var)
        }

        outputs = self.outputs
        inputs = set(self.inputs).intersection(shared_nodes)

        # Get all paths from shared inputs to shared outputs
        path_inputs = shared_nodes - set(outputs)
        io_pairs = [(inp, self.output_node) for inp in path_inputs]
        paths = [
            p for (i, o) in io_pairs for p in all_simple_paths(self, i, o)
        ]

        # Get all edges needed to blanket the included nodes
        main_nodes = {node for path in paths for node in path}
        main_edges = {
            (n1, n2) for path in paths for n1, n2 in zip(path, path[1:])
        }
        blanket_nodes = set()
        add_nodes, add_edges = list(), list()

        def place_var_node(var_node):
            prev_funcs = list(self.predecessors(var_node))
            if (
                len(prev_funcs) > 0
                and self.nodes[prev_funcs[0]]["label"] == "L"
            ):
                prev_func = prev_funcs[0]
                add_nodes.extend([var_node, prev_func])
                add_edges.append((prev_func, var_node))
            else:
                blanket_nodes.add(var_node)

        for node in main_nodes:
            if self.nodes[node]["type"] == "function":
                for var_node in self.predecessors(node):
                    if var_node not in main_nodes:
                        add_edges.append((var_node, node))
                        if "::IF_" in var_node:
                            if_func = list(self.predecessors(var_node))[0]
                            add_nodes.extend([if_func, var_node])
                            add_edges.append((if_func, var_node))
                            for new_var_node in self.predecessors(if_func):
                                add_edges.append((new_var_node, if_func))
                                place_var_node(new_var_node)
                        else:
                            place_var_node(var_node)

        main_nodes |= set(add_nodes)
        main_edges |= set(add_edges)
        main_nodes = main_nodes - inputs - set(outputs)

        orig_nodes = self.nodes(data=True)

        F = nx.DiGraph()

        F.add_nodes_from([(n, d) for n, d in orig_nodes if n in inputs])
        for node in inputs:
            F.nodes[node]["color"] = dodgerblue3
            F.nodes[node]["fontcolor"] = dodgerblue3
            F.nodes[node]["penwidth"] = 3.0
            F.nodes[node]["fontname"] = FONT

        F.inputs = list(F.inputs)

        F.add_nodes_from([(n, d) for n, d in orig_nodes if n in blanket_nodes])
        for node in blanket_nodes:
            F.nodes[node]["fontname"] = FONT
            F.nodes[node]["color"] = forestgreen
            F.nodes[node]["fontcolor"] = forestgreen

        F.add_nodes_from([(n, d) for n, d in orig_nodes if n in main_nodes])
        for node in main_nodes:
            F.nodes[node]["fontname"] = FONT

        for out_var_node in outputs:
            F.add_node(out_var_node, **self.nodes[out_var_node])
            F.nodes[out_var_node]["color"] = dodgerblue3
            F.nodes[out_var_node]["fontcolor"] = dodgerblue3

        F.add_edges_from(main_edges)
        return F

    def to_json(self) -> str:
        """Outputs the contents of this GrFN to a JSON object string.

        :return: Description of returned object.
        :rtype: type
        :raises ExceptionName: Why the exception is raised.
        """
        data = {
            "uid": self.uid,
            "identifier": "::".join(
                ["@container", self.namespace, self.scope, self.name]
            ),
            "timestamp": self.timestamp,
            "hyper_edges": [edge.to_dict() for edge in self.hyper_edges],
            "variables": [var.to_dict() for var in self.variables],
            "functions": [func.to_dict() for func in self.lambdas],
            "subgraphs": [sgraph.to_dict() for sgraph in self.subgraphs],
            "types": [t_def.to_dict() for t_def in self.types],
            "metadata": [m.to_dict() for m in self.metadata],
        }

        return json.dumps(data)

    def to_json_file(self, json_path) -> None:
        with open(json_path, "w") as outfile:
            outfile.write(self.to_json())

    @classmethod
    def from_json(cls, json_path):
        """Short summary.

        :param type cls: Description of parameter `cls`.
        :param type json_path: Description of parameter `json_path`.
        :return: Description of returned object.
        :rtype: type
        :raises ExceptionName: Why the exception is raised.

        """
        data = json.load(open(json_path, "r"))

        # Re-create variable and function nodes from their JSON descriptions
        V = {v["uid"]: VariableNode.from_dict(v) for v in data["variables"]}
        F = {f["uid"]: LambdaNode.from_dict(f) for f in data["functions"]}

        # Add all of the function and variable nodes to a new DiGraph
        G = nx.DiGraph()
        ALL_NODES = {**V, **F}
        for grfn_node in ALL_NODES.values():
            G.add_node(grfn_node, **(grfn_node.get_kwargs()))

        # Re-create the hyper-edges/subgraphs using the node lookup list
        S = nx.DiGraph()

        subgraphs = [
            GrFNSubgraph.from_dict(s, ALL_NODES) for s in data["subgraphs"]
        ]
        subgraph_dict = {s.uid: s for s in subgraphs}
        subgraph_edges = [
            (subgraph_dict[s.parent], subgraph_dict[s.uid])
            for s in subgraphs
            if s.parent is not None
        ]
        S.add_nodes_from(subgraphs)
        S.add_edges_from(subgraph_edges)

        H = [HyperEdge.from_dict(h, ALL_NODES) for h in data["hyper_edges"]]

        # TODO: fix this to actually gather typedefs
        T = (
            [TypeDefinition.from_data(t) for t in data["types"]]
            if "types" in data
            else []
        )

        M = (
            [TypedMetadata.from_data(d) for d in data["metadata"]]
            if "metadata" in data
            else []
        )

        # Add edges to the new DiGraph using the re-created hyper-edge objects
        for edge in H:
            G.add_edges_from([(var, edge.lambda_fn) for var in edge.inputs])
            G.add_edges_from([(edge.lambda_fn, var) for var in edge.outputs])

        identifier = GenericIdentifier.from_str(data["identifier"])
        return cls(data["uid"], identifier, data["timestamp"], G, H, S, T, M)


class CausalAnalysisGraph(nx.DiGraph):
    def __init__(self, G, S, uid, date, ns, sc, nm):
        super().__init__(G)
        self.subgraphs = S
        self.uid = uid
        self.timestamp = date
        self.namespace = ns
        self.scope = sc
        self.name = nm

    @classmethod
    def from_GrFN(cls, GrFN: GroundedFunctionNetwork):
        """Export to a Causal Analysis Graph (CAG) object.
        The CAG shows the influence relationships between the variables and
        elides the function nodes."""

        G = nx.DiGraph()
        for var_node in GrFN.variables:
            G.add_node(var_node, **var_node.get_kwargs())
        for edge in GrFN.hyper_edges:
            if edge.lambda_fn.func_type == LambdaType.INTERFACE:
                G.add_edges_from(list(zip(edge.inputs, edge.outputs)))
            else:
                G.add_edges_from(list(product(edge.inputs, edge.outputs)))

        def delete_paths_at_level(nodes: list):
            orig_nodes = deepcopy(nodes)

            while len(nodes) > 0:
                updated_nodes = list()
                for node in nodes:
                    node_var_name = node.identifier.var_name
                    succs = list(G.successors(node))
                    for next_node in succs:
                        if (
                            next_node.identifier.var_name == node_var_name
                            and len(list(G.predecessors(next_node))) == 1
                        ):
                            next_succs = list(G.successors(next_node))
                            G.remove_node(next_node)
                            updated_nodes.append(node)
                            for succ_node in next_succs:
                                G.add_edge(node, succ_node)
                nodes = updated_nodes

            next_level_nodes = list()
            for node in orig_nodes:
                next_level_nodes.extend(list(G.successors(node)))
            next_level_nodes = list(set(next_level_nodes))

            if len(next_level_nodes) > 0:
                delete_paths_at_level(next_level_nodes)

        def correct_subgraph_nodes(subgraph: GrFNSubgraph):
            cag_subgraph_nodes = list(
                set(G.nodes).intersection(set(subgraph.nodes))
            )
            subgraph.nodes = cag_subgraph_nodes

            for new_subgraph in GrFN.subgraphs.successors(subgraph):
                correct_subgraph_nodes(new_subgraph)

        input_nodes = [n for n in G.nodes if G.in_degree(n) == 0]
        delete_paths_at_level(input_nodes)
        root_subgraph = [n for n, d in GrFN.subgraphs.in_degree() if d == 0][0]
        correct_subgraph_nodes(root_subgraph)
        return cls(
            G,
            GrFN.subgraphs,
            GrFN.uid,
            GrFN.timestamp,
            GrFN.namespace,
            GrFN.scope,
            GrFN.name,
        )

    def to_AGraph(self):
        """Returns a variable-only view of the GrFN in the form of an AGraph.

        Returns:
            type: A CAG constructed via variable influence in the GrFN object.

        """
        A = nx.nx_agraph.to_agraph(self)
        A.graph_attr.update(
            {
                "dpi": 227,
                "fontsize": 20,
                "fontcolor": "black",
                "fontname": "Menlo",
                "rankdir": "TB",
            }
        )
        A.node_attr.update(
            shape="rectangle",
            color="#650021",
            fontname="Menlo",
            fontcolor="black",
        )
        for node in A.iternodes():
            node.attr["fontcolor"] = "black"
            node.attr["style"] = "rounded"
        A.edge_attr.update({"color": "#650021", "arrowsize": 0.5})

        def get_subgraph_nodes(subgraph: GrFNSubgraph):
            return subgraph.nodes + [
                node
                for child_graph in self.subgraphs.successors(subgraph)
                for node in get_subgraph_nodes(child_graph)
            ]

        def populate_subgraph(subgraph: GrFNSubgraph, parent: AGraph):
            all_sub_nodes = get_subgraph_nodes(subgraph)
            container_subgraph = parent.add_subgraph(
                all_sub_nodes,
                name=f"cluster_{str(subgraph)}",
                label=subgraph.basename,
                style="bold, rounded",
                rankdir="TB",
                color=subgraph.border_color,
            )

            for new_subgraph in self.subgraphs.successors(subgraph):
                populate_subgraph(new_subgraph, container_subgraph)

        root_subgraph = [n for n, d in self.subgraphs.in_degree() if d == 0][0]
        populate_subgraph(root_subgraph, A)
        return A

    def to_igraph_gml(self, filepath: str) -> NoReturn:
        filename = os.path.join(
            filepath,
            f"{self.namespace}__{self.scope}__{self.name}--igraph.gml",
        )

        V = [str(v) for v in super().nodes]
        E = [(str(e1), str(e2)) for e1, e2 in super().edges]
        iG = nx.DiGraph()
        iG.add_nodes_from(V)
        iG.add_edges_from(E)
        nx.write_gml(iG, filename)

    def to_json(self) -> str:
        """Outputs the contents of this GrFN to a JSON object string.

        :return: Description of returned object.
        :rtype: type
        :raises ExceptionName: Why the exception is raised.
        """
        data = {
            "uid": self.uid,
            "identifier": "::".join(
                ["@container", self.namespace, self.scope, self.name]
            ),
            "timestamp": self.timestamp,
            "variables": [var.to_dict() for var in self.nodes],
            "edges": [(src.uid, dst.uid) for src, dst in self.edges],
            "subgraphs": [sgraphs.to_dict() for sgraphs in self.subgraphs],
        }
        return json.dumps(data)

    def to_json_file(self, json_path) -> None:
        with open(json_path, "w") as outfile:
            outfile.write(self.to_json())<|MERGE_RESOLUTION|>--- conflicted
+++ resolved
@@ -9,11 +9,7 @@
 import datetime
 import json
 import re
-<<<<<<< HEAD
-=======
 import os
-import random
->>>>>>> 784eb3f0
 
 import networkx as nx
 import numpy as np
