import os
import json
from typing import List, Dict, NoReturn
from abc import ABC, abstractmethod

import requests


class TextReadingInterface(ABC):
    # TODO I dislike how these methods take file paths to read from and then
    # pass that information to TR app. However, sometimes the TR app requires
    # the path to files in its payload (this is really bad and needs to be 
    # changed). Eventually should move away from this model.

    @abstractmethod
    def extract_mentions(self, doc_path: str, out_path: str) -> dict:
        pass
    
    @abstractmethod
    def get_link_hypotheses(
        self,
        mentions_path: str,
        eqns_path: str,
        grfn_path: str,
        comments_path: str,
    ) -> dict:
        pass

    @abstractmethod
    def ground_to_SVO(self, mentions_path: str) -> dict:
        pass

class TextReadingAppInterface(TextReadingInterface):

    def __init__(self, addr):
        self.webservice = addr

    def extract_mentions(self, doc_path: str, out_path: str) -> dict:
        if not os.path.isfile(doc_path):
            raise RuntimeError(f"Document not found: {doc_path}")

        if not out_path.endswith(".json"):
            raise ValueError("/pdf_to_mentions requires an JSON output file")

        if doc_path.endswith(".pdf"):
            res = requests.post(
                f"{self.webservice}/pdf_to_mentions",
                headers={"Content-type": "application/json"},
                json={"pdf": doc_path, "outfile": out_path},
            )
            print(f"HTTP {res} for /pdf_to_mentions on {doc_path}")

        elif doc_path.endswith("--COSMOS-data.json"):
            res = requests.post(
                f"{self.webservice}/cosmos_json_to_mentions",
                headers={"Content-type": "application/json"},
                json={"pathToCosmosJson": doc_path, "outfile": out_path},
            )
            print(f"HTTP {res} for /cosmos_json_to_mentions on {doc_path}")
        elif doc_path.endswith(".json"):
            res = requests.post(
                f"{self.webservice}/json_doc_to_mentions",
                headers={"Content-type": "application/json"},
                json={"json": doc_path, "outfile": out_path},
            )
            print(f"HTTP {res} for /json_doc_to_mentions on {doc_path}")

        else:
            raise ValueError(f"Unknown input document extension in file {doc_path} (pdf or json expected)")

        return json.load(open(out_path, "r"))

    def get_grfn_link_hypothesis(self,
        mentions_path: str,
        eqns_path: str,
        grfn_path: str,
        comments_path: str
    ) -> dict:
        if not grfn_path.endswith(".json"):
            raise ValueError("/align expects GrFN to be a JSON file")

        grfn_data = json.load(open(grfn_path, "r"))
        unique_var_names = list(
            {
                "::".join(var_def["identifier"].split("::")[:-1]) + "::0"
                for var_def in grfn_data["variables"]
            }
        )
        variable_names = [{"name": var_name} for var_name in unique_var_names]

        return self.get_link_hypotheses(mentions_path, eqns_path, comments_path, variable_names)

    def get_link_hypotheses(
        self,
        mentions_path: str,
        eqns_path: str,
        comments_path: str,
        variable_names: list
    ) -> dict:
        if not os.path.isfile(mentions_path):
            raise RuntimeError(f"Mentions not found: {mentions_path}")

        if not os.path.isfile(eqns_path):
            raise RuntimeError(f"Equations not found: {eqns_path}")

        if not os.path.isfile(comments_path):
            raise RuntimeError(f"Comments not found: {comments_path}")

        if not mentions_path.endswith(".json"):
            raise ValueError("/align expects mentions to be a JSON file")

        if not eqns_path.endswith(".txt"):
            raise ValueError("/align expects equations to be a text file")

        if not comments_path.endswith(".json"):
            raise ValueError("/align expects comments to be a JSON file")

        equations = list()
        with open(eqns_path, "r") as infile:
            for eqn_line in infile.readlines():
                equations.append(eqn_line.strip())

        payload = {
            "mentions": mentions_path,
            "documents": mentions_path,
            "equations": equations,
            "source_code": {
                "variables": variable_names,
                "comments": json.load(open(comments_path, "r")),
            },
            "toggles": {"groundToSVO": False, "appendToGrFN": False},
            "arguments": {"maxSVOgroundingsPerVar": 5},
        }
        payload_path = f"{os.getcwd()}/align_payload.json"
        json.dump(payload, open(payload_path, "w"))

        res = requests.post(
            f"{self.webservice}/align",
            headers={"Content-type": "application/json"},
            json={"pathToJson": payload_path},
        )
        print(f"HTTP {res} for /align on:\n\t{mentions_path}\n\t{variable_names}\n")
        json_dict = res.json()
        return json_dict

    def ground_to_SVO(self, mentions_path: str) -> dict:

        if not os.path.isfile(mentions_path):
            raise RuntimeError(f"Mentions file not found: {mentions_path}")

        if not mentions_path.endswith(".json"):
            raise ValueError(
                "/groundMentionsToSVO expects mentions to be a JSON file"
            )

        res = requests.post(
            f"{self.webservice}/groundMentionsToSVO",
            headers={"Content-type": "application/json"},
            json={"mentions": mentions_path},
        )

        print(f"HTTP {res} for /groundMentionsToSVO on {mentions_path}")
        json_dict = res.json()
        return json_dict

class LocalTextReadingInterface(TextReadingInterface):
<<<<<<< HEAD

    def __init__(self):
        self.index = {

        }

    def extract_mentions(self, doc_path: str, out_path: str) -> dict:
        pass
=======
    name: str

    def __init__(self, name):
        # key into the index of the files we will be dealing with
        self.name = name
        # build an index of local tr mentions and alignment files. These are
        # all stored in the scripts/model_assembly/example-tr-data folder.
        self.index = {
            "SIR-simple": {
                "mentions": "scripts/model_assembly/example-tr-data/sir-simple-documents/SIR-simple--mentions.json",
                "alignment": "scripts/model_assembly/example-tr-data/sir-simple-documents/SIR-simple--alignment.json"
            },
            "CHIME-SIR": {

            }
        }

    def extract_mentions(self, doc_path: str, out_path: str) -> dict:
        if self.name in self.index:
            # NOTE: This is a silly bit of code, but the user expects the
            # given out path file to hold the mentions data after running.
            # So fill that in then return the object,
            mentions_obj = json.load(open(self.index[self.name]["mentions"], "r"))
            json.dump(mentions_obj, open(out_path, "w"))
            return mentions_obj
        else:
            # TODO
            raise Exception(f"Error: Unable to find local TR data for {self.name}")
>>>>>>> 58b79755
    
    def get_link_hypotheses(
        self,
        mentions_path: str,
        eqns_path: str,
        grfn_path: str,
        comments_path: str,
    ) -> dict:
<<<<<<< HEAD
        pass
=======
        if self.name in self.index:
            return json.load(open(self.index[self.name]["alignment"], "r"))["grounding"]
        else:
            # TODO
            raise Exception(f"Error: Unable to find local TR data for {self.name}")
>>>>>>> 58b79755

    def ground_to_SVO(self, mentions_path: str) -> dict:
        pass
    

class EquationReadingInterface:
    # TODO: define this for interface to EqDec and Cosmos equation-detection
    pass


class CosmosInterface:
    def __init__(self):
        pass

    def convert_parquet_collection(self, parquet_filenames: List[str]) -> Dict:
        pass

    def find_parquet_files(self, outdir_path: str) -> List:
        return [
            os.path.join(outdir_path, fname)
            for fname in os.listdir(outdir_path)
            if fname.endswith(".parquet")
        ]

    def parquet2dict(self, parquet_file) -> Dict:
        pass

    def parquet2Json(self, parquet_file) -> str:
        pass

    def parquet2JsonFile(self, parquet_file, json_filename) -> NoReturn:
        pass<|MERGE_RESOLUTION|>--- conflicted
+++ resolved
@@ -164,16 +164,6 @@
         return json_dict
 
 class LocalTextReadingInterface(TextReadingInterface):
-<<<<<<< HEAD
-
-    def __init__(self):
-        self.index = {
-
-        }
-
-    def extract_mentions(self, doc_path: str, out_path: str) -> dict:
-        pass
-=======
     name: str
 
     def __init__(self, name):
@@ -202,7 +192,6 @@
         else:
             # TODO
             raise Exception(f"Error: Unable to find local TR data for {self.name}")
->>>>>>> 58b79755
     
     def get_link_hypotheses(
         self,
@@ -211,15 +200,11 @@
         grfn_path: str,
         comments_path: str,
     ) -> dict:
-<<<<<<< HEAD
-        pass
-=======
         if self.name in self.index:
             return json.load(open(self.index[self.name]["alignment"], "r"))["grounding"]
         else:
             # TODO
             raise Exception(f"Error: Unable to find local TR data for {self.name}")
->>>>>>> 58b79755
 
     def ground_to_SVO(self, mentions_path: str) -> dict:
         pass
