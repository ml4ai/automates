--- conflicted
+++ resolved
@@ -3,11 +3,7 @@
 import java.io.File
 import ai.lum.common.ConfigUtils._
 import ai.lum.common.FileUtils._
-<<<<<<< HEAD
-import com.typesafe.config.{Config, ConfigFactory}
-=======
 import com.typesafe.config.{Config, ConfigFactory, ConfigValueFactory}
->>>>>>> 821ede8c
 
 import javax.inject._
 import org.clulab.aske.automates.OdinEngine
@@ -15,10 +11,6 @@
 import org.clulab.aske.automates.apps.{AutomatesExporter, ExtractAndAlign}
 import org.clulab.aske.automates.attachments.MentionLocationAttachment
 import org.clulab.aske.automates.data.CosmosJsonDataLoader
-<<<<<<< HEAD
-import org.clulab.aske.automates.apps.ExtractAndAlign.hasRequiredArgs
-=======
->>>>>>> 821ede8c
 import org.clulab.aske.automates.data.ScienceParsedDataLoader
 import org.clulab.aske.automates.scienceparse.ScienceParseClient
 import org.clulab.grounding.SVOGrounder
@@ -27,13 +19,8 @@
 
 import scala.collection.mutable.ArrayBuffer
 import ujson.json4s.Json4sJson
-<<<<<<< HEAD
-import org.clulab.odin.{Attachment, EventMention, Mention, RelationMention, TextBoundMention}
-import org.clulab.processors.{Document, Processor, Sentence}
-=======
 import org.clulab.odin.{EventMention, Mention, RelationMention, TextBoundMention}
 import org.clulab.processors.{Document, Sentence}
->>>>>>> 821ede8c
 import org.clulab.utils.{AlignmentJsonUtils, DisplayUtils}
 import org.slf4j.{Logger, LoggerFactory}
 import org.json4s
@@ -42,38 +29,32 @@
 
 
 /**
- * This controller creates an `Action` to handle HTTP requests to the
- * application's home page.
- */
+  * This controller creates an `Action` to handle HTTP requests to the
+  * application's home page.
+  */
 @Singleton
 class HomeController @Inject()(cc: ControllerComponents) extends AbstractController(cc) {
 
   // -------------------------------------------------
   logger.info("Initializing the OdinEngine ...")
-<<<<<<< HEAD
-  val ieSystem: OdinEngine = OdinEngine.fromConfig()
-  var proc: Processor = ieSystem.proc
-=======
   val defaultConfig: Config = ConfigFactory.load()[Config]("TextEngine")
   val config: Config = defaultConfig.withValue("preprocessorType", ConfigValueFactory.fromAnyRef("PassThrough"))
   val ieSystem = OdinEngine.fromConfig(config)
   var proc = ieSystem.proc
->>>>>>> 821ede8c
   val serializer = JSONSerializer
   lazy val scienceParse = new ScienceParseClient(domain = "localhost", port = "8080")
-  lazy val commentReader: OdinEngine = OdinEngine.fromConfigSection("CommentEngine")
-  val config: Config = ConfigFactory.load()
-  lazy val alignmentHandler = new AlignmentHandler(config[Config]("alignment"))
+  lazy val commentReader = OdinEngine.fromConfigSection("CommentEngine")
+  lazy val alignmentHandler = new AlignmentHandler(ConfigFactory.load()[Config]("alignment"))
   protected lazy val logger: Logger = LoggerFactory.getLogger(this.getClass)
   // fixme: these should come from config if possible
-  private val numAlignments: Int = config[Int]("apps.numAlignments")
-  private val numAlignmentsSrcToComment: Int = config[Int]("apps.numAlignmentsSrcToComment")
-  private val scoreThreshold: Double = config[Int]("apps.scoreThreshold")
-  private val maxSVOgroundingsPerVarDefault: Int = config[Int]("apps.maxSVOgroundingsPerVar")
-  private val groundToSVODefault: Boolean = config[Boolean]("apps.groundToSVO")
-  private val appendToGrFNDefault: Boolean = config[Boolean]("apps.appendToGrFN")
-  private val defaultSerializerName: String = config[String]("apps.serializerName")
-  private val debugDefault: Boolean = config[Boolean]("apps.debug")
+  private val numAlignments: Int = 5
+  private val numAlignmentsSrcToComment: Int = 3
+  private val scoreThreshold: Double = 0.0
+  private val maxSVOgroundingsPerVarDefault: Int = 5
+  private val groundToSVODefault = true
+  private val appendToGrFNDefault = true
+  private val defaultSerializerName = "AutomatesJSONSerializer" // other - "JSONSerializer"
+  private val debugDefault = true
 
   logger.info("Completed Initialization ...")
   // -------------------------------------------------
@@ -81,12 +62,12 @@
   type Trigger = String
 
   /**
-   * Create an Action to render an HTML page.
-   *
-   * The configuration in the `routes` file means that this method
-   * will be called when the application receives a `GET` request with
-   * a path of `/`.
-   */
+    * Create an Action to render an HTML page.
+    *
+    * The configuration in the `routes` file means that this method
+    * will be called when the application receives a `GET` request with
+    * a path of `/`.
+    */
   def index() = Action { implicit request: Request[AnyContent] =>
     Ok(views.html.index())
   }
@@ -105,12 +86,12 @@
     val mentionsJson4s = json4s.jackson.parseJson(source.getLines().toArray.mkString(" "))
     source.close()
 
-    
+
     val defMentions = JSONSerializer.toMentions(mentionsJson4s).filter(m => m.label matches "Description")
-//    val grfnPath = json("grfn").str
-//    val grfnFile = new File(grfnPath)
-//    val grfn = ujson.read(grfnFile.readString())
-//    val localCommentReader = OdinEngine.fromConfigSectionAndGrFN("CommentEngine", grfnPath)
+    //    val grfnPath = json("grfn").str
+    //    val grfnFile = new File(grfnPath)
+    //    val grfn = ujson.read(grfnFile.readString())
+    //    val localCommentReader = OdinEngine.fromConfigSectionAndGrFN("CommentEngine", grfnPath)
     val result = SVOGrounder.mentionsToGroundingsJson(defMentions,k)   //slice for debugging to avoid overloading the server: defMentions.slice(0,10), k)
     Ok(result).as(JSON)
   }
@@ -137,12 +118,12 @@
         println("att: " + em.attachments.mkString(" "))
       }
     }
-//    val mjson = Json.obj("x" -> mentions.jsonAST.toString)
+    //    val mjson = Json.obj("x" -> mentions.jsonAST.toString)
     val json = JsonUtils.mkJsonFromMentions(mentions)
     Ok(json)
   }
 
-    // -----------------------------------------------------------------
+  // -----------------------------------------------------------------
   //                        Webservice Methods
   // -----------------------------------------------------------------
   /**
@@ -182,7 +163,7 @@
     val mentions = texts.flatMap(t => ieSystem.extractFromText(t, keepText = true, filename = Some(pdfFile)))
     val outFile = json("outfile").str
     AutomatesExporter(outFile).export(mentions)
-//    mentions.saveJSON(outFile, pretty=true)
+    //    mentions.saveJSON(outFile, pretty=true)
     Ok("")
   }
 
@@ -289,6 +270,7 @@
     if (jsonObj.contains("mentions") || (jsonObj.contains("equations") || jsonObj.contains("source_code"))) {
       val argsForGrounding = AlignmentJsonUtils.getArgsForAlignment(jsonPath, json, groundToSVO, serializerName)
 
+      // ground!
       // ground!
       val groundings = ExtractAndAlign.groundMentions(
         json,
@@ -348,8 +330,7 @@
 
 
   def alignMentionsFromTwoModels: Action[AnyContent] = Action { request =>
-    // todo: this can be simplified a lot
-    // linking can be done on global text vars with additional info like units and equivalent param settings/ranges being on the same scale playing the role of weights
+
     val data = request.body.asJson.get.toString()
     val pathJson = ujson.read(data) //the json that contains the path to another json---the json that contains all the relevant components, e.g., mentions and equations
     val jsonPath = pathJson("pathToJson").str
@@ -364,7 +345,7 @@
     val modelComparisonInputFile = new File(inputFilePath)
     val ujsonObj = ujson.read(modelComparisonInputFile.readString()).arr
     val paper1obj = ujsonObj.head.obj// keys: grfn_uid, "variable_descrs"
-    val paper2obj = ujsonObj.last.obj // keys: grfn_uid, "variable_descrs"
+  val paper2obj = ujsonObj.last.obj // keys: grfn_uid, "variable_descrs"
 
     val paper1id = paper1obj("grfn_uid").str
     val paper2id = paper2obj("grfn_uid").str
@@ -472,7 +453,7 @@
   }
 
   protected def mkParseObj(doc: Document): String = {
-      val header =
+    val header =
       """
         |  <tr>
         |    <th>Word</th>
@@ -483,10 +464,10 @@
         |    <th>Chunk</th>
         |  </tr>
       """.stripMargin
-      val sb = new StringBuilder(header)
-
-      doc.sentences.foreach(mkParseObj(_, sb))
-      sb.toString
+    val sb = new StringBuilder(header)
+
+    doc.sentences.foreach(mkParseObj(_, sb))
+    sb.toString
   }
 
   def mkJson(text: String, doc: Document, mentions: Vector[Mention], showEverything: Boolean): JsValue = {
@@ -495,10 +476,10 @@
 
     val sent = doc.sentences.head
     val syntaxJsonObj = Json.obj(
-        "text" -> text,
-        "entities" -> mkJsonFromTokens(doc),
-        "relations" -> mkJsonFromDependencies(doc)
-      )
+      "text" -> text,
+      "entities" -> mkJsonFromTokens(doc),
+      "relations" -> mkJsonFromDependencies(doc)
+    )
     val eidosJsonObj = mkJsonForEidos(text, sent, mentions, showEverything)
     val groundedAdjObj = mkGroundedObj(mentions)
     val parseObj = mkParseObj(doc)
