--- conflicted
+++ resolved
@@ -55,11 +55,8 @@
   private val groundToSVODefault = true
   private val appendToGrFNDefault = true
   private val defaultSerializerName = "AutomatesJSONSerializer" // other - "JSONSerializer"
-<<<<<<< HEAD
-  private val debugDefault = true
-=======
   private val debugDefault = false
->>>>>>> 80c2c476
+
   logger.info("Completed Initialization ...")
   // -------------------------------------------------
 
