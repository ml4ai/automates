--- conflicted
+++ resolved
@@ -8,34 +8,20 @@
 import javax.inject._
 import org.clulab.aske.automates.OdinEngine
 import org.clulab.aske.automates.alignment.{Aligner, AlignmentHandler}
-<<<<<<< HEAD
-import org.clulab.aske.automates.apps.{AutomatesExporter, ExtractAndAlign, alignmentArguments}
+
+import org.clulab.aske.automates.apps.{AutomatesExporter, ExtractAndAlign}
 import org.clulab.aske.automates.attachments.MentionLocationAttachment
-import org.clulab.aske.automates.data.{CosmosJsonDataLoader, ScienceParsedDataLoader}
-=======
-import org.clulab.aske.automates.apps.{ExtractAndAlign, alignmentArguments}
-
-import org.clulab.aske.automates.attachments.MentionLocationAttachment
-import org.clulab.aske.automates.data.{CosmosJsonDataLoader, ScienceParsedDataLoader}
-
->>>>>>> 2498a27a
-import org.clulab.aske.automates.apps.ExtractAndAlign.{getCommentDefinitionMentions, hasRequiredArgs, rehydrateLinkElement}
+import org.clulab.aske.automates.data.CosmosJsonDataLoader
+
+import org.clulab.aske.automates.apps.ExtractAndAlign.hasRequiredArgs
 import org.clulab.aske.automates.data.ScienceParsedDataLoader
 import org.clulab.aske.automates.scienceparse.ScienceParseClient
 import org.clulab.aske.automates.serializer.AutomatesJSONSerializer
 import org.clulab.grounding.SVOGrounder
 import org.clulab.odin.serialization.json.JSONSerializer
-<<<<<<< HEAD
 import upickle.default._
-
-=======
-
-import upickle.default._
-
->>>>>>> 2498a27a
 import scala.collection.mutable.ArrayBuffer
 import ujson.json4s.Json4sJson
-import org.clulab.odin.serialization.json._
 import org.clulab.odin.{Attachment, EventMention, Mention, RelationMention, TextBoundMention}
 import org.clulab.processors.{Document, Sentence}
 import org.clulab.utils.{AlignmentJsonUtils, DisplayUtils}
@@ -68,11 +54,7 @@
   private val maxSVOgroundingsPerVarDefault: Int = 5
   private val groundToSVODefault = true
   private val appendToGrFNDefault = true
-<<<<<<< HEAD
   private val defaultSerializerName = "AutomatesJSONSerializer" // other - "JSONSerializer"
-=======
-  private val defaultTextInputFormat = "cosmos" // other - "science-parse"
->>>>>>> 2498a27a
   private val debugDefault = false
   logger.info("Completed Initialization ...")
   // -------------------------------------------------
@@ -237,11 +219,8 @@
       val blockIdx = location.last
 //
       for (m <- menInTextBlocks) {
-<<<<<<< HEAD
+
         val newMen = m.withAttachment(new MentionLocationAttachment(pageNum, blockIdx, "MentionLocation"))
-=======
-        val newMen = m.withAttachment(new MentionLocationAttachment(pageNum, blockIdx, "mentionLocation"))
->>>>>>> 2498a27a
         mentionsWithLocations.append(newMen)
       }
     }
@@ -281,7 +260,7 @@
       json("arguments").obj("maxSVOgroundingsPerVar").num.toInt
     } else maxSVOgroundingsPerVarDefault
 
-<<<<<<< HEAD
+
     val serializerName = if (jsonKeys.contains("arguments")) {
       val args = json("arguments")
       if (args.obj.keys.toList.contains("serializer_name")) {
@@ -292,19 +271,6 @@
     //align components if the right information is provided in the json---we have to have at least Mentions extracted from a paper and either the equations or the source code info (incl. source code variables and comments). The json can also contain svo groundings with the key "SVOgroundings".
     if (jsonKeys.contains("mentions") && (jsonKeys.contains("equations") || jsonKeys.contains("source_code"))) {
       val argsForGrounding = AlignmentJsonUtils.getArgsForAlignment(jsonPath, json, groundToSVO, serializerName)
-=======
-    val textInputFormat = if (jsonKeys.contains("arguments")) {
-      val args = json("arguments")
-      if (args.obj.contains("text_input_format")) {
-        args.obj("text_input_format").str
-      } else defaultTextInputFormat
-    } else defaultTextInputFormat
-
-
-    //align components if the right information is provided in the json---we have to have at least Mentions extracted from a paper and either the equations or the source code info (incl. source code variables and comments). The json can also contain svo groundings with the key "SVOgroundings".
-    if (jsonKeys.contains("mentions") && (jsonKeys.contains("equations") || jsonKeys.contains("source_code"))) {
-      val argsForGrounding = AlignmentJsonUtils.getArgsForAlignment(jsonPath, json, groundToSVO, textInputFormat)
->>>>>>> 2498a27a
 
       // ground!
       val groundings = ExtractAndAlign.groundMentions(
@@ -324,7 +290,6 @@
         Some(numAlignmentsSrcToComment),
         scoreThreshold,
         appendToGrFN,
-        textInputFormat,
         debug
       )
 
