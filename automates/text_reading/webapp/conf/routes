--- conflicted
+++ resolved
@@ -13,12 +13,9 @@
 POST    /pdf_to_mentions            controllers.HomeController.pdf_to_mentions
 POST    /align                      controllers.HomeController.align
 POST    /jsonDoc_to_mentions        controllers.HomeController.jsonDoc_to_mentions
-<<<<<<< HEAD
 POST    /cosmos_json_to_mentions    controllers.HomeController.cosmos_json_to_mentions
-=======
 POST    /alignMentionsFromTwoModels    controllers.HomeController.alignMentionsFromTwoModels
 
->>>>>>> aace5a45
 
 # Map static resources from the /public folder to the /assets URL path
 GET     /assets/*file               controllers.Assets.versioned(path="/public", file: Asset)
