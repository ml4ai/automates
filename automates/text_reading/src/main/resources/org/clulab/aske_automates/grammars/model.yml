--- conflicted
+++ resolved
@@ -10,11 +10,7 @@
     pattern: |
       [word=/[A-Z]{3,}$/ & !entity = /LOCATION/ & !word = /${modelAvoids}/] ([tag= /CD/]|[word = /[Vv]\d\.\d/])? #note: got rid of organization from the entity to avoid, because it filtered out some correct model names too
       |
-<<<<<<< HEAD
-      [word=/[A-Z]{3,}\d+/ & !word = /${modelAvoids}/]
-=======
       [word=/[A-Z]{3,}\d+/]
->>>>>>> 80c8a7c7
       |
       [word=/[A-Z]{3,}$/] [word = "-"] [word=/[A-Z]+/] ([tag= /CD/])?
 
@@ -92,11 +88,7 @@
     type: token
     example: ""
     pattern: |
-<<<<<<< HEAD
-      [chunk = /B-NP|I-NP/ & !tag = /DT|-LRB-/]+ [word=/[Mm]odel|simulation|approach/ & chunk = /I-NP/]
-=======
       [chunk = /B-NP|I-NP/ & !tag = /DT|-LRB-/]+ [word=/[Mm]odel$|simulation|approach/ & chunk = /I-NP/]
->>>>>>> 80c8a7c7
 
   - name: model_gazeteer
     label: Model
@@ -104,7 +96,6 @@
     type: token
     example: "Flee"
     pattern: |
-<<<<<<< HEAD
       [entity = "B-model"]
 
   ## New rules for model components ###
@@ -150,7 +141,4 @@
     type: token
     example: "Potsdam Institute for Climate Impact Research, 14473 Potsdam, Germany"
     pattern: |
-      [entity = /ORGANIZATION/]+
-=======
-      [entity = /B-model/]
->>>>>>> 80c8a7c7
+      [entity = /ORGANIZATION/]+