--- conflicted
+++ resolved
@@ -218,21 +218,16 @@
     example: "In this paper, we apply a global, annual supply-demand equilibrium model in order to quantify to what degree i) observed annual wheat price fluctuations over the last four decades can be explained by reported variations in production in the presence of dynamic storage; and ii) the remaining unexplained price variations in the last decade can be traced back to reported trade policy responses in the wheat market, as opposed to external drivers."
     pattern: |
       trigger = [word = "apply"]
-<<<<<<< HEAD
-      model:Model = dobj
-      modelDescr:Phrase = advcl_in_order
-
-  ## New rules for model construction ###
-
-  - name: model_input_data
-    label: ModelDescr
-    priority: ${priority}
-    type: token
-    action: ${action}
-    example: "Three formats of csv files, namely locations.csv, routes.csv and closures.csv, are integrated with FLEE’s input interface."
-    pattern: |
-      (@modelDescr:ModelComponent [word = /\,|and/]?)+ [word = /.*/]{,5} @model:Model [word = "'"] [word = "s"] (?<trigger> [word = "input"])
-=======
       modelName:Model = dobj
       modelDescr:Phrase = advcl_in_order
->>>>>>> b8407eed
+
+  ## New rules for model construction ###
+
+  - name: model_input_data
+    label: ModelDescr
+    priority: ${priority}
+    type: token
+    action: ${action}
+    example: "Three formats of csv files, namely locations.csv, routes.csv and closures.csv, are integrated with FLEE’s input interface."
+    pattern: |
+      (@modelDescr:ModelComponent [word = /\,|and/]?)+ [word = /.*/]{,5} @model:Model [word = "'"] [word = "s"] (?<trigger> [word = "input"])
