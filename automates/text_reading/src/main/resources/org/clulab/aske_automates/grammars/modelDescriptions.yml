vars: org/clulab/aske_automates/grammars/vars.yml

rules:

## TODO: coreferencing (the model, our model, this, it...) needs to be addressed.

  - name: model_verb1
    label: ModelDescr
    priority: ${priority}
    type: dependency
    action: ${action}
    example: "SWAT incorporates a simple empirical model to predict the trophic status of water bodies."
    pattern: |
      trigger = [lemma = /predict|understand|investigate|examine|suggest/]
      modelName:Model = <acl_to (<dobj nsubj)? | nsubj:xsubj (<dobj <xcomp (<acl:relcl | <nsubjpass))? | nsubj (compound)?
      modelDescr:Phrase = dobj | ccomp

  - name: model_verb2
    label: ModelDescr
    priority: ${priority}
    type: dependency
    action: ${action}
    example: "Our model also offers an opportunity to further decompose the different contributions to annual price variability."
    pattern: |
      trigger = [lemma = /offer|provide|reproduce/]
      modelName:Model = nsubj (compound)? | <xcomp advcl dobj
      modelDescr:Phrase = dobj

  - name: model_cannot
    label: ModelLimitation
    priority: ${priority}
    type: token
    action: ${action}
    example: "we show first that the standard Susceptible-Infected-Removed (SIR) model cannot account for the patterns observed in various regions where the disease spread."
    pattern: |
      @modelName:Model (?<trigger> [word = "cannot"]) (?<modelDescr> [chunk = /B-VP/] (${PP+NP} [tag = /VBN/] ${PP+NP} [word = "where"] [chunk = /B-NP|I-NP/]+ [chunk = /B-VP/|word = "spread"])?)

  - name: model_limitation
    label: ModelLimitation
    priority: ${priority}
    type: dependency
    action: ${action}
    example: "The major limitation of MWSWAT was its reduced capability in larger water-sheds."
    pattern: |
      trigger = [lemma = "limitation"] (?= "of")
      modelName:Model = nmod_of
      modelDescr:Phrase = <nsubj

  - name: model_not_verb
    label: ModelLimitation
    priority: ${priority}
    type: dependency
    action: ${action}
    example: ""
    pattern: |
      trigger = [word = "not"] (?= [lemma = /hold/])
      modelName:Model = <neg nsubj
      modelDescr:VerbPhrase = <neg

  - name: model_not_adj
    label: ModelLimitation
    priority: ${priority}
    type: dependency
    action: ${action}
    example: "However, existing early warning models of forced migration focus on understanding the causes9 and are not as successful in predicting refugee movements as in predicting natural disasters10–12."
    pattern: |
      trigger = [word = "not"] [word = /as/]? [tag = /JJ/]
      modelName:Model = <conj_and
      modelDescr:Phrase = advcl_in

  - name: model_cop
    label: ModelDescr
    priority: ${priority}
    type: dependency
    action: ${action}
    example: "The Soil and Water Assessment Tool (SWAT) model is a robust watershed modeling tool."
    pattern: |
      trigger = [lemma = "be"]
      modelName:Model = <cop nsubj
      modelDescr:Phrase = <cop

  - name: model_allows_for
    label: ModelDescr
    priority: ${priority}
    type: dependency
    action: ${action}
    example: "This allows for more realistic simulation of the soil water profile and application of excess irrigation for leaching salts."
    pattern: |
      trigger = [lemma = "allow"]
      modelName:Model = nsubj (nmod_in | nmod_of)?
      modelDescr:Phrase+ = nmod_for | dobj | xcomp ccomp

  - name: model_contributes_to
    label: ModelDescr
    priority: ${priority}
    type: dependency
    action: ${action}
    example: "It also contributes to understanding complex ecosystems as well as water availability, water quality, climate change, and agricultural production issues across the world"
    pattern: |
      trigger = [lemma = "contribute"]
      modelName:Model = nsubj
      modelDescr:Phrase+ = advcl_to

  - name: model_capability
    label: ModelDescr
    priority: ${priority}
    type: dependency
    action: ${action}
    example: "QSWAT has added capabilities of merging small subbasins and has static and dynamic visualizations of outputs."
    pattern: |
      trigger = [lemma = "capability"]
      modelName:Model = <dobj? nsubj
      modelDescr:Phrase+ = acl_of | acl_to

  - name: model_can_verb
    label: ModelDescr
    priority: ${priority}
    type: dependency
    action: ${action}
    example: "QSWAT can also show the total, daily, monthly or annual means, maxima and minima for reach and subbasin out-puts."
    pattern: |
      trigger = [lemma = "can"]
      modelName:Model = <aux nsubj
      modelDescr:VerbPhrase+ = <aux

# note: This rule overlaps with model_cop rule. If it turns out that this rule can be fully incorporated into model_cop rule, we can delete this rule.
#  - name: model_useful_to
#    label: ModelDescr
#    priority: ${priority}
#    type: dependency
#    action: ${action}
#    example: "Our model would then be useful to enforce proper precautionary measures immediately."
#    pattern: |
#      trigger = [lemma = "useful"] (?= "to")
#      model:Model = nsubj
#      modelDescr:VerbPhrase+ = xcomp

  - name: model_consist_of
    label: ModelDescr
    priority: ${priority}
    type: dependency
    action: ${action}
    example: "A high-resolution SWAT model, consisting of sub-field level hydrologic response units, was applied to Lake Champlain’s Missisquoi Bay Watershed, located along the United States–Canadian border."
    pattern: |
      trigger = [lemma = "consist"] (?= "of")
      modelName:Model = <acl
      modelDescr:Phrase = nmod_of

  - name: model_applied_to
    label: ModelDescr
    priority: ${priority}
    type: dependency
    action: ${action}
    example: "Computational models have been widely applied to study migration processes."
    pattern: |
      trigger = [lemma = "apply"]
      modelName:Model = nsubjpass | dobj
      modelDescr:VerbPhrase = xcomp | advcl_to

  - name: model_purpose
    label: ModelDescr
    priority: ${priority}
    type: dependency
    action: ${action}
    example: "It was developed to predict the impact of land management practices on water, sediment and agricultural chemical yields (e.g., fertilizer and pesticides) in large complex watersheds with varying soils, land uses and management conditions over long periods of time."
    pattern: |
      trigger = [word = /developed|designed/] (?=[word = /^to$|^for$/])
      modelName:Model = nsubjpass | <acl nsubj
      modelDescr:VerbPhrase = xcomp

  - name: model_languageInfo
    label: ModelDescr
    priority: ${priority}
    type: dependency
    action: ${action}
    example: ""
    pattern: |
      trigger = [word = /written|implemented/] (?=[word = /^in$/])
      modelName:Model = nsubjpass
      modelDescr:Phrase+ = nmod_in

  - name: model_characteristic
    label: ModelDescr
    priority: ${priority}
    type: dependency
    action: ${action}
    example: "A main characteristic of our model is that the supply function refers not only to current production, but includes supply from storage."
    pattern: |
      trigger = [word = "characteristic"]
      modelName:Model = nmod_of
      modelDescr:VerbPhrase+ = <nsubj ccomp

  - name: model_version
    label: ModelDescr
    priority: ${priority}
    type: dependency
    action: ${action}
    example: "Based on these findings, we chose to use the FabSim3 toolkit, which is an improved version of FabSim."
    pattern: |
      trigger = [tag = /JJ|VBN/]? [word = "version"]
      modelName:Model = nsubj compound?
      modelDescr:Model+ = nmod_of

  - name: model_focus
    label: ModelDescr
    priority: ${priority}
    type: token
    action: ${action}
    example: "However, existing early warning models of forced migration focus on understanding the causes and are not as successful in predicting refugee movements as in predicting natural disasters."
    pattern: |
      @modelName:Model (${PP+NP})? (?<trigger> [word = "focus"] [word = "on"]) (?<modelDescr> [tag = /VBG/] [chunk = /B-NP|I-NP/]*)

  - name: apply_model_in_order_to
    label: ModelDescr
    priority: ${priority}
    type: dependency
    action: ${action}
    example: "In this paper, we apply a global, annual supply-demand equilibrium model in order to quantify to what degree i) observed annual wheat price fluctuations over the last four decades can be explained by reported variations in production in the presence of dynamic storage; and ii) the remaining unexplained price variations in the last decade can be traced back to reported trade policy responses in the wheat market, as opposed to external drivers."
    pattern: |
      trigger = [word = "apply"]
      modelName:Model = dobj
      modelDescr:Phrase = advcl_in_order

<<<<<<< HEAD
  - name: optimised_for
=======
  - name: optimised/used_for
>>>>>>> 3bb996be
    label: ModelDescr
    priority: ${priority}
    type: dependency
    action: ${action}
    example: "FLEE is optimised for simplicity and flexibility and provides a range of scripts to handle and convert refugee data from the UNHCR database."
    pattern: |
<<<<<<< HEAD
      trigger = [word = "optimised"]
=======
      trigger = [word=/optimised|used/]
>>>>>>> 3bb996be
      modelName:Model = nsubjpass
      modelDescr:Phrase = nmod_for

  ## New rules for model construction ###

  - name: model_input_data
    label: ModelDescr
    priority: ${priority}
    type: token
    action: ${action}
    example: "Three formats of csv files, namely locations.csv, routes.csv and closures.csv, are integrated with FLEE’s input interface."
    pattern: |
      (@modelDescr:ModelComponent [word = /\,|and/]?)+ [word = /.*/]{,5} @model:Model [word = "'"] [word = "s"] (?<trigger> [word = "input"])
<|MERGE_RESOLUTION|>--- conflicted
+++ resolved
@@ -221,22 +221,14 @@
       modelName:Model = dobj
       modelDescr:Phrase = advcl_in_order
 
-<<<<<<< HEAD
-  - name: optimised_for
-=======
   - name: optimised/used_for
->>>>>>> 3bb996be
     label: ModelDescr
     priority: ${priority}
     type: dependency
     action: ${action}
     example: "FLEE is optimised for simplicity and flexibility and provides a range of scripts to handle and convert refugee data from the UNHCR database."
     pattern: |
-<<<<<<< HEAD
-      trigger = [word = "optimised"]
-=======
       trigger = [word=/optimised|used/]
->>>>>>> 3bb996be
       modelName:Model = nsubjpass
       modelDescr:Phrase = nmod_for
 
