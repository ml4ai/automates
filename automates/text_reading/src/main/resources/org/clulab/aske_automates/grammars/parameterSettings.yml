vars: org/clulab/aske_automates/grammars/vars.yml

rules:


  ####VALUES####
  ###Possible improvement: many of these rules can potentially take both variables and concepts as their "variable" argument; to avoid writing a separate rule for each of the two cases, we can have one rule that has concept as a variable arg, but then apply an action which reassigns the label of the argument to "Identifier" if it passes the looksLikeAnIdentifier heuristic. This could increase the number of false positives, though, so for now we will just add concepts to rules strictly based on when they appear in literature (instead of using this action flow to all rules)

  - name: var-be_value
    label: ParameterSetting
    priority: ${priority}
    type: dependency
    example: "basic reproduction number was 100 m2/year"
    action: ${paramSetAction}
    pattern: |
      trigger = [lemma='be'] (?![word = /above|below/])
      variable:Phrase = <cop nsubj nmod_of | <cop nsubj [!tag = "CD"]
      value:Value = <cop nummod?

  - name: var-equals_value
    label: ParameterSetting
    priority: ${priority}
    type: dependency
    example: "EORATIO is defined as the maximum Kcs at LAI = 6.0"
    action: ${paramSetAction}
    pattern: |
      trigger = [lemma='=']
      variable:Identifier = nsubj
      value:Value = dobj

  - name: var-word-equals_value
    label: ParameterSetting
    priority: ${priority}
    type: dependency
    example: "c was equal to 30 people."
    action: ${paramSetAction}
    pattern: |
      trigger = [lemma='equal']
      variable:Phrase = nsubj
      value:Value = /nmod_to|dobj/ nummod

  - name: var-equals_value2
    label: ParameterSetting
    priority: ${priority}
    type: dependency
    example: "EORATIO is defined as the maximum Kcs at LAI = 6.0"
    action: ${paramSetAction}
    pattern: |
      trigger = [lemma="="]
      variable:Identifier = <amod | nsubj [!tag="CD"]
      value:Value = dep


  - name: var_equals_val
    label: ParameterSetting
    priority: ${priority}
    type: token
    example: "EORATIO is defined as the maximum Kcs at LAI = 6.0, We therefore assume that S(0) = 6.8 – 0.5 = 6.3 million."
    action: ${paramSetAction}
    pattern: |
<<<<<<< HEAD
      (@variable:Identifier | @variable:Phrase) [word="="] @value:Value
=======
      (@variable:Identifier | @variable:Phrase) (?<trigger> [word="="]) @value:Value
>>>>>>> a6c5875a
#      (@variable:Identifier|@variable:Phrase [!tag=/CD|VBZ/ & !lemma = "be"]) (?<trigger> [word="="]) @value:Value


    # this was specifically for a param settings described in latex; should not hurt
  - name: var_&equals_val
    label: ParameterSetting
    priority: ${priority}
    type: token
    example: ""
    action: ${paramSetAction}
    pattern: |
      # @trigger:Phrase "=" @Value:Value
      (@variable:Identifier|@variable:Phrase) [word="&"] [word="="] @value:Value

  - name: var-vary
    label: IntervalParameterSetting
    priority: ${priority}
    type: dependency
    action: ${paramIntAction}
    example: "The value of Kcbmax was varied between 0.9 and 1.4"
    pattern: |
      trigger = [lemma=/vary|lie/]
      variable:Phrase = nsubjpass nmod_of | nsubj | <advcl_as dobj
      valueLeastIncl:Value = nmod_between nummod? | nmod_from
      valueMostIncl:Value = nmod_between nummod? conj_and | nmod_from nmod | nmod_to

  - name: interval_between
    label: IntervalParameterSetting
    priority: ${priority}
    type: dependency
    action: ${paramIntAction}
    example: "When the basic reproductive number is between 0.5 and 1..."
    pattern: |
      trigger = [lemma='between']
      variable:Phrase = <case nsubj
      valueLeastIncl:Value = <case
      valueMostIncl:Value = <case conj_and

  - name: var_ranges
    label: IntervalParameterSetting
    priority: ${priority}
    type: dependency
    action: ${paramIntAction}
    example: "where KEP (typically ranging from 0.5 to 0.8) is defined as an energy extinction coefficient of the canopy for total solar irradiance"
    pattern: |
      trigger = [lemma='range']
      variable:Phrase = nsubj | <acl_to | compound
      valueLeastIncl:Value = nmod_from | nmod_between nummod | <nmod_of nmod_from
      valueMostIncl:Value = nmod_from nmod | nmod_between nummod conj_and | <nmod_of nmod_from nmod


  - name: var-vary_between_symbols_interval
    label: IntervalParameterSetting
    priority: ${priority}
    type: token
    action: ${paramIntAction}
    example: "Kcbmax with the ETo-Kcb method had little influence on maize and cotton yield for 0.9 < Kcbmax < 1.15"
    pattern: |
      @valueLeastExcl:Value [word = "<"] (?<variable> @Identifier) [word = "<"] @valueMostExcl:Value
#

  - name: var-more_than_symbol
    label: IntervalParameterSetting
    priority: ${priority}
    type: dependency
    action: ${paramIntAction}
    example: "but simulated yield decreased rapidly for Kcbmax > 1.15 (fig. 6a)."
    pattern: |
      trigger = [lemma='>']
      variable:Phrase = <advmod <nummod | <amod compound? | <dep
      valueLeastExcl:Value = <advmod [tag = "CD"] | >nummod [tag = "CD"] | >dep [tag="CD"]


  - name: var-less_than_symbol
    label: IntervalParameterSetting
    priority: ${priority}
    type: dependency
    action: ${paramIntAction}
    example: "but simulated yield decreased rapidly for Kcbmax < 1.15 (fig. 6a)."
    pattern: |
      trigger = [lemma='<']
      variable:Phrase = </dep|advmod/ <nummod? <dep | <advmod <nummod
      valueMostExcl:Value = </dep|advmod/ [tag = "CD"]

  - name: var-greater_than
    label: IntervalParameterSetting
    priority: ${priority}
    type: dependency
    action: ${paramIntAction}
    example: "When R0 is greater than 1"
    pattern: |
      trigger = [lemma=/more|greater/]
      variable:Phrase = nsubj
      valueLeastExcl:Value = nmod_than [tag = "CD"]

  - name: var-more_than
    label: IntervalParameterSetting
    priority: ${priority}
    type: dependency
    action: ${paramIntAction}
    example: "When R0 is more than 1..."
    pattern: |
      trigger = [lemma=/more|over|above/]
      variable:Phrase = </advmod|case/ nsubj
      valueLeastExcl:Value = <advmod [tag = "CD"] | <case nummod

  - name: var-less_than
    label: IntervalParameterSetting
    priority: ${priority}
    type: dependency
    action: ${paramIntAction}
    example: "If the temperature in the second soil layer is less than 0 °C"
    pattern: |
      trigger = [lemma=/less|below/]
      variable:Phrase = </advmod|case/ <nmod_below? nsubj | <advmod <nummod nsubj
      valueMostExcl:Value = </advmod|case/ nummod? [tag = "CD"]

  - name: var-reaches-value
    label: ParameterSetting
    priority: ${priority}
    type: dependency
    action: ${paramSetAction}
    example: "and stops when supply / demand ratio reaches 0.1 ."
    pattern: |
      trigger = [lemma=/reach/]
      variable:Phrase = nsubj
      value:Value = dobj [tag = "CD"]

  - name: var_hard-coded
    label: ParameterSetting
    priority: ${priority}
    type: dependency
    action: ${paramSetAction}
    example: "EORATIO for maize simulations was hard-coded to 1.0 within DSSAT-CSM."
    pattern: |
      trigger = [word=/(?i)^hard-code|set|initiali[sz]ed/]
      variable:Phrase = nsubj | nsubjpass
      value:Value = /nmod_to/ nmod_of? nummod? | xcomp /nummod|compound/

  - name: var_set_at
    label: ParameterSetting
    priority: ${priority}
    type: dependency
    action: ${paramSetAction}
    example: "The probability of traversing a link is determined by the move chance, which we initially set at 1.0 for refugees in transit between locations, 1.0 for refugees in conflict locations, 0.001 for those in refugee camps, and 0.3 for those in all other locations."
    pattern: |
      trigger = [word="set"]
      variable:Phrase = <acl:relcl
      value:Value = nmod_at

  - name: var_equals
    label: ParameterSetting
    priority: ${priority}
    type: dependency
    action: ${paramSetAction}
    example: "The attractiveness value of the destinations equals 0.25 for conflict zones, 1.0 for other locations in the country of conflict, and 2.0 for locations abroad."
    pattern: |
      trigger = [word="equals"]
      variable:Phrase = nsubj
      value:Value = dobj | conj_and


  - name: var_taken_as
    label: ParameterSetting
    priority: ${priority}
    type: dependency
    action: ${paramSetAction}
    example: "The density of water (ρw) is taken as 1.0 Mg m-3."
    pattern: |
      trigger = [word=/(?i)^taken/]
      variable:Identifier = nsubjpass nmod_of appos
      value:Value = nmod_as nummod
      #todo: combine with a different verb-trigger-based rule


  - name: var-noun_of_param
    label: IntervalParameterSetting
    priority: ${priority}
    type: token
    action: ${paramIntAction}
    example: "If E and T data are unavailable, values of SKc from 0.5 to 0.7 are recommended."
    pattern: |
      (?<trigger> [lemma="value"]) of @variable:Identifier from @valueLeastIncl:Value to @valueMostIncl:Value


  - name: var-noun_of1
    label: ParameterSetting
    priority: ${priority}
    type: token
    action: ${paramSetAction}
    example: "With an RMSE of 22.8%, drastic discrepancies were found in the comparison of Ref-ET ETo and ETpm from DSSAT-CSM version 4.5 for Arizona conditions."
    pattern: |
      /(?i)with/? (an|a|the) @variable:Identifier of @value:Value

  - name: var-noun_of2
    label: ParameterSetting
    priority: ${priority}
    action: ${paramSetAction}
    example: "In 2014, the authors linked the problem to a misspecification of the equation used to adjust wind speed measurements to a standard height of 2.0 m"
    pattern: |
      trigger = [word = "standard" & tag = "JJ"]
      variable: Phrase = <amod <nmod_to dobj
      value: Phrase = <amod nmod_of nummod [entity = "NUMBER"]

  - name: var-DOY
    label: ParameterSetting
    priority: ${priority}
    type: token
    action: ${paramSetAction}
    example: "As canopy cover increased with vegetative growth, the transpiration portion exceeded the evaporation portion of ET, beginning around DOY 165 for maize and DOY 175 for cotton."
    pattern: |
      (?<variable> [word = "DOY"]) @value:Value

  - name: adjust_to_setting
    label: ParameterSetting
    priority: ${priority}
    type: dependency
    action: ${paramSetAction}
    example: "In 2014, the authors linked the problem to a misspecification of the equation used to adjust wind speed measurements to a standard height of 2.0 m"
    pattern: |
      trigger = [word=/(?i)adjust/]
      variable:Phrase = dobj
      value:Value = nmod_to nmod_of nummod

  # fixme: the 5-10 days is found as one token; this needs to be interval
  - name: of_param_setting
    label: ParameterSetting
    priority: ${priority}
    type: token
    action: ${paramSetAction}
    example: "We expect the time T of 5-10 days"
    pattern: |
      (@variable:Identifier | @variable:Phrase) [word="of"] @value:Value (?=@unit:Unit)

  - name: var_stay_around_to
    label: IntervalParameterSetting
    priority: ${priority}
    type: dependency
    action: ${paramIntAction}
    example: "most of the daily new number of confirmed cases from the community stayed around 15 to 25"
    pattern: |
      trigger = [lemma='stay']
      variable:Phrase = nsubj
      valueLeastIncl:Value = dobj compound
      valueMostIncl:Value = dobj

  - name: var-assigned
    label: ParameterSetting
    priority: ${priority}
    type: dependency
    example: "the curve number is assigned a value of 98 regardless of the soil water content."
    action: ${paramSetAction}
    pattern: |
      trigger = [lemma=/assign|assume/]
      variable:Phrase = nsubjpass
      value:Value = dobj nmod_of | xcomp nummod


  - name: var_lower_limit
    label: IntervalParameterSetting
    priority: ${priority}
    type: dependency
    action: ${paramIntAction}
    example: ""
    pattern: |
      trigger = (?<="lower") [word="limit"]
      variable:Phrase = nmod_of
      valueLeastIncl:Value = <nsubj

  - name: var-constant
    label: ParameterSetting
    priority: ${priority}
    type: dependency
    example: "The labile P immobilization factor varies linearly from 0.01 for cLP = 0 to 0.02 for cLP = 10 and remains constant at 0.02 for cLP > 10."
    action: ${paramSetAction}
    pattern: |
      trigger = [lemma="constant"]
      variable:Phrase = <xcomp nsubj
      value:Value = <xcomp nmod_at

  - name: value_var
    label: ParameterSetting
    priority: ${priority}
    type: token
    example: "At planting time, the model takes a soil sample and applies up to 15 kg/ha of N fertilizer if needed."
    action: ${paramSetAction}
    pattern: |
      @value:Value [word=/\w*/]{,4} of (variable:Phrase [!tag = "CD"])

  - name: value_of
    label: ParameterSetting
    priority: ${priority}
    type: dependency
    example: "If the parameters above are used to simulate the future spread of epidemic we obtain the value of R∞ to be 350."
    action: ${paramSetAction}
    pattern: |
      trigger = [lemma="value"]
      variable:Phrase = nmod_of | compound
      value:Value = <dobj advcl_to | nmod_of | <nsubj | <nsubjpass xcomp nummod

  - name: tilda_value
    label: ParameterSetting
    priority: ${priority}
    type: token
    example: "CDN is the denitrification constant (~-0.035)."
    action: ${paramSetAction}
    pattern: |
      (@variable:Phrase [!tag="CD"] ) "("? [word="~"] @value:Value ")"?


  - name: set_to_setting
    label: ParameterSetting
    priority: ${priority}
    type: dependency
    action: processParamSetting
    example: "The initial population S(0) was set to be 13.82 millions"
    pattern: |
      trigger = [word=/^set$/]
      variable:Identifier = nsubjpass
      value:Phrase = xcomp [entity = "NUMBER"]

  - name: var-is_value
    label: ParameterSetting
    priority: ${priority}
    type: dependency
    example: "EORATIO is defined as the maximum Kcs at LAI = 6.0"
    action: processParamSetting
    pattern: |
      trigger = [lemma= /^be$|become/]
      variable:Identifier = <cop? nsubj
      value:Value = <cop | xcomp
<|MERGE_RESOLUTION|>--- conflicted
+++ resolved
@@ -58,11 +58,7 @@
     example: "EORATIO is defined as the maximum Kcs at LAI = 6.0, We therefore assume that S(0) = 6.8 – 0.5 = 6.3 million."
     action: ${paramSetAction}
     pattern: |
-<<<<<<< HEAD
-      (@variable:Identifier | @variable:Phrase) [word="="] @value:Value
-=======
       (@variable:Identifier | @variable:Phrase) (?<trigger> [word="="]) @value:Value
->>>>>>> a6c5875a
 #      (@variable:Identifier|@variable:Phrase [!tag=/CD|VBZ/ & !lemma = "be"]) (?<trigger> [word="="]) @value:Value
 
 
