vars: org/clulab/aske_automates/grammars/vars.yml

rules:


  ####VALUES####
  ###Possible improvement: many of these rules can potentially take both variables and concepts as their "variable" argument; to avoid writing a separate rule for each of the two cases, we can have one rule that has concept as a variable arg, but then apply an action which reassigns the label of the argument to "Identifier" if it passes the looksLikeAnIdentifier heuristic. This could increase the number of false positives, though, so for now we will just add concepts to rules strictly based on when they appear in literature (instead of using this action flow to all rules)

  - name: var-be_value
    label: ParameterSetting
    priority: ${priority}
    type: dependency
    example: "basic reproduction number was 100 m2/year"
    action: ${paramSetAction}
    pattern: |
      trigger = [lemma='be'] (?![word = /above|below/])
      variable:Phrase = <cop nsubj nmod_of | <cop nsubj [!tag = "CD"]
      value:Value = <cop nummod?

  - name: var-equals_value
    label: ParameterSetting
    priority: ${priority}
    type: dependency
    example: "EORATIO is defined as the maximum Kcs at LAI = 6.0"
    action: ${paramSetAction}
    pattern: |
      trigger = [lemma='=']
      variable:Identifier = nsubj
      value:Value = dobj

  - name: var-word-equals_value
    label: ParameterSetting
    priority: ${priority}
    type: dependency
    example: "c was equal to 30 people."
    action: ${paramSetAction}
    pattern: |
      trigger = [lemma='equal']
      variable:Phrase = nsubj
      value:Value = /nmod_to|dobj/ nummod

  - name: var-equals_value2
    label: ParameterSetting
    priority: ${priority}
    type: dependency
    example: "EORATIO is defined as the maximum Kcs at LAI = 6.0"
    action: ${paramSetAction}
    pattern: |
      trigger = [lemma="="]
      variable:Identifier = <amod | nsubj [!tag="CD"]
      value:Value = dep


  - name: var_equals_val
    label: ParameterSetting
    priority: ${priority}
    type: token
    example: "EORATIO is defined as the maximum Kcs at LAI = 6.0, We therefore assume that S(0) = 6.8 – 0.5 = 6.3 million."
    action: ${paramSetAction}
    pattern: |
<<<<<<< HEAD
      (@variable:Identifier | @variable:Phrase) (?<trigger> [word="="]) @value:Value
=======
      @variable:Identifier (?<trigger> [word="="]) @value:Value
      |
      (@variable:Phrase [!tag="CD"]) (?<trigger> [word="="]) @value:Value
>>>>>>> b300891c
#      (@variable:Identifier|@variable:Phrase [!tag=/CD|VBZ/ & !lemma = "be"]) (?<trigger> [word="="]) @value:Value


    # this was specifically for a param settings described in latex; should not hurt
  - name: var_&equals_val
    label: ParameterSetting
    priority: ${priority}
    type: token
    example: ""
    action: ${paramSetAction}
    pattern: |
      # @trigger:Phrase "=" @Value:Value
      (@variable:Identifier|@variable:Phrase) [word="&"] [word="="] @value:Value

  - name: var-vary
    label: IntervalParameterSetting
    priority: ${priority}
    type: dependency
    action: ${paramIntAction}
    example: "The value of Kcbmax was varied between 0.9 and 1.4"
    pattern: |
      trigger = [lemma=/vary|lie/]
      variable:Phrase = nsubjpass nmod_of | nsubj | <advcl_as dobj
      valueLeastIncl:Value = nmod_between nummod? | nmod_from
      valueMostIncl:Value = nmod_between nummod? conj_and | nmod_from nmod | nmod_to

  - name: interval_between
    label: IntervalParameterSetting
    priority: ${priority}
    type: dependency
    action: ${paramIntAction}
    example: "When the basic reproductive number is between 0.5 and 1..."
    pattern: |
      trigger = [lemma='between']
      variable:Phrase = <case nsubj
      valueLeastIncl:Value = <case
      valueMostIncl:Value = <case conj_and

  - name: var_ranges
    label: IntervalParameterSetting
    priority: ${priority}
    type: dependency
    action: ${paramIntAction}
    example: "where KEP (typically ranging from 0.5 to 0.8) is defined as an energy extinction coefficient of the canopy for total solar irradiance"
    pattern: |
      trigger = [lemma='range']
      variable:Phrase = nsubj | <acl_to | compound
      valueLeastIncl:Value = nmod_from | nmod_between nummod | <nmod_of nmod_from
      valueMostIncl:Value = nmod_from nmod | nmod_between nummod conj_and | <nmod_of nmod_from nmod


  - name: var-vary_between_symbols_interval
    label: IntervalParameterSetting
    priority: ${priority}
    type: token
    action: ${paramIntAction}
    example: "Kcbmax with the ETo-Kcb method had little influence on maize and cotton yield for 0.9 < Kcbmax < 1.15"
    pattern: |
      @valueLeastExcl:Value [word = "<"] (?<variable> @Identifier) [word = "<"] @valueMostExcl:Value
#

  - name: var-more_than_symbol
    label: IntervalParameterSetting
    priority: ${priority}
    type: dependency
    action: ${paramIntAction}
    example: "but simulated yield decreased rapidly for Kcbmax > 1.15 (fig. 6a)."
    pattern: |
      trigger = [lemma='>']
      variable:Phrase = <advmod <nummod | <amod compound? | <dep
      valueLeastExcl:Value = <advmod [tag = "CD"] | >nummod [tag = "CD"] | >dep [tag="CD"]


  - name: var-less_than_symbol
    label: IntervalParameterSetting
    priority: ${priority}
    type: dependency
    action: ${paramIntAction}
    example: "but simulated yield decreased rapidly for Kcbmax < 1.15 (fig. 6a)."
    pattern: |
      trigger = [lemma='<']
      variable:Phrase = </dep|advmod/ <nummod? <dep | <advmod <nummod
      valueMostExcl:Value = </dep|advmod/ [tag = "CD"]

  - name: var-greater_than
    label: IntervalParameterSetting
    priority: ${priority}
    type: dependency
    action: ${paramIntAction}
    example: "When R0 is greater than 1"
    pattern: |
      trigger = [lemma=/more|greater/]
      variable:Phrase = nsubj
      valueLeastExcl:Value = nmod_than [tag = "CD"]

  - name: var-more_than
    label: IntervalParameterSetting
    priority: ${priority}
    type: dependency
    action: ${paramIntAction}
    example: "When R0 is more than 1..."
    pattern: |
      trigger = [lemma=/more|over|above/]
      variable:Phrase = </advmod|case/ nsubj
      valueLeastExcl:Value = <advmod [tag = "CD"] | <case nummod

  - name: var-less_than
    label: IntervalParameterSetting
    priority: ${priority}
    type: dependency
    action: ${paramIntAction}
    example: "If the temperature in the second soil layer is less than 0 °C"
    pattern: |
      trigger = [lemma=/less|below/]
      variable:Phrase = </advmod|case/ <nmod_below? nsubj | <advmod <nummod nsubj
      valueMostExcl:Value = </advmod|case/ nummod? [tag = "CD"]

  - name: var-reaches-value
    label: ParameterSetting
    priority: ${priority}
    type: dependency
    action: ${paramSetAction}
    example: "and stops when supply / demand ratio reaches 0.1 ."
    pattern: |
      trigger = [lemma=/reach/]
      variable:Phrase = nsubj
      value:Value = dobj [tag = "CD"]

  - name: var_hard-coded
    label: ParameterSetting
    priority: ${priority}
    type: dependency
    action: ${paramSetAction}
    example: "EORATIO for maize simulations was hard-coded to 1.0 within DSSAT-CSM."
    pattern: |
      trigger = [word=/(?i)^hard-code|set|initiali[sz]ed/]
      variable:Phrase = nsubj | nsubjpass
      value:Value = /nmod_to/ nmod_of? nummod? | xcomp /nummod|compound/


  - name: var_taken_as
    label: ParameterSetting
    priority: ${priority}
    type: dependency
    action: ${paramSetAction}
    example: "The density of water (ρw) is taken as 1.0 Mg m-3."
    pattern: |
      trigger = [word=/(?i)^taken/]
      variable:Identifier = nsubjpass nmod_of appos
      value:Value = nmod_as nummod
      #todo: combine with a different verb-trigger-based rule


  - name: var-noun_of_param
    label: IntervalParameterSetting
    priority: ${priority}
    type: token
    action: ${paramIntAction}
    example: "If E and T data are unavailable, values of SKc from 0.5 to 0.7 are recommended."
    pattern: |
      (?<trigger> [lemma="value"]) of @variable:Identifier from @valueLeastIncl:Value to @valueMostIncl:Value


  - name: var-noun_of1
    label: ParameterSetting
    priority: ${priority}
    type: token
    action: ${paramSetAction}
    example: "With an RMSE of 22.8%, drastic discrepancies were found in the comparison of Ref-ET ETo and ETpm from DSSAT-CSM version 4.5 for Arizona conditions."
    pattern: |
      /(?i)with/? (an|a|the) @variable:Identifier of @value:Value

  - name: var-noun_of2
    label: ParameterSetting
    priority: ${priority}
    action: ${paramSetAction}
    example: "In 2014, the authors linked the problem to a misspecification of the equation used to adjust wind speed measurements to a standard height of 2.0 m"
    pattern: |
      trigger = [word = "standard" & tag = "JJ"]
      variable: Phrase = <amod <nmod_to dobj
      value: Phrase = <amod nmod_of nummod [entity = "NUMBER"]

  - name: var-DOY
    label: ParameterSetting
    priority: ${priority}
    type: token
    action: ${paramSetAction}
    example: "As canopy cover increased with vegetative growth, the transpiration portion exceeded the evaporation portion of ET, beginning around DOY 165 for maize and DOY 175 for cotton."
    pattern: |
      (?<variable> [word = "DOY"]) @value:Value

  - name: adjust_to_setting
    label: ParameterSetting
    priority: ${priority}
    type: dependency
    action: ${paramSetAction}
    example: "In 2014, the authors linked the problem to a misspecification of the equation used to adjust wind speed measurements to a standard height of 2.0 m"
    pattern: |
      trigger = [word=/(?i)adjust/]
      variable:Phrase = dobj
      value:Value = nmod_to nmod_of nummod

  # fixme: the 5-10 days is found as one token; this needs to be interval
  - name: of_param_setting
    label: ParameterSetting
    priority: ${priority}
    type: token
    action: ${paramSetAction}
    example: "We expect the time T of 5-10 days"
    pattern: |
      (@variable:Identifier | @variable:Phrase) [word="of"] @value:Value (?=@unit:Unit)

  - name: var_stay_around_to
    label: IntervalParameterSetting
    priority: ${priority}
    type: dependency
    action: ${paramIntAction}
    example: "most of the daily new number of confirmed cases from the community stayed around 15 to 25"
    pattern: |
      trigger = [lemma='stay']
      variable:Phrase = nsubj
      valueLeastIncl:Value = dobj compound
      valueMostIncl:Value = dobj

  - name: var-assigned
    label: ParameterSetting
    priority: ${priority}
    type: dependency
    example: "the curve number is assigned a value of 98 regardless of the soil water content."
    action: ${paramSetAction}
    pattern: |
      trigger = [lemma=/assign|assume/]
      variable:Phrase = nsubjpass
      value:Value = dobj nmod_of | xcomp nummod


  - name: var_lower_limit
    label: IntervalParameterSetting
    priority: ${priority}
    type: dependency
    action: ${paramIntAction}
    example: ""
    pattern: |
      trigger = (?<="lower") [word="limit"]
      variable:Phrase = nmod_of
      valueLeastIncl:Value = <nsubj

  - name: var-constant
    label: ParameterSetting
    priority: ${priority}
    type: dependency
    example: "The labile P immobilization factor varies linearly from 0.01 for cLP = 0 to 0.02 for cLP = 10 and remains constant at 0.02 for cLP > 10."
    action: ${paramSetAction}
    pattern: |
      trigger = [lemma="constant"]
      variable:Phrase = <xcomp nsubj
      value:Value = <xcomp nmod_at

  - name: value_var
    label: ParameterSetting
    priority: ${priority}
    type: token
    example: "At planting time, the model takes a soil sample and applies up to 15 kg/ha of N fertilizer if needed."
    action: ${paramSetAction}
    pattern: |
      @value:Value [word=/\w*/]{,4} of (variable:Phrase [!tag = "CD"])

  - name: value_of
    label: ParameterSetting
    priority: ${priority}
    type: dependency
    example: "If the parameters above are used to simulate the future spread of epidemic we obtain the value of R∞ to be 350."
    action: ${paramSetAction}
    pattern: |
      trigger = [lemma="value"]
      variable:Phrase = nmod_of | compound
      value:Value = <dobj advcl_to | nmod_of | <nsubj | <nsubjpass xcomp nummod

  - name: tilda_value
    label: ParameterSetting
    priority: ${priority}
    type: token
    example: "CDN is the denitrification constant (~-0.035)."
    action: ${paramSetAction}
    pattern: |
      (@variable:Phrase [!tag="CD"] ) "("? [word="~"] @value:Value ")"?


  - name: set_to_setting
    label: ParameterSetting
    priority: ${priority}
    type: dependency
    action: processParamSetting
    example: "The initial population S(0) was set to be 13.82 millions"
    pattern: |
      trigger = [word=/^set$/]
      variable:Identifier = nsubjpass
      value:Phrase = xcomp [entity = "NUMBER"]

  - name: var-is_value
    label: ParameterSetting
    priority: ${priority}
    type: dependency
    example: "EORATIO is defined as the maximum Kcs at LAI = 6.0"
    action: processParamSetting
    pattern: |
      trigger = [lemma= /^be$|become/]
      variable:Identifier = <cop? nsubj
      value:Value = <cop | xcomp
<|MERGE_RESOLUTION|>--- conflicted
+++ resolved
@@ -58,13 +58,7 @@
     example: "EORATIO is defined as the maximum Kcs at LAI = 6.0, We therefore assume that S(0) = 6.8 – 0.5 = 6.3 million."
     action: ${paramSetAction}
     pattern: |
-<<<<<<< HEAD
       (@variable:Identifier | @variable:Phrase) (?<trigger> [word="="]) @value:Value
-=======
-      @variable:Identifier (?<trigger> [word="="]) @value:Value
-      |
-      (@variable:Phrase [!tag="CD"]) (?<trigger> [word="="]) @value:Value
->>>>>>> b300891c
 #      (@variable:Identifier|@variable:Phrase [!tag=/CD|VBZ/ & !lemma = "be"]) (?<trigger> [word="="]) @value:Value
 
 
