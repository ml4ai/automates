vars: org/clulab/aske_automates/grammars/vars.yml

rules:


  ####VALUES####

  - name: var-equals_value
    label: ParameterSetting
    priority: ${priority}
    type: dependency
    example: "EORATIO is defined as the maximum Kcs at LAI = 6.0"
    pattern: |
      trigger = [lemma='=']
      variable:Variable = nsubj
      value:Value = dobj

  - name: var-equals_value2
    label: ParameterSetting
    priority: ${priority}
    type: dependency
    example: "EORATIO is defined as the maximum Kcs at LAI = 6.0"
    pattern: |
      trigger = [lemma='=']
      variable:Variable = <amod
      value:Value = dep

  - name: var_equals_val
    label: ParameterSetting
    priority: ${priority}
    type: token
    example: "EORATIO is defined as the maximum Kcs at LAI = 6.0"
    pattern: |
      (@variable:Variable|@variable:Concept [!tag="CD"]) (?<trigger> [word="="]) @value:Value

<<<<<<< HEAD
  - name: var_&equals_val
    label: ParameterSetting
    priority: ${priority}
    type: token
    example: "EORATIO is defined as the maximum Kcs at LAI = 6.0"
    pattern: |
      # @trigger:Concept "=" @Value:Value
      (@variable:Variable|@variable:Concept) [word="&"] [word="="] @value:Value
=======
#  - name: var_&equals_val
#    label: ParameterSetting
#    priority: ${priority}
#    type: token
#    example: "EORATIO is defined as the maximum Kcs at LAI = 6.0"
#    pattern: |
#      # @trigger:Concept "=" @Value:Value
#      (@variable:Variable|@variable:Concept) [word="&"] [word="="] @value:Value
>>>>>>> ffb9237c


  - name: var-vary_between
    label: IntervalParameterSetting
    priority: ${priority}
    type: dependency
    example: "The value of Kcbmax was varied between 0.9 and 1.4"
    pattern: |
      trigger = [lemma='vary']
      variable:Variable = nsubjpass nmod_of
      valueLeast:Value = nmod_between
      valueMost:Value = nmod_between conj_and

  - name: var_ranges
    label: IntervalParameterSetting
    priority: ${priority}
    type: dependency
    example: "where KEP (typically ranging from 0.5 to 0.8) is defined as an energy extinction coefficient of the canopy for total solar irradiance"
    pattern: |
      trigger = [lemma='range']
      variable:Variable = nsubj
      valueLeast:Value = nmod_from
      valueMost:Value = nmod_from nmod

#
  - name: var-vary_between_symbols_interval
    label: IntervalParameterSetting
    priority: ${priority}
    type: token
    example: "Kcbmax with the ETo-Kcb method had little influence on maize and cotton yield for 0.9 < Kcbmax < 1.15"
    pattern: |
      @valueLeast:Value [word = "<"] (?<trigger> @Variable) [word = "<"] @valueMost:Value
#

  - name: var-more_than_symbol
    label: ParameterSetting
    priority: ${priority}
    type: dependency
    example: "but simulated yield decreased rapidly for Kcbmax > 1.15 (fig. 6a)."
    pattern: |
      trigger = [lemma='>']
      variable:Concept = <advmod <nummod
      value:Value = <advmod [tag = "CD"]


  - name: var-less_than_symbol
    label: ParameterSetting
    priority: ${priority}
    type: dependency
    example: "but simulated yield decreased rapidly for Kcbmax < 1.15 (fig. 6a)."
    pattern: |
      trigger = [lemma='<']
      variable:Concept = <dep <nummod <dep | <advmod <nummod
      value:Value = </dep|advmod/ [tag = "CD"]

  - name: var_hard-coded
    label: ParameterSetting
    priority: ${priority}
    type: dependency
    example: "EORATIO for maize simulations was hard-coded to 1.0 within DSSAT-CSM."
    pattern: |
      trigger = [word=/(?i)^hard-coded/]
      variable:Concept = nsubj
      value:Value = /nmod_to/


  - name: var_taken_as
    label: ParameterSetting
    priority: ${priority}
    type: dependency
    example: "The density of water (ρw) is taken as 1.0 Mg m-3."
    pattern: |
      trigger = [word=/(?i)^taken/]
      variable:Variable = nsubjpass nmod_of appos
      value:Value = nmod_as nummod
      #todo: combine with a different verb-trigger-based rule


  - name: var-noun_of_param
    label: IntervalParameterSetting
    priority: ${priority}
    type: token
    example: "If E and T data are unavailable, values of SKc from 0.5 to 0.7 are recommended."
    pattern: |
      (?<trigger> [lemma="value"]) of @variable:Variable from @valueLeast:Value to @valueMost:Value


  - name: var-noun_of1
    label: ParameterSetting
    priority: ${priority}
    type: token
    example: "With an RMSE of 22.8%, drastic discrepancies were found in the comparison of Ref-ET ETo and ETpm from DSSAT-CSM version 4.5 for Arizona conditions."
    pattern: |
      /(?i)with/ (an|a|the) @variable:Variable of @value:Value

  - name: var-noun_of2
    label: ParameterSetting
    priority: ${priority}
    example: "In 2014, the authors linked the problem to a misspecification of the equation used to adjust wind speed measurements to a standard height of 2.0 m"
    pattern: |
      trigger = [word = "standard" & tag = "JJ"]
      variable: Concept = <amod <nmod_to dobj
      value: Concept = <amod nmod_of nummod [entity = "NUMBER"]

  - name: var-DOY
    label: ParameterSetting
    priority: ${priority}
    type: token
    example: "As canopy cover increased with vegetative growth, the transpiration portion exceeded the evaporation portion of ET, beginning around DOY 165 for maize and DOY 175 for cotton."
    pattern: |
      (?<variable> [word = "DOY"]) @value:Value

  - name: adjust_to_setting
    label: ParameterSetting
    priority: ${priority}
    type: dependency
    example: "In 2014, the authors linked the problem to a misspecification of the equation used to adjust wind speed measurements to a standard height of 2.0 m"
    pattern: |
      trigger = [word=/(?i)adjust/]
      variable:Concept = dobj
      value:Value = nmod_to nmod_of nummod

  - name: of_param_setting
    label: ParameterSetting
    priority: ${priority}
    type: token
    example: "We expect the time T of 5-10 days"
    pattern: |
      @variable:Variable [word="of"] @value:Value (?=@unit:Unit)<|MERGE_RESOLUTION|>--- conflicted
+++ resolved
@@ -33,7 +33,8 @@
     pattern: |
       (@variable:Variable|@variable:Concept [!tag="CD"]) (?<trigger> [word="="]) @value:Value
 
-<<<<<<< HEAD
+
+    # todo: this was commented out in cosmos branch; check why
   - name: var_&equals_val
     label: ParameterSetting
     priority: ${priority}
@@ -42,17 +43,6 @@
     pattern: |
       # @trigger:Concept "=" @Value:Value
       (@variable:Variable|@variable:Concept) [word="&"] [word="="] @value:Value
-=======
-#  - name: var_&equals_val
-#    label: ParameterSetting
-#    priority: ${priority}
-#    type: token
-#    example: "EORATIO is defined as the maximum Kcs at LAI = 6.0"
-#    pattern: |
-#      # @trigger:Concept "=" @Value:Value
-#      (@variable:Variable|@variable:Concept) [word="&"] [word="="] @value:Value
->>>>>>> ffb9237c
-
 
   - name: var-vary_between
     label: IntervalParameterSetting
