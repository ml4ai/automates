vars: org/clulab/aske_automates/grammars/vars.yml

rules:

####DEFINITIONS####

  - name: var_cop_conj_definition
    label: ConjDefinition
    priority: ${priority}
    type: dependency
    example: "where s1 and s2 are parameters of a logistic curve"
    pattern: |
      trigger = [lemma="be"]
      variable:Variable{2,} = <cop /nsubj|det/ [!entity = /NUMBER|B-unit/ & !word = "=" & !word = ","]
      definition: Concept = <cop nmod_of? nmod_in? conj_and?


  - name: var_cop_conj_definition2
    label: ConjDefinitionType2
    priority: ${priority}
    type: dependency
    example: "K and Ksat are hydraulic conductivity and saturated hydraulic conductivity, respectively"
    action: noDefOverlap
    pattern: |
      trigger = [lemma="be"]
      variable:Variable{2,} = <cop /nsubj|det/ [!entity = /NUMBER|B-unit/ & !word = "=" & !word = ","]
      definition: Concept{2,} = <cop nmod_of? nmod_in? conj_and?

  - name: var_equals_def_token #needed bc of bad parse
    label: Definition
    priority: ${priority}
    type: token
    action: ${action}
    example: "T = daily mean air temperature [°C]. ETc = potential (expected) crop evapotranspiration in the absence of environmental or water stresses... "
    pattern: |
      @variable:Variable "=" (?<definition> [word = /.*/ & tag = /^(NN|JJ)/ & !word = /(=|,|\[)/ & !entity = "B-GreekLetter"]{1,5})
      |
      @variable:Variable "(" [word = /[\w\d]*/]{1,5} ")" "=" (?<definition> [word = /.*/ & tag = /^(NN|JJ)/ & !word = /(=|,|\[)/ & !entity = "B-GreekLetter"]{1,5})
#

  - name: var_equals_def #needed bc of bad parse
    label: Definition
    priority: ${priority}
    type: dependency
    action: ${action}
    example: "T = daily mean air temperature [°C]. ETc = potential (expected) crop evapotranspiration in the absence of environmental or water stresses... "
    pattern: |
      trigger = [word = "="]
      variable: Variable = ("nmod:npmod" | <amod compound?)?
      definition: Concept = (dobj | <amod)? [!entity = /NUMBER|B-unit/ & !word = "=" & !word = ","]
      #<amod results in a definition where var and def are the same entity in this example: "Because the aim of equation 8 is potential soil evaporation, Ke is obtained from equation A5 with "
      #don't add 'dep' here---too unpredictable

#  - name: var_equals_def #needed bc of bad parse
#    label: Definition
#    priority: ${priority}
#    type: dependency
#    action: ${action}
#    example: "T = daily mean air temperature [°C]. ETc = potential (expected) crop evapotranspiration in the absence of environmental or water stresses... "
#    pattern: |
#      trigger = [word = "="]
#      variable: Variable = (<dep | "nmod:npmod" | <amod compound?)?
#      definition: Concept = (dobj | dep | <amod) [!entity = /NUMBER|B-unit/ & !word = "=" & !word = ","]
#      #<amod results in a definition where var and def are the same entity in this example: "Because the aim of equation 8 is potential soil evaporation, Ke is obtained from equation A5 with "
##

  - name: sort_of_appos
    label: Definition
    priority: ${priority}
    type: token
    example: "whereby the effect of the climate on crop water requirements is given by the reference evapotranspiration ETo and the effect of the crop by the crop coefficient Kc. Susceptible individuals, S, are infected by infected individuals, I, at a per-capita rate βL, and infected individuals recover at a per-capita rate γ to become recovered individuals, R."
    action: ${action}
    pattern: |
      (?<= [word = /a|the|,/])? (?<definition> [word = /.*/ & tag = "NN" & !entity = "B-GreekLetter"]{1,5}) @variable:Variable (?! [chunk = I-NP]) # note: enabled (?! [chunk = I-NP]). needs to see if this makes problems.
#      |
#      (?<definition> [word = /.*/]) (?<variable> [entity = "B-GreekLetter"])


  - name: var_stands_for_def
    label: Definition
    priority: ${priority}
    type: dependency
    example: "V stands for vendetta."
    action: ${action}
    pattern: |
      trigger = [lemma="stand"]
      definition:Concept = nmod_for
      variable:Variable = nsubj

  - name: var_definition_appos_bidir
    label: Definition
    priority: ${priority}
    type: token
    example: "DSSAT-CSM employs the following formula for calculation of E0 (potential crop ET):"
    #action: variableArguments
    action: definitionActionFlowSpecialCase
    pattern: |
      @c1:Concept "(" @c2:Concept ")"
      #todo: check why -LRB- stopped working; maybe try to have both in the rule?


  - name: definition_var_appos_unit
    label: Definition
    priority: ${priority}
    type: token
    example: "In APSIM, water uptake (Ta, mm d−1) is determined from..."
    action: ${action}
    pattern: |
      @definition:Concept [word = "("] (@variable:Variable) [word = /,|\)/] [entity="B-unit"]

  - name: definition_computed_appos
    label: Definition
    priority: ${priority}
    type: dependency
    example: "First, water uptake per unit of root length is computed in each soil layer (Url, m3 m−1 d−1) as an exponential function that depends on:..."
    action: ${action}
    pattern: |
      trigger = [word=/computed/]
      definition:Concept = nsubjpass
      variable:Variable = nmod_in appos

  - name: definition_interpreted
    label: Definition
    priority: ${priority}
    type: dependency
    example: "First, water uptake per unit of root length is computed in each soil layer (Url, m3 m−1 d−1) as an exponential function that depends on:..."
#    action: ${action}
    pattern: |
      trigger = [lemma="interpret"]
      definition:Concept = nmod_as
      variable:Variable = nsubjpass

#   todo: a promising pattern; needs work
#  - name: definition_of_var_equals
#    label: Definition
#    priority: ${priority}
#    type: token
#    example: "The fit yields a bulk resistivity of ρinf = 238 nΩ m"
#    action: ${action}
#    pattern: |
#      @definition:Concept [word = "of"] (@variable:Variable [!entity = /B-unit/]) [word = "="]
#

  - name: var_verb
    label: Definition
    priority: ${priority}
    type: dependency
    action: ${action}
    example: "and W represents the soil limitation to water uptake of each layer."
#    action: looksLikeAVariable #//whatever is before 'represent' should be a variable, so might not have to use lookslikeavar, at least until we have allowed short lower-case variables
  #  action: ${action}
    pattern: |
      trigger = [word=/(?i)represent|denote/]
      variable:Variable = /${agents}/
      definition: Concept = (/nmod_as|nmod_by|nmod_with|dobj/ nmod_of?) [!entity = "NUMBER"]
      #NB!Not good for "Crop coefficients (Kcs) are calculated for the current Penman-Monteith ET approach in DSSAT-CSM as:"


  - name: var_is_defined
    label: Definition
    priority: ${priority}
    type: dependency
    example: "where LAI is the simulated leaf area index, EORATIO is defined as the maximum Kcs at LAI = 6.0 (Sau et al., 2004; Thorp et al., 2010)"
#    action: ${action}
    pattern: |
      trigger = [lemma=/define/]
      variable:Variable = nsubjpass # | advcl nsubj
      definition:Concept = nmod_as [!entity = "NUMBER"] # todo: needs to expand the definition to include "at LAI = 6.0"

  - name: var_is_defined_token
    label: Definition
    priority: ${priority}
    type: token
    example: "where KEP (typically ranging from 0.5 to 0.8) is defined as an energy extinction coefficient of the canopy for total solar irradiance;"
    # action: ${action}
    pattern: |
      @variable:Variable ([word = "("] ([word = /.*/])* [word = ")"])? [lemma = "be"] [word = "defined"] [word = "as"] ([word=/a|an|the/])? (?<definition> [word = /.*/ & tag = /^NN|^JJ/]* ([tag = IN] [tag = /^NN/] [word = "="] [entity =  NUMBER])?)

  - name: var_cop_definition
    label: Definition
    priority: ${priority}
    type: dependency
    example: "LAI is the actual leaf area index"
    action: ${action}
    pattern: |
      trigger = [lemma="be"]
      variable:Variable = (<cop /${agents}/ appos? | <cop <dep appos) [!entity = /NUMBER|B-unit/ & !word = "=" & !word = ","]
<<<<<<< HEAD
      definition: Concept = <cop (?! case) nmod_for? compound? [!entity = /NUMBER|B-unit/ & !tag=/^JJ/]
=======
      definition: Concept = <cop (?! case) nmod_for? nmod_at? compound? conj_or? [!entity = /NUMBER|B-unit/ & !tag=/^JJ/] # note: added "conj_or?". need to see if it's feasible.
>>>>>>> 9706fa94

# disabled for now - overwrites successful dependency-based extractions
#  - name: var_is_def_token # needed because of bad parse
#    label: Definition
#    priority: ${priority}
#    type: token
#    example: "in which L (m) is the root length, z (m) is the total rooted soil depth, Ap (m2) is the surface area and Ar (m2) is the root surface area."
#    action: ${action}
#    pattern: |
#      @variable:Variable ([word = "("] [word = /.*/]? [word = ")"])? [lemma = "be"] [word = /a|an|the/] (@definition:Concept [!entity = /NUMBER|B-unit/ & !tag=/^JJ/])

  - name: def_cop_var
    label: Definition
    priority: ${priority}
    type: dependency
    example: "LAI is the actual leaf area index"
    action: ${action}
    pattern: |
      trigger = (?<!"that") [lemma="be"]
      definition:Concept = <cop /${agents}/ [!entity = /NUMBER|B-unit/ & !word = "=" & !word = "," & !word = "which"]
      variable:Variable =  <cop  [!entity = /NUMBER|B-unit/ ]

  - name: comma_appos_var
    label: Definition
    priority: ${priority}
    type: token
    action: ${action}
    example: "Susceptible individuals, S, are infected by infected individuals, I..."
    pattern: |
      (@definition: Concept [!entity = "NUMBER" & !word = /\(|\)|,|=|\[|\]/]) "," ([word = "denoted"] [word = "as"])? @variable:Variable (?! [lemma = "be"]) (?! [chunk = /I-NP|B-NP/])
      |
      (@definition: Concept [!entity = "NUMBER" & !word = /\(|\)|,|=|\[|\]/])  [word = ","] @variable:Variable [word = ","] (?! [lemma = "be"]) (?! [chunk = /I-NP|B-NP/])
      |
      (@definition: Concept [!entity = "NUMBER" & !word = /\(|\)|,|=|\[|\]/]) "," @variable:Variable (?! /.*/) (?! [lemma = "be"]) (?! [chunk = /I-NP|B-NP/])
      |
      @definition: Concept "," @variable:Variable (?! [lemma = "be"]) (?! [chunk = /I-NP|B-NP/])
      |
      @definition: Concept "(" @variable:Variable ")" (?! [lemma = "be"]) (?! [chunk = /I-NP|B-NP/])
      |
      @definition: Concept "," "or" @variable:Variable (?! [lemma = "be"]) (?! [chunk = /I-NP|B-NP/])

#  - name: def_comma_var_appos
#    label: Definition
#    priority: ${priority}
#    type: token
#    example: "Susceptible individuals, S, are infected by infected individuals, i,"
#    action: ${action}
#    pattern: |
#      trigger = [lemma=/,/]
#      variable:Variable = <punct >appos [!entity="B-unit"]
#      definition: Concept = <punct

  - name: var_appos_def
    label: Definition
    priority: ${priority}
    type: dependency
    example: "which is the τ, transmissibility, multiplied by the average number of people exposed"
    action: ${action}
    pattern: |
      trigger = [lemma=/,/]
      variable:Variable = <punct
      definition: Concept = <punct appos


  - name: def_is_given_by
    label: Definition
    priority: ${priority}
    type: dependency
    example: "The Toomre factor varies with radius and is given by Q(r)."
    action: ${action}
    pattern: |
      trigger = [lemma=/give/]
      variable:Variable = nmod_agent
      definition: Concept = nsubjpass


  - name: multiplied_by_def_var
    label: Definition
    priority: ${priority}
    type: dependency
    example: "which is the transmissibility τ multiplied by the average number of people exposed c."
    action: ${action}
    pattern: |
      trigger = [word="multiplied"]
      definition:Concept = nmod_by
      variable:Variable = nmod_by nmod_of acl nmod | <acl dep

# results in false pos, e.g., in number of infectives in class I (should just be class I)
#  - name: number_of_def_val
#    label: Definition
#    priority: ${priority}
#    type: token
#    example: "the average number of people exposed c."
#    action: ${action}
#    pattern: |
#       (?<definition> [word = "number"] [word="of"] [word=/[a-z]*/]{1,5}) @variable:Variable


  - name: def_with_amod
    label: Definition
    priority: ${priority}
    type: token
    example: "the average number of people exposed c."
    action: ${action}
    pattern: |
      [word=/a|an|the/] (?<definition> [tag=/JJ|VBN/] [tag=/^N/] ) @variable:Variable (?![tag=/^N/])


  - name: var_ellipsis_def
    label: Definition
    priority: ${priority}
    type: token            # todo: conflict with comma_appos_var rule. needs to be fixed.
    example: "where r is the infection rate and a the removal rate of infectives. where Rn is the net radiation, H the sensible heat, G the soil heat flux and λET the latent heat flux."
    action: ${action}
    pattern: |
      (?<= [word = /.*/]+ [tag = /VBZ/] [word = /.*/]+) ([word = "and"])? @variable:Variable [word = "the"] (?<definition> [word = /.*/ & tag = /NN|JJ/ & !entity = "B-GreekLetter"]{1,5})


  - name: var_comma_def_comma
    label: Definition
    priority: ${priority}
    type: token
    example: "κ, canopy extinction coefficient of radiation, is dependent on foliage orientation and solar zenith angle, 0.45 for this study (Campbell and Norman, 1998)."
    action: ${action}
    pattern: |
      @variable:Variable [word = ","] (@definition: Concept ([word = /of|by|as/] [tag = /^(NN|JJ)/]+)?) [word = ","]


  - name: def_is_var_equal
    label: Definition
    priority: ${priority}
    type: token
    example: "This idea can probably be more readily seen if we say that the typical time between contacts is Tc = β-1, and the typical time until recovery is Tr = γ-1."
    action: ${action}              #fixme: doesn't work perfectly when there is a period(.) at the end of the sentence
    pattern: |
      (?<definition> [word = /.*/ & tag = /^(NN|JJ)/ & !word = /(=|,|\[)/ & !entity = "B-GreekLetter"]+ ([word = /.*/ & tag = /IN/] [word = /.*/ & tag = /^(NN|JJ|DT)/ & !word = /(=|,|\[)/ & !entity = "B-GreekLetter"]+)?) [word = "is"] (@variable:Variable (?= [word = "="]))

#todo: revisit
#  - name: where_var_def
#    label: Definition
#    priority: ${priority}
#    type: dependency
#    example: "where s1 and s2 are parameters of a logistic curve (9 and 0.005, respectively), and w represents the soil limitation to water uptake of each layer."
##    action: looksLikeAVariable
#    pattern: |
#      trigger = [word = /[Ww]here/]
#      variable: Variable = <advmod nsubj conj_and?
#      definition: Concept = <advmod
#      #fixme: does not catch the second var ("s2")
      #todo: why does definition_var_appos trump this rule in "where t is time (d)"?
      #is that bc of 'keep longest'?

#  - name: def_is_known_as_var
#    label: Definition
#    priority: ${priority}
#    type: dependency
#    example: "TThe fraction, α, of the solar radiation reflected by the surface is known as the albedo."
#    #action: looksLikeAVariable
#    pattern: |
#      trigger = [word=/known/]
#      variable:Concept = nmod_as
#      definition: Concept = nsubjpass
<|MERGE_RESOLUTION|>--- conflicted
+++ resolved
@@ -71,7 +71,7 @@
     example: "whereby the effect of the climate on crop water requirements is given by the reference evapotranspiration ETo and the effect of the crop by the crop coefficient Kc. Susceptible individuals, S, are infected by infected individuals, I, at a per-capita rate βL, and infected individuals recover at a per-capita rate γ to become recovered individuals, R."
     action: ${action}
     pattern: |
-      (?<= [word = /a|the|,/])? (?<definition> [word = /.*/ & tag = "NN" & !entity = "B-GreekLetter"]{1,5}) @variable:Variable (?! [chunk = I-NP]) # note: enabled (?! [chunk = I-NP]). needs to see if this makes problems.
+      (?<= [word = /a|the|,/])? (?<definition> [word = /.*/ & tag = "NN" & !entity = "B-GreekLetter"]{1,5}) @variable:Variable (?! [chunk = I-NP])
 #      |
 #      (?<definition> [word = /.*/]) (?<variable> [entity = "B-GreekLetter"])
 
@@ -185,11 +185,7 @@
     pattern: |
       trigger = [lemma="be"]
       variable:Variable = (<cop /${agents}/ appos? | <cop <dep appos) [!entity = /NUMBER|B-unit/ & !word = "=" & !word = ","]
-<<<<<<< HEAD
-      definition: Concept = <cop (?! case) nmod_for? compound? [!entity = /NUMBER|B-unit/ & !tag=/^JJ/]
-=======
-      definition: Concept = <cop (?! case) nmod_for? nmod_at? compound? conj_or? [!entity = /NUMBER|B-unit/ & !tag=/^JJ/] # note: added "conj_or?". need to see if it's feasible.
->>>>>>> 9706fa94
+      definition: Concept = <cop (?! case) nmod_for? nmod_at? compound? conj_or? [!entity = /NUMBER|B-unit/ & !tag=/^JJ/]
 
 # disabled for now - overwrites successful dependency-based extractions
 #  - name: var_is_def_token # needed because of bad parse
