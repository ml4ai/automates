--- conflicted
+++ resolved
@@ -185,11 +185,7 @@
     pattern: |
       trigger = [lemma="be"]
       variable:Variable = (<cop /${agents}/ appos? | <cop <dep appos) [!entity = /NUMBER|B-unit/ & !word = "=" & !word = ","]
-<<<<<<< HEAD
-      definition: Concept = <cop (?! case) nmod_for? nmod_at? compound? conj_or? [!entity = /NUMBER|B-unit/ & !tag=/^JJ/] # note: added "conj_or?". need to see if it's feasible.
-=======
       definition: Concept = <cop (?! case) nmod_for? compound? [!entity = /NUMBER|B-unit/ & !tag=/^JJ/]
->>>>>>> 5b208b26
 
 # disabled for now - overwrites successful dependency-based extractions
 #  - name: var_is_def_token # needed because of bad parse
