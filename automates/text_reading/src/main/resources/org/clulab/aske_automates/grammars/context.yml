vars: org/clulab/aske_automates/grammars/vars.yml

# todo: try to simplify & combine rules!!
rules:

  - name: during_context
    label: Context
    priority: ${priority}
    type: token
    example: "Previous studies indicated that maize height and LAI would reduce when suffering water deficit during the early growing stage."
    pattern: |
      (?<context> [lemma = "during"] [chunk = /B-NP|I-NP/]+)

  - name: when_where_context
    label: Context
    priority: ${priority}
    type: token
    example: "Under the same mulching fraction (fm = 0.5), αb decreased by 8.5% when fsw decreased from 1.0 to 0.5."
    pattern: |
      (?<context> ([chunk = /B-SBAR/ & !word = "that"]|[lemma = /(when|where)/]) [chunk = /I-NP|B-NP/]+ (${PP+NP})* [chunk = /I-VP|B-VP/]+ ([tag = /CC/]? [chunk = /B-ADVP|I-ADVP|B-ADJP|I-ADJP|B-PRT/]+)* [chunk = /I-NP|B-NP/ & !tag = /WDT/]* ((${PP+NP})+ ([tag = /TO/] [chunk = /B-NP|I-NP/]+)?)? ([chunk = /B-VP/] [chunk = /B-PP/]? [chunk = /B-NP|I-NP/]* [chunk = /B-ADJP|I-ADJP/]* [chunk = /B-PP/]? [chunk = /I-NP|B-NP/]*)* ([tag = /CC/] [chunk = /B-NP|I-NP/]+ [chunk = /B-VP/] ${PP+NP})? ([word = ","] [tag = /CC/] [chunk = /B-VP|I-VP/]+ [chunk = /B-NP|I-NP/]* (${PP+NP})?)? ([word = "and"] [chunk = /B-NP|I-NP/]+ [chunk = /B-VP|I-VP/]+ [chunk = /B-ADJP|I-ADJP/]+)?)
      |
      (?<context> [lemma = /(when|where)/] [tag = /^NN/] [lemma = /<|>|=|≥|≤/] [tag = /CD/] [tag = /NN/]? ([chunk = /B-VP/] [chunk = /B-NP|I-NP/]+)?)
      |
      (?<context> [lemma = /when/] [word = "not"]? [chunk = /B-ADJP/])
      |
      (?<context> [lemma = "when"] [tag = /VBG/] [chunk = /B-NP|I-NP/]+)

  - name: if_condition
    label: Context
    priority: ${priority}
    type: token
    example: "C and C* are heat transfer coefficients that depend on the reference height selected for T and u, and, if this height is not low enough, on the stability."
    pattern: |
      (?<context> [lemma = "if"] [tag = /DT/]? [tag = /JJ|^NN/]+ ([tag = /IN/] [tag = /DT/]? [tag = /CD|JJ/]? [tag = /^NN/])? [tag = /^VB/] [tag = /RB/]? [tag = /JJ|^VB/]? [tag = /RB/]? ([tag = /IN/] [tag = /DT/]? [tag = /JJ|^NN/]+)* ([tag = /IN/] [tag = /CD/] [tag = /TO/] [tag = /CD/])?)
      |
      (?<context> [lemma = "if"] ([word = "and"] [word = "only"] [word = "if"])? [chunk = /B-NP|I-NP/]+ [chunk = /B-ADVP/]? [chunk = /I-VP|B-VP/]+ [chunk = /B-ADJP|B-ADVP/]? [chunk = /B-NP|I-NP/]* (${PP+NP})? ([word = "and"] [tag = /DT/] [entity = /LOCATION/]*)?)
      |
      (?<context> [lemma = "if"] ([word = "and"] [word = "only"] [word = "if"])? [chunk = /B-NP|I-NP/]+ [lemma = /<|>|=|≥|≤/] [tag = /CD/])

  - name: preposition_context # note: this rule produces too many false positives. needs to be revised.
    label: Context
    priority: ${priority}
    type: token
    example: "Rn = calculated net radiation at the crop surface (MJ m-2 d-1 for daily time steps or MJ m-2 h-1 for hourly time steps)"
    pattern: |
      (?<context> (?<! [lemma = /(depend|stand|base|prompt|result)/]) [tag = /IN/ & !lemma = /^of$|^as$|until|that/] [chunk = /B-NP/ & !tag = /CC/ & !tag = /-LRB-|-RRB-/ & !word = /general|particular|fact|example|which|addition/] [chunk = /I-NP/ & !tag = /CC/ & !tag = /-LRB-|-RRB-/]* ([lemma = /^of$|^to$|^near$/] [chunk = /I-NP|B-NP/]+)* ([tag = /VBG|VBN/] [chunk = /B-NP|I-NP/]*)?)
<<<<<<< HEAD
=======
#      |
#      (?<= (?<! [lemma = /(depend|stand|base|prompt|result)/]) [lemma = /(^for$|^at$|^on$|^with|^in$)/ & tag = "IN"]) (?<context> [chunk = /B-NP/ & !tag = /CC/ & !tag = /-LRB-|-RRB-/ & !word = /general|particular|fact|example|which/] [chunk = /I-NP/ & !tag = /CC/ & !tag = /-LRB-|-RRB-/]* ([chunk = /B-PP/ & !word = /\./] [chunk = /B-NP/ & !tag = /CC/ & !tag = /-LRB-|-RRB-/] [chunk = /I-NP/ & !tag = /CC/ & !tag = /-LRB-|-RRB-/]*)* [tag = /VBN|VBD/]? ([chunk = /B-PP/ & !word = /\./] [chunk = /I-NP|B-NP/ & !tag = /CC/ & !tag = /-LRB-|-RRB-/]+)* ([chunk = /B-ADVP/]? [chunk = /B-VP/] [chunk = /B-ADVP/]? [chunk = /B-NP|I-NP/]*)?)
    # note: B-VP needed? it produces some wrong outputs with verbs that are not part of the context
>>>>>>> 5cb3c18b

  - name: that_restriction
    label: Context
    priority: ${priority}
    type: token
    example: "Cn = numerator constant that changes with reference type and calculation time step (K mm s3 Mg-1 d-1 or K mm s3 Mg-1 h-1)"
    pattern: |
      (?<context> (?<= [chunk = /B-NP|I-NP/]) [lemma = /that|who/] [chunk = /B-VP|I-VP/]+ [chunk = /B-ADVP|B-ADJP|I-ADJP|B-VP|I-VP/ & !word = "when"]* ([chunk = /B-PP/]? [chunk = /I-NP|B-NP/]+ [word = "step"]? [chunk = /B-ADVP/]?)* ([tag = CC] [chunk = /B-VP|I-VP/]+ [chunk = /B-NP|I-NP/]* [chunk = B-ADVP]? (${PP+NP})?)?)
      |
      (?<context> [lemma = /which/] [chunk = /B-VP|I-VP/]+ [chunk = /B-ADVP|B-ADJP|I-ADJP/ & !word = "when"]* ([chunk = /B-PP/]? ([chunk = /I-NP|B-NP/ & !tag = /-LRB-|-RRB-/]|[tag = /^NN/])+ [chunk = /B-ADVP/]?)* ([tag = CC] [chunk = /B-VP|I-VP/]+ [chunk = /B-NP|I-NP/]* [chunk = B-ADVP]? (${PP+NP})?)?)
<<<<<<< HEAD
=======
#      |
#      (?<context> (?<= [lemma = "assume"] [lemma = /that/]) [chunk = /B-NP|I-NP/]+ (${PP+NP})? [word = "and"] [chunk = /B-NP|I-NP/]+ (${PP+NP})?)
    # note: the last [word = "step"] part was added due to the bad parsing.

# note: this rule interferes with preposition_context rule (due to keepLongest) - needs to be fixed
#  - name: preposition_context_for_conj
#    label: Context
#    priority: ${priority}
#    type: dependency
#    example: "Simulations of crop development and growth for over 28 crops are possible, including the CERES family of models for maize and sorghum and the CROPGRO family of models for soybean and cotton."
#    pattern: |
#      trigger = (?<! [lemma = /(stand|prompt|result)/]) [word = /for|with|in/] (?! [lemma = /fact|example|which/])
#      context:Phrase = <case conj_and
>>>>>>> 5cb3c18b

  - name: fronted_adverbials
    label: Context
    priority: ${priority}
    type: token
    example: "For daily (24-hour) periods, Ra can be estimated from the solar constant, the solar declination, and the day of the year."
    pattern: |
      (?<context> [word = /(^[A-Z].*$)/ & chunk = /B-PP/]|[word = /(^[A-Z].*$)/ & chunk = /B-SBAR/] ([tag = VBG])? [chunk = /I-NP|B-NP/ & !word = /(general|example|addition)/]+ (${PP+NP})? ([chunk = /B-SBAR/] [chunk = /B-VP/] [chunk = /B-ADVP/])?) [word = ","]

  - name: provided_condition
    label: Context
    priority: ${priority}
    type: token
    example: "verbatim copying and redistribution of this article are permitted in all media for any purpose, provided this notice is preserved along with the article's original URL."
    pattern: |
      (?<context> [word = "provided"] [chunk = /I-NP|B-NP/]+ (${PP+NP})? [chunk = /B-VP|I-VP/]+ ([chunk = /B-PRT/] ${PP+NP})?) [word = /\.|\,/]

  - name: date_or_location
    label: Context
    priority: ${priority}
    type: token
    example: "Background Since November 2002 (and perhaps earlier) an outbreak of a very contagious atypical pneumonia (now named Severe Acute Respiratory Syndrome) initiated in the Guangdong Province of China ."
    pattern: |
      (?<context> [chunk = /B-PP/] [chunk = /B-NP/]? [entity = "DATE"]+ ([entity = "DURATION"] [entity = "DATE"])? ([tag = /TO/] [entity = "DATE"]+)?)
      |
      (?<context> [chunk = /B-PP/] [chunk = /I-NP|B-NP/ & entity = "LOCATION"]+ ([word = "and"] [chunk = /I-NP|B-NP/ & entity = "LOCATION"]+)?)

  - name: after_context
    label: Context
    priority: ${priority}
    type: token
    example: "After the latent period ends, the individual enters the class I"
    pattern: |
      (?<context> [lemma = /after|until/] [chunk = /I-NP|B-NP/]+ [chunk = /B-ADJP/]? (${PP+NP})* [chunk = /B-VP|I-VP/]* [chunk = /B-ADJP/]? (${PP+NP})*)

  - name: so_long_as
    label: Context
    priority: ${priority}
    type: token
    example: "As the plant cover increases, the evaporation rate becomes more dependent on the leaf area [Penman et al ., 1967] and the potential evaporation so long as the soil water available to the plant roots is not limited."
    pattern: |
      (?<context> [word = "so"] [word = "long"] [word = "as"] [chunk = /I-NP|B-NP/]+ [chunk = /B-ADJP/]? (${PP+NP})* [chunk = /B-VP|I-VP/]* (${PP+NP})*)

  - name: suppose_context
    label: Context
    priority: ${priority}
    type: token
    example: "Suppose we increase the r parameter by 1 % to have r = 9.88588 x 10 - 8 , then R infinity will become 116464."
    pattern: |
<<<<<<< HEAD
      (?<context> [lemma = "suppose"] [chunk = /I-NP|B-NP/]+ [chunk = /B-VP|I-VP/]+ [chunk = /I-NP|B-NP/]* (${PP+NP})* ([tag = "TO"] [chunk = /I-VP/] ([chunk = /B-NP|I-NP/]|[word = "-"])*)?)
=======
      (?<context> [lemma = "suppose"] [chunk = /I-NP|B-NP/]+ [chunk = /B-VP|I-VP/]+ [chunk = /I-NP|B-NP/]* (${PP+NP})* ([tag = "TO"] [chunk = /I-VP/] ([chunk = /B-NP|I-NP/]|[word = "-"])*)?)

  ### Variable Liveness ###
  - name: case_a
    label: Context
    priority: ${priority}
    type: token
    example: "Case a First , we assume that IP ( 0 ) = 0.5 million , that is 0.5 mil - lion Hong Kong people are infected by disease B."
    pattern: |
      (?<context> [lemma = /case|Case/] [word = /\b[a-z]\b|\b[A-Z]\b|\d/])

  - name: model_name
    label: Context
    priority: ${priority}
    type: dependency
    example: "We shall apply the SEIRP model to study the outbreak of SARS in Hong Kong."
    pattern: |
      trigger = [word = /[Mm]odel/]
      context: Phrase = compound
>>>>>>> 5cb3c18b
<|MERGE_RESOLUTION|>--- conflicted
+++ resolved
@@ -44,12 +44,9 @@
     example: "Rn = calculated net radiation at the crop surface (MJ m-2 d-1 for daily time steps or MJ m-2 h-1 for hourly time steps)"
     pattern: |
       (?<context> (?<! [lemma = /(depend|stand|base|prompt|result)/]) [tag = /IN/ & !lemma = /^of$|^as$|until|that/] [chunk = /B-NP/ & !tag = /CC/ & !tag = /-LRB-|-RRB-/ & !word = /general|particular|fact|example|which|addition/] [chunk = /I-NP/ & !tag = /CC/ & !tag = /-LRB-|-RRB-/]* ([lemma = /^of$|^to$|^near$/] [chunk = /I-NP|B-NP/]+)* ([tag = /VBG|VBN/] [chunk = /B-NP|I-NP/]*)?)
-<<<<<<< HEAD
-=======
 #      |
 #      (?<= (?<! [lemma = /(depend|stand|base|prompt|result)/]) [lemma = /(^for$|^at$|^on$|^with|^in$)/ & tag = "IN"]) (?<context> [chunk = /B-NP/ & !tag = /CC/ & !tag = /-LRB-|-RRB-/ & !word = /general|particular|fact|example|which/] [chunk = /I-NP/ & !tag = /CC/ & !tag = /-LRB-|-RRB-/]* ([chunk = /B-PP/ & !word = /\./] [chunk = /B-NP/ & !tag = /CC/ & !tag = /-LRB-|-RRB-/] [chunk = /I-NP/ & !tag = /CC/ & !tag = /-LRB-|-RRB-/]*)* [tag = /VBN|VBD/]? ([chunk = /B-PP/ & !word = /\./] [chunk = /I-NP|B-NP/ & !tag = /CC/ & !tag = /-LRB-|-RRB-/]+)* ([chunk = /B-ADVP/]? [chunk = /B-VP/] [chunk = /B-ADVP/]? [chunk = /B-NP|I-NP/]*)?)
     # note: B-VP needed? it produces some wrong outputs with verbs that are not part of the context
->>>>>>> 5cb3c18b
 
   - name: that_restriction
     label: Context
@@ -60,8 +57,6 @@
       (?<context> (?<= [chunk = /B-NP|I-NP/]) [lemma = /that|who/] [chunk = /B-VP|I-VP/]+ [chunk = /B-ADVP|B-ADJP|I-ADJP|B-VP|I-VP/ & !word = "when"]* ([chunk = /B-PP/]? [chunk = /I-NP|B-NP/]+ [word = "step"]? [chunk = /B-ADVP/]?)* ([tag = CC] [chunk = /B-VP|I-VP/]+ [chunk = /B-NP|I-NP/]* [chunk = B-ADVP]? (${PP+NP})?)?)
       |
       (?<context> [lemma = /which/] [chunk = /B-VP|I-VP/]+ [chunk = /B-ADVP|B-ADJP|I-ADJP/ & !word = "when"]* ([chunk = /B-PP/]? ([chunk = /I-NP|B-NP/ & !tag = /-LRB-|-RRB-/]|[tag = /^NN/])+ [chunk = /B-ADVP/]?)* ([tag = CC] [chunk = /B-VP|I-VP/]+ [chunk = /B-NP|I-NP/]* [chunk = B-ADVP]? (${PP+NP})?)?)
-<<<<<<< HEAD
-=======
 #      |
 #      (?<context> (?<= [lemma = "assume"] [lemma = /that/]) [chunk = /B-NP|I-NP/]+ (${PP+NP})? [word = "and"] [chunk = /B-NP|I-NP/]+ (${PP+NP})?)
     # note: the last [word = "step"] part was added due to the bad parsing.
@@ -75,7 +70,6 @@
 #    pattern: |
 #      trigger = (?<! [lemma = /(stand|prompt|result)/]) [word = /for|with|in/] (?! [lemma = /fact|example|which/])
 #      context:Phrase = <case conj_and
->>>>>>> 5cb3c18b
 
   - name: fronted_adverbials
     label: Context
@@ -125,9 +119,6 @@
     type: token
     example: "Suppose we increase the r parameter by 1 % to have r = 9.88588 x 10 - 8 , then R infinity will become 116464."
     pattern: |
-<<<<<<< HEAD
-      (?<context> [lemma = "suppose"] [chunk = /I-NP|B-NP/]+ [chunk = /B-VP|I-VP/]+ [chunk = /I-NP|B-NP/]* (${PP+NP})* ([tag = "TO"] [chunk = /I-VP/] ([chunk = /B-NP|I-NP/]|[word = "-"])*)?)
-=======
       (?<context> [lemma = "suppose"] [chunk = /I-NP|B-NP/]+ [chunk = /B-VP|I-VP/]+ [chunk = /I-NP|B-NP/]* (${PP+NP})* ([tag = "TO"] [chunk = /I-VP/] ([chunk = /B-NP|I-NP/]|[word = "-"])*)?)
 
   ### Variable Liveness ###
@@ -146,5 +137,4 @@
     example: "We shall apply the SEIRP model to study the outbreak of SARS in Hong Kong."
     pattern: |
       trigger = [word = /[Mm]odel/]
-      context: Phrase = compound
->>>>>>> 5cb3c18b
+      context: Phrase = compound