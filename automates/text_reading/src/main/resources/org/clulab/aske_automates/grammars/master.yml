--- conflicted
+++ resolved
@@ -49,16 +49,13 @@
       action: functionActionFlow
       priority: 9
 
-<<<<<<< HEAD
   - import: "org/clulab/aske_automates/grammars/modelDescriptions.yml"
     vars:
       priority: 10
 
-=======
   - import: "org/clulab/aske_automates/grammars/contextualizedEvents.yml"
     vars:
       priority: 10
->>>>>>> e7b678b4
 
 #  - import: "org/clulab/aske_automates/grammars/template.yml"
 #    vars:
