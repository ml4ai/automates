--- conflicted
+++ resolved
@@ -46,14 +46,8 @@
 
   - import: "org/clulab/aske_automates/grammars/functions.yml"
     vars:
-<<<<<<< HEAD
       action: functionActionFlow
-      context: "/^advcl_/" #advcl_because here is only to check if patterns can be sent in as variables
       priority: 9
-=======
-      action: filterFunction
-      priority: 10
->>>>>>> 0187678a
 
   - import: "org/clulab/aske_automates/grammars/contextualizedEvents.yml"
     vars:
