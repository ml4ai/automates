--- conflicted
+++ resolved
@@ -22,14 +22,11 @@
       priority1: 1
       priority2: 2
 
-<<<<<<< HEAD
-=======
   - import: "org/clulab/aske_automates/grammars/dates.yml"
     vars:
       priority1: 1
       priority2: 2
 
->>>>>>> 3bb996be
   - import: "org/clulab/aske_automates/grammars/descriptions.yml"
     vars:
       action: descriptionActionFlow #note: there are two rules that do not use this action flow
