taxonomy: "org/clulab/aske_automates/grammars/taxonomy.yml"

vars: "org/clulab/aske_automates/grammars/triggers.yml"

rules:


  - import: "org/clulab/aske_automates/grammars/entities.yml"
    vars:
      priority1: 1
      priority2: 2
      priority3: 3


  - import: "org/clulab/aske_automates/grammars/values.yml"
    vars:
      priority: 3
      compoundPriority: 4

  - import: "org/clulab/aske_automates/grammars/descriptions.yml"
    vars:
      action: descriptionActionFlow #note: there are two rules that do not use this action flow
      priority: 5

  - import: "org/clulab/aske_automates/grammars/parameterSettings.yml"
    vars:
      paramSetAction: processParamSetting
      paramIntAction: processParamSettingInt
      priority: 7

  - import: "org/clulab/aske_automates/grammars/units.yml"
    vars:
      priority: 6

  - import: "org/clulab/aske_automates/grammars/unitRels.yml"
    vars:
      priority: 8
      action: unitActionFlow

# note: model rules moved back to model.yml and thus enabled again.
  - import: "org/clulab/aske_automates/grammars/model.yml"
    vars:
      priority: 9


  - import: "org/clulab/aske_automates/grammars/locations.yml"
    vars:
      priority: 9

  - import: "org/clulab/aske_automates/grammars/context.yml"
    vars:
      priority: 4

  - import: "org/clulab/aske_automates/grammars/functions.yml"
    vars:
      action: functionActionFlow
      priority: 9

  - import: "org/clulab/aske_automates/grammars/contextualizedEvents.yml"
    vars:
      priority: 10

<<<<<<< HEAD

=======
  - import: "org/clulab/aske_automates/grammars/modelDescriptions.yml"
    vars:
      action: filterModelDescrs
      priority: 10
>>>>>>> 80c8a7c7

#  - import: "org/clulab/aske_automates/grammars/template.yml"
#    vars:
#      rulepriority: "6"
#      addlabel: "Cause"
#      label: Causal
#      trigger: ${cause_triggers}<|MERGE_RESOLUTION|>--- conflicted
+++ resolved
@@ -60,14 +60,10 @@
     vars:
       priority: 10
 
-<<<<<<< HEAD
-
-=======
   - import: "org/clulab/aske_automates/grammars/modelDescriptions.yml"
     vars:
       action: filterModelDescrs
       priority: 10
->>>>>>> 80c8a7c7
 
 #  - import: "org/clulab/aske_automates/grammars/template.yml"
 #    vars:
