vars: org/clulab/aske_automates/grammars/vars.yml

# todo: write new token rules when dependency rules can't extract arguments correctly due to bad parsing

rules:

  - name: trigger1_by # modify, influence, govern, limit, control, dominate is the trigger for this rule
    label: Function
    priority: ${priority}
    type: dependency
    action: ${action}
    example: "Transpiration rate is also influenced by crop characteristics, environmental aspects and cultivation practices."
    pattern: |
      trigger = [lemma = /${functionTrigger1}/]
      input:Phrase+ = nmod_agent | nmod_because_of? nmod_by | <amod <nsubj
      output:Phrase = nsubjpass | <acl_as | <amod | <dep nsubj
#      context:Context? = ${context}

  - name: trigger2_of # product, inverse, sum, mean, composite, minimum, maximum, function is the trigger for this rule
    label: Function
    priority: ${priority}
    type: dependency
    action: ${action}
    example: "Similar to equation 2, E0 is calculated as the product of Kcd and ETpm."
    pattern: |
      trigger = [word = /${functionTrigger2}/] (?= "of")
      input:Phrase+ = nmod_of conj_and? | conj_and | nmod_of (nmod_of)? conj_and | appos | nmod_in appos
      output:Phrase = (csubj|<nmod_to|<dobj)? nsubj | <nmod_as (<acl | nsubjpass | dobj)? | <nsubj ccomp nummod | <dep

  - name: trigger3 # estimate, calculate, compute, determine, predict is the trigger for this rule
    label: Function
    priority: ${priority}
    type: dependency
    action: ${action}
    example: "G for monthly periods in MJ m-2 d-1 is estimated from the change in mean monthly air temperature"
    pattern: |
      trigger = [lemma = /${functionTrigger3}/]
      input:Phrase+ = dobj? nmod_from conj_and? | xcomp dobj | advcl_based_on | nsubj:xsubj (<nsubjpass nmod_in nmod_with)? | nmod_for nmod_on nmod_of | <amod nmod_of | nmod_according_to
      output:Phrase = nsubjpass conj_or? | dobj | <amod <nmod_from nsubjpass | <acl | ccomp nsubj

  - name: trigger4_of_to # ratio, fraction is the trigger for this rule
    label: Function
    priority: ${priority}
    type: dependency
    action: ${action}
    example: "β is the soil water retention function, defined as the ratio of available soil water content (W−Wp) to Mawc (i.e., Wc−Wp)"
    pattern: |
      trigger = [lemma = /${functionTrigger4}/] (?= "of")
      input:Phrase+ = nmod_of conj_versus? | nmod_at? nmod_to
      output:Phrase = nsubj | <nmod_as (dobj |<acl nsubj) | nsubj acl_to dobj | <nsubj | <nsubjpass nmod_as

  - name: percentage_of_compared_to # needs to see if this rule can be incorporated into the above rule
    label: Function
    priority: ${priority}
    type: dependency
    action: ${action}
    example: "An estimate of this value can be to use the percentage of beds in your hospital compared to the total beds in your region."
    pattern: |
      trigger = [word = "percentage"] (?= "of")
      input:Phrase+ = nmod_of | <dobj advcl_compared_to
      output:Phrase = <dobj nsubj:xsubj

  - name: trigger5_by_Ving # potential pattern
    label: Function
    priority: ${priority}
    type: dependency
    action: ${action}
    example: "The evaporation from the plant surfaces Ep is predicted by using an empirical relation based on local data..."
    pattern: |
      trigger = (?<= [lemma = /${functionTrigger5}/] [word = "by"]) [word = /.*/ & tag = /VBG/]
      input:Phrase+ = dobj | nmod_by
      output:Phrase = <advcl_by nsubjpass | <acl | nsubjpass

  - name: difference_between
    label: Function
    priority: ${priority}
    type: dependency
    action: ${action}
    example: "Rnl, net long-wave radiation, is the difference between upward long-wave radiation from the standardized surface (Rlu) and downward long-wave radiation from the sky (Rld),"
    pattern: |
      trigger = [word = "difference"]
      input:Phrase+ = nmod_of [!word = "course"] | nmod_between (conj_and)?
      output:Phrase = nsubj | <nmod_from nsubjpass | <nmod_as <acl nsubj | <nsubj
      # note: if the sequence of inputs matter (if it has to be "input1 - input2"), the rule needs to be fixed.

  - name: subtract_from
    label: Function
    priority: ${priority}
    type: dependency
    action: ${action}
    example: "Soil water infiltration during a day is computed by subtracting surface runoff from rainfall that occurs on that day."
    pattern: |
      trigger = [lemma = "subtract"]
      input:Phrase+ = nmod_from | (<conj_or)? dobj | <conj_or nmod_from | nsubjpass
      output:Phrase = (<conj_or)? <advcl_by nsubjpass | xcomp dobj
      # note: if the sequence of inputs matter (if it has to be "input2 - input1"), the rule needs to be fixed.

  - name: multiplication
    label: Function
    priority: ${priority}
    type: dependency
    action: ${action}
    example: "Similar to equation 2, E0 is calculated as the product of Kcd and ETpm."
    pattern: |
      trigger = [lemma = "multiply"]
      input:Phrase+ = dobj | nmod_by | nsubjpass | nmod_agent | <acl
      output:Phrase? = <advcl_by nsubjpass | <ccomp <advcl_while nsubj appos

  #covidactnow

  - name: division
    label: Function
    priority: ${priority}
    type: dependency
    action: ${action}
    example: "Initial conditions for total cases and total exposed are calculated by dividing hospitalizations by the hospitalization rate."
    pattern: |
      trigger = [lemma = "divide"]
      input:Phrase+ = dobj | <acl | nmod_by | nmod_with
      output:Phrase = nsubjpass | <acl <nmod_as (nmod_since | <acl)

  #double_epidemic

  - name: add_to
    label: Function
    priority: ${priority}
    type: dependency
    action: ${action}
    example: "the amount applied is added to the amount of rainfall for the day to compute infiltration and runoff."
    pattern: |
      trigger = [lemma = "add"]
      input:Phrase+ = nsubjpass | nmod_to | dobj
      output:Phrase = nmod_to acl_to dobj | nmod_to acl_to dobj conj_and | <advcl_by nsubjpass

  - name: partition
    label: Function
    priority: ${priority}
    type: dependency
    action: ${action}
    example: "λET can be partitioned as soil evaporation (λEs) and crop transpiration (λTc)"
    pattern: |
      trigger = [lemma = "partition"]
      input:Phrase+ = nmod_as | nmod_as conj_and | nmod_into | nmod_to
      output:Phrase = nsubjpass | dobj

    # needs to see if this function works too extensively.
  - name: plus_or_minus
    label: Function
    priority: ${priority}
    type: dependency
    action: ${action}
    example: "Ea equals the water input plus a fraction extracted from soil water, caused by this soil water deficit condition."
    pattern: |
      trigger = [lemma = /plus|minus/]
      input:Phrase+ = <cc (conj_plus | conj_minus)?
      output:Phrase = <cc (<dobj | <nmod_to) nsubj | <cc <nsubj

  # note: relation rules? (the relation between input and output is too vague to be denoted as "function")

  - name: proportional_to
    label: Function
    priority: ${priority}
    type: dependency
    action: ${action}
    example: "The gain in the exposed class E is at a rate proportional to the number of people in the infective class I and that of the susceptibles S, that is rS(t)I(t), where r > 0 is a constant."
    pattern: |
      trigger = [lemma = "proportional"]
      input:Phrase+ = nmod_to | <amod? conj_and | <conj_and <case | <nmod_to nmod_to?
      output:Phrase = <amod? nsubj | <conj_and <case <nmod_proportional <dep nsubj | <nmod_to <nsubj
      #fixme: inputs and outputs need to be expanded.

  - name: computation
    label: Function
    priority: ${priority}
    type: dependency
    action: ${action}
    example: "This one-dimensional model computes the daily changes in soil water content by soil layer due to infiltration of rainfall and irrigation, vertical drainage, unsaturated flow, soil evaporation, and root water uptake processes."
    pattern: |
      trigger = [lemma = "compute"]
      input:Phrase+ = dobj nmod_in nmod_by | xcomp dobj nmod_of conj_and | nmod_by | advcl dobj | advcl_based_on | nmod_during nmod_based_on | dobj nmod_based_on
      output:Phrase = dobj | nsubjpass (conj_or)?
      # fixme: this rule doesn't work properly (too many patterns). needs to be fixed.
      # note: this rule is not fully subsumed under the generalized rule.

  - name: be_based_on
    label: Function
    priority: ${priority}
    type: dependency
    action: ${action}
    example: "Transport of N through the soil to deeper layers is based on water flux values obtained from the soil water module."
    pattern: |
      trigger = (?<=[lemma = "be"]) [lemma = "base"] (?="on")
      input:Phrase+ = nmod_on
      output:Phrase = nsubjpass

  - name: depend(ent)_on
    label: Function
    priority: ${priority}
    type: dependency
    action: ${action}
    example: "Life cycle progress through any given phase depends on a physiological day accumulator as a function of temperature and day length, in many cases."
    pattern: |
      trigger = [lemma = /depend|dependent/]
      input:Phrase+ = advcl_if? nmod_on conj_and? | conj_and nmod_on?
      output:Phrase = <xcomp? nsubj | nsubj:xsubj | nmod_of

  - name: integrated_to
    label: Function
    priority: ${priority}
    type: dependency
    action: ${action}
    example: "gross photosynthesis is integrated hourly to provide a daily total value for use by other subroutines in the CROPGRO module."
    pattern: |
      trigger = [lemma = "integrate"]
      input:Phrase+ = nsubjpass
      output:Phrase = xcomp dobj

  - name: contribute_to
    label: Function
    priority: ${priority}
    type: dependency
    action: ${action}
    example: "Protein and carbohydrate mobilized from vegetative tissue contribute to seed growth while photosynthesis declines."
    pattern: |
      trigger = [lemma = "contribute"] (?= "to")
      input:Phrase+ = nsubj
      output:Phrase = nmod_to

  - name: sensitive_to
    label: Function
    priority: ${priority}
    type: dependency
    action: ${action}
    example: "simulations are clearly sensitive to the maximum refugee move speed parameter, and in particular move speeds below 100km/day result in significantly higher validation errors"
    pattern: |
      trigger = [lemma = "sensitive"] (?= "to")
      input:Phrase+ = nsubj
      output:Phrase = nmod_to

  - name: function_defined_by
    label: Function
    priority: ${priority}
    type: dependency
    action: ${action}
    example: "The number of GDD occurring on a calendar day is a function of a triangular or trapezoidal function defined by a base temperature, one or two optimum temperatures, and a maximum temperature above which development does not occur."
    pattern: |
      trigger = (?<= "function") [lemma = "define"] (?= "by")
      input:Phrase+ = nmod_by
      output:Phrase = <acl

  - name: affect_limit_influence
    label: Function
    priority: ${priority}
    type: dependency
    action: ${action}
    example: "The only factors affecting ETo are climatic parameters..."
    pattern: |
<<<<<<< HEAD
      trigger = (?<! "not") [lemma = /affect|limit/]
=======
      trigger = (?<! "not") [lemma = /affect|limit|influence/]
>>>>>>> 5cb3c18b
      input:Phrase+ = <acl <nsubj | nsubj
      output:Phrase = dobj

  # note: need to see if this rule can be incorporated with the above rule.
  - name: determine
    label: Function
    priority: ${priority}
    type: dependency
    action: ${action}
    example: "The model's parameters, β and γ , determine the severity of the epidemic."
    pattern: |
      trigger = (?<! "not") [lemma = /determine/]
      input:Phrase+ = nsubj appos
      output:Phrase = dobj

  - name: related_or_referred_to
    label: Function
    priority: ${priority}
    type: dependency
    action: ${action}
    example: "The only factors affecting ETo are climatic parameters..."
    pattern: |
      trigger = [word = /related|referred/] (?= "to")
      input:Phrase+ = nmod_to nmod_through?
      output:Phrase = nsubj | nsubjpass

<<<<<<< HEAD
# note: this rule produces too many false positives, needs to be revised.
=======
# note: this rule produces too many false positives
>>>>>>> 5cb3c18b
  - name: equation
    label: Function
    priority: ${priority}
    type: dependency
    action: ${action}
    example: "The model was used to obtain the total evaporation rate E = Es + Ep of a developing grain sorghum (Sorghum bicolor L.) canopy in central Texas"
    pattern: |
      trigger = [word = "="]
      input:Phrase+ = dobj [!tag = /CD/] | parataxis nsubjpass [!tag = /CD/]
      output:Phrase = nsubj [!tag = /CD/]

  - name: convert_to
    label: Function
    priority: ${priority}
    type: dependency
    action: ${action}
    example: "Albedo values ε used for converting daily solar radiation Rs to net solar radiation are calculated for a developing canopy on the basis of the leaf area index from an empirical equation developed from local data,"
    pattern: |
      trigger = [lemma = "convert"]
      input:Phrase+ = <advcl_for <acl | dobj
      output:Phrase = nmod_to

  - name: change_in_proportion_to
    label: Function
    priority: ${priority}
    type: dependency
    action: ${action}
    example: "Wind speed, Rno, and the vapor pressure deficit are all lowered in approximate proportion to the canopy density."
    pattern: |
      trigger = [lemma = ${functionTrigger6}] (?= [word = "in"] [tag = /JJ/]? [word = "proportion"] [word = "to"])
      input:Phrase+ = nmod_in nmod_to
      output:Phrase = nsubjpass | nsubj

    # note: this rule doesn't capture the pattern correctly. "below" is not captured as an input because it is not labeled as a concept.
  - name: decrease
    label: Function
    priority: ${priority}
    type: dependency
    action: ${action}
    example: "In the Adelanto soil, the evaporation rate began to decline below the approximate Eo of 8 mm/day when the cumulative evaporation reached about 12 mm."
    pattern: |
      trigger = [lemma = /decline|drop|decrease/]
      input:Phrase+ = nsubj:xsubj | nsubj | dobj

  - name: equal_or_equated
    label: Function
    priority: ${priority}
    type: dependency
    action: ${action}
    example: "The evaporation rate in this special case Esx is first approximated as equal to 0.8P."
    pattern: |
      trigger = [lemma = "equal"]|[word = "equated"] (?="to")
      input:Phrase+ = nmod_to
      output:Phrase = <advcl_as? nsubjpass | nsubj

  - name: inputs_combine
    label: Function
    priority: ${priority}
    type: dependency
    action: ${action}
    example: "This discrepancy is of little consequence, however, since the normal temperature, vapor pressure, and wind speed conditions existing during the growing season when the data used in developing (9) were taken (Ritchie, 1971) combine in (1) to be approximately equal to Rn0."
    pattern: |
      trigger = [lemma = "combine"]
      input:Phrase+ = <acl conj_and?
      output:Phrase = advcl_in nmod_to

  - name: effect_of_input_on_output
    label: Function
    priority: ${priority}
    type: dependency
    action: ${action}
    example: "A modified Priestley–Taylor (PT) model was developed, incorporating the effect of leaf area, soil moisture, mulching fraction and leaf senescence on ET."
    pattern: |
      trigger = [lemma = "effect"]
      input:Phrase+ = nmod_of
      output:Phrase = nmod_on

  - name: factors_controlling_output
    label: Function
    priority: ${priority}
    type: dependency
    action: ${action}
    example: "They suggested that the main factors controlling α included leaf area index (LAI), vapor pressure deficit (VPD) and soil moisture content (θ)."
    pattern: |
      trigger = (?<= [lemma = /factor|variable/]) [word = /controlling|influencing/]
      input:Phrase+ = <acl <nsubj dobj | <amod <nsubj
      output:Phrase = dobj | <amod

# note: this rule produces too many false positives (i.e., with inputs such as reports/websites/database/equations)
#  - name: obtained_with
#    label: Function
#    priority: ${priority}
#    type: dependency
#    action: ${action}
#    example: "For simulations conducted, ET with fm = 0.0 and 1.0 was obtained with the input variables, such as Rn and LAI, parameterized as the same as those of fm = 0.5, which might be imprecise and compromise the results."
#    pattern: |
#      trigger = [word = "obtained"] (?= [word = "with"])
#      input:Identifier+ = nmod_with nmod_such_as
#      output:Phrase = <ccomp nsubj | nsubjpass

  - name: mean_or_average_output
    label: Function
    priority: ${priority}
    type: dependency
    action: ${action}
    example: "the mean α obtained from the 26 available days was 1.25 ± 0.03."
    pattern: |
      trigger = [word = /mean|average/]
      input:Phrase+ = <compound | <amod
      output:Phrase = <nsubj | <amod nsubj

<<<<<<< HEAD
  # function rules allowing partial extraction
=======
  - name: result_in
    label: Function
    priority: ${priority}
    type: dependency
    action: ${action}
    example: "move speeds below 100km/day result in significantly higher validation errors."
    pattern: |
      trigger = [lemma = /result/] (?= "in")
      input:Phrase+ = nsubj
      output:Phrase = nmod_in

  # function rules allowing for partial extraction
>>>>>>> 5cb3c18b

  - name: compute_output
    label: Function
    priority: ${priority}
    type: dependency
    action: ${action}
    example: "It also computes the root water uptake of each soil layer."
    pattern: |
      trigger = [lemma = "compute"]
      input:Phrase* = dobj? nmod_from conj_and? | xcomp dobj | advcl_based_on | nsubj:xsubj | nmod_for nmod_on nmod_of | <amod nmod_of
      output:Phrase? = nsubjpass conj_or? | dobj | <amod <nmod_from nsubjpass

  - name: required_as_input
    label: Function
    priority: ${priority}
    type: dependency
    action: ${action}
    example: "The daily weather values as well as all soil properties and current soil water content, by layer, are required as input."
    pattern: |
      trigger = [lemma = "require"] (?= [word = "as"] ([word = /input|inputs/]))
      input:Phrase+ = nsubjpass conj_and? | nmod_as
      output:Phrase? = nmod_for

  - name: average_fragment
    label: Function
    priority: ${priority}
    type: dependency
    action: ${action}
    example: "Each day’s observations were averaged separately;"
    pattern: |
      trigger = [lemma = average]
      input:Phrase+ = nsubjpass

  - name: the_resulting_values
    label: Function
    priority: ${priority}
    type: dependency
    action: ${action}
    example: "the resulting average values of cpT were plotted against those of Lq, and a line was fitted by eye to find the best value of cpΔT/LΔ."
    pattern: |
      trigger = [word = "resulting"]
      output:Phrase = <amod
  # fixme: when trigger and output overlaps, extraction does not happen.

  - name: parameters_include
    label: Function
    priority: ${priority}
    type: dependency
    action: ${action}
    example: "the large-scale parameters must include sea-surface temperature and wind, temperature and humidity at the lowest layers of the model, and some measure of stability if this lowest level is more than a few meters above the surface."
    pattern: |
      trigger = (?<= [lemma = "parameter"] [tag = /MD/]?) [lemma = /include|appear/]
      input:Phrase+ = dobj | <advcl_so_that conj_and | nmod_in nmod_of (nmod_such_as | conj_and)
      output:Phrase? = <advcl_so_that nsubjpass

  - name: additional_parameter
    label: Function
    priority: ${priority}
    type: dependency
    action: ${action}
    example: "The only additional parameter appearing in the suggested formula is the extraterrestrial radiation, RA."
    pattern: |
<<<<<<< HEAD
      trigger = [word = /additional|remaining/] (?= [tag = /JJ/]? [lemma = "parameter"])
      input:Phrase+ = <amod <nsubj
=======
      trigger = [word = "additional"] (?= [tag = /JJ/]? [lemma = /parameter|element|input/])|[word = "remaining"] (?= [tag = /JJ/]? [lemma = /parameter|input/])
      input:Phrase+ = <amod <nsubj [!tag = /JJ/] | <amod dep
      output:Phrase? = <amod <nsubjpass xcomp dobj
>>>>>>> 5cb3c18b

#  - name: output_is_calculated
#    label: Function
#    priority: ${priority}
#    type: dependency
#    action: ${action}
#    example: "The only additional parameter appearing in the suggested formula is the extraterrestrial radiation, RA."
#    pattern: |
#      trigger = [word = "calculated"]
#      output:Phrase = nsubjpass

  # rules denoting change in status (lost, reduce, increase, etc.) - are these count as function relations??

  - name: lost_by # needs to see if this rule is a viable one
    label: Function
    priority: ${priority}
    type: dependency
    action: ${action}
    example: "More than 90% of water used in agriculture is lost by soil evaporation and crop transpiration (Rana and Katerji, 2000)."
    pattern: |
      trigger = (?<= [word = "lost"] [word = "by"]) [word = /.*/]{,2} ([word = "and"] [word = /.*/]{,2})?
      input:Phrase = <nmod_agent nsubjpass nmod_of
      output:Phrase = <nmod_agent

  - name: reduce_when # needs to see if this rule is a viable one
    label: Function
    priority: ${priority}
    type: dependency
    action: ${action}
    example: "Previous studies indicated that maize height and LAI would reduce when suffering water deficit during the early growing stage (Allen et al., 1998; Kang et al., 2000)."
    pattern: |
      trigger = (?<= [lemma = "reduce"] [word = "when"]) [word = /.*/]+
      input:Phrase+ = <advcl nsubj
#      output:Phrase = <advcl aux

<<<<<<< HEAD
  # key not found issue - needs to be fixed
=======
  - name: input_lessen # needs to see if this rule is a viable one
    label: Function
    priority: ${priority}
    type: dependency
    action: ${action}
    example: "the average relative difference for these runs persistently lessens respectively from 0.615 to 0.499 over the simulation period and the refinement of the South Sudan model as we incorporated additional details."
    pattern: |
      trigger = [lemma = "lessen"]
      input:Phrase+ = nsubj
  #     output:Phrase = <advcl aux

>>>>>>> 5cb3c18b
  - name: minus_token_rule # todo: extraction from the dependency rule needs to be filtered out
    label: Function
    priority: ${priority}
    type: token
    action: ${action}
    example: "e.g., the equation ΣEs1 = ΣEs1 - P is interpreted to mean that a new value of ΣEs1 is equal to the previously calculated value of ΣEs1 minus P."
    pattern: |
      (?<output> [tag = /JJ/]? [tag = /^N/] ([tag = /IN/] [tag = /^N/]+)?) [lemma = "be"] ([word = "equal"] [word = "to"])? [word = "the"] (?<input> [tag = /RB/]? [tag = /VBN/]? [tag = /^N/] ([tag = /IN/] [tag = /^N/]+)?) (?<trigger> [word = "minus"]) (?<input> [tag = /FW|^N/])<|MERGE_RESOLUTION|>--- conflicted
+++ resolved
@@ -255,11 +255,7 @@
     action: ${action}
     example: "The only factors affecting ETo are climatic parameters..."
     pattern: |
-<<<<<<< HEAD
-      trigger = (?<! "not") [lemma = /affect|limit/]
-=======
       trigger = (?<! "not") [lemma = /affect|limit|influence/]
->>>>>>> 5cb3c18b
       input:Phrase+ = <acl <nsubj | nsubj
       output:Phrase = dobj
 
@@ -286,11 +282,7 @@
       input:Phrase+ = nmod_to nmod_through?
       output:Phrase = nsubj | nsubjpass
 
-<<<<<<< HEAD
 # note: this rule produces too many false positives, needs to be revised.
-=======
-# note: this rule produces too many false positives
->>>>>>> 5cb3c18b
   - name: equation
     label: Function
     priority: ${priority}
@@ -402,9 +394,6 @@
       input:Phrase+ = <compound | <amod
       output:Phrase = <nsubj | <amod nsubj
 
-<<<<<<< HEAD
-  # function rules allowing partial extraction
-=======
   - name: result_in
     label: Function
     priority: ${priority}
@@ -417,7 +406,6 @@
       output:Phrase = nmod_in
 
   # function rules allowing for partial extraction
->>>>>>> 5cb3c18b
 
   - name: compute_output
     label: Function
@@ -480,14 +468,9 @@
     action: ${action}
     example: "The only additional parameter appearing in the suggested formula is the extraterrestrial radiation, RA."
     pattern: |
-<<<<<<< HEAD
-      trigger = [word = /additional|remaining/] (?= [tag = /JJ/]? [lemma = "parameter"])
-      input:Phrase+ = <amod <nsubj
-=======
       trigger = [word = "additional"] (?= [tag = /JJ/]? [lemma = /parameter|element|input/])|[word = "remaining"] (?= [tag = /JJ/]? [lemma = /parameter|input/])
       input:Phrase+ = <amod <nsubj [!tag = /JJ/] | <amod dep
       output:Phrase? = <amod <nsubjpass xcomp dobj
->>>>>>> 5cb3c18b
 
 #  - name: output_is_calculated
 #    label: Function
@@ -523,9 +506,6 @@
       input:Phrase+ = <advcl nsubj
 #      output:Phrase = <advcl aux
 
-<<<<<<< HEAD
-  # key not found issue - needs to be fixed
-=======
   - name: input_lessen # needs to see if this rule is a viable one
     label: Function
     priority: ${priority}
@@ -537,7 +517,6 @@
       input:Phrase+ = nsubj
   #     output:Phrase = <advcl aux
 
->>>>>>> 5cb3c18b
   - name: minus_token_rule # todo: extraction from the dependency rule needs to be filtered out
     label: Function
     priority: ${priority}
