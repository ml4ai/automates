--- conflicted
+++ resolved
@@ -15,22 +15,12 @@
       # note: last rule added to deal with the cases like "Hong Kong"
       #todo: can we add parens in avoid without making it invisible in rules?
 
-<<<<<<< HEAD
   - name: simple-np-with-slash
     label: Phrase
     priority: 2
     type: token
     pattern: |
       @Phrase "/" @Phrase
-=======
-  - name: simple-np2
-    label: Phrase
-    priority: 1
-    type: token
-    pattern: |
-      # avoids event triggers, coordinations, refs, etc.
-      [chunk='B-NP' & !mention=Avoid & !entity=NUMBER & !tag = /VBG/]? [chunk='I-NP' & !mention=Avoid & !word = /\(|\)|,|=|\[|\]/]+
->>>>>>> 5cb3c18b
 
   - name: single_VP # note: edited the pattern to include single lower case VPs as well. changing pattern didn't break more rules, but needs to check if this cause any errors.
     label: Phrase
