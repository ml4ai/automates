taxonomy: org/clulab/aske_automates/grammars/entities/grammar/taxonomy.yml

rules:
  - name: simple-np
    label: Concept
    priority: 1
    type: token
    pattern: |
      # avoids event triggers, coordinations, refs, etc.
      [chunk='B-NP' & !mention=Avoid & !entity=NUMBER]? [chunk='I-NP' & !mention=Avoid & !word = /\(|\)|,|=|\[|\]/]+
      |
      [chunk='B-NP' & !mention=Avoid & !mention=Avoid & !entity=NUMBER & !word = /\(|\)|,|=|\[|\]/]
      #todo: can we add parens in avoid without making it invisible in rules?

<<<<<<< HEAD
  - name: participle_or_adj
    label: Concept
    priority: 1
    type: token
    pattern: |
      [tag=/VBN|JJ/]
=======
>>>>>>> ffb9237c

#  - name: simple-vp
#    label: Concept
#    priority: 1
#    type: token
#    pattern: |
#      # avoids event triggers, coordinations, refs, etc.
#      [chunk='B-VP' & !mention=Avoid]? [chunk='I-VP' & !mention=Avoid]+
#      |
#      [chunk='B-VP' & !mention=Avoid]


#might be necessary for processing glossary of terms, e.g., p. 56 of 2005 2005-THE ASCE STANDARDIZED REFERENCE EVAPOTRANSPIRATION EQUATION
#  - name: adj_mascarading_for_noun
#    label: Concept
#    priority: 1
#    type: token
#    example: "Cd denominator constant that changes with reference type and calculation time step (s m-1)"
#    pattern: |
#      (?<=[tag=NN]) [tag=JJ] (?=[tag=IN])<|MERGE_RESOLUTION|>--- conflicted
+++ resolved
@@ -12,15 +12,13 @@
       [chunk='B-NP' & !mention=Avoid & !mention=Avoid & !entity=NUMBER & !word = /\(|\)|,|=|\[|\]/]
       #todo: can we add parens in avoid without making it invisible in rules?
 
-<<<<<<< HEAD
   - name: participle_or_adj
     label: Concept
     priority: 1
     type: token
     pattern: |
       [tag=/VBN|JJ/]
-=======
->>>>>>> ffb9237c
+
 
 #  - name: simple-vp
 #    label: Concept
