vars: org/clulab/aske_automates/grammars/vars.yml

rules:

####VARIABLES####
  - name: var-duck-rule
    label: Variable
    priority: ${priority}
    type: token
    example: ""
    action: looksLikeAVariable
    pattern: |
      (?<! equation) [mention=Concept]

#  - name: var-noun_of
#    label: Variable
#    priority: ${priority}
#    type: token
#    example: "DSSAT-CSM employs the following formula for calculation of E0 (potential crop ET):"
#    pattern: |
#      (?<=calculation of|value of) (@Concept [word = /.*/])

  - name: var-calculation
    label: Variable
    priority: ${priority}
    type: token
    action: looksLikeAVariable
    example: "The ESo calculation in equation 4 is implemented for the CSM-CERESMaize model and several other crop models."
    pattern: |
      (?<variable> [word = /.*/]) (?=calculation)

  - name: var_versus
    label: Variable
    priority: ${priority}
    type: token
    example: "SKc is a shaping parameter that determines the shape of the Kcd versus LAI curve."
    pattern: |
        @Concept (?= versus [] /curve|plot/)

  - name: var_in_equation
    label: Variable
    priority: ${priority}
    type: token
    example: "Note that Kcdmax in equation 5 is different from Kcmax in equation A6."
    pattern: |
      (@Concept [word = /.*/]) (?= in equation)


  - name: var_a_comma
    label: Variable
    priority: ${priority}
    type: token
    action: variableArguments
    example: "while a, aP and b are..."
    pattern: |
      [word="a"] (?= ",")


  - name: var_where-dep
    label: Variable
    priority: ${priority}
    type: dependency
    action: variableArguments
    example: "where Kcdmin is the minimum crop coefficient or Kcd at LAI = 0, Kcdmax is the maximum crop coefficient at high LAI, and SKc is a shaping parameter that determines the shape of the Kcd versus LAI curve."
    pattern: |
      trigger = [lemma = "where"]
      variable:Concept+ = </advmod|advcl/+ conj_and? (nsubj|nsubjpass)

  - name: var_and
    label: Variable
    priority: ${priority}
    type: token
    action: variableArguments
    example: "E0 is calculated as the product of Kcd and ETpm."
    pattern: |
      (?<=product of|values for) @variable:Concept and @variable:Concept

<<<<<<< HEAD
  - name: var_model
    label: Model
    priority: ${priority}
    type: token
    example: "DSSAT-CSM employs the following formula for calculation of E0 (potential crop ET):"
    pattern: |
      [word=/^DSSAT|^CSM/]
=======
>>>>>>> ffb9237c


  - name: var_greek
    label: Variable
    priority: ${priority}
    type: token
    example: "a per-capita rate γ"
    pattern: |
      [entity="B-GreekLetter"]

  - name: end_of_sent_var
<<<<<<< HEAD
    label: Variable
    priority: ${priority}
    type: token
    example: "a per-capita rate γ"
    pattern: |
      [word=/[A-Za-z]\./] (?![word=/^[a-z]/])

  - name: compound_var
    label: Variable
    priority: ${priority}
    type: token
    example: "The density of water (ρw)"
    pattern: |
      [word=/\b[A-Za-z]\b/] "(" [word=/\b[A-Za-z]\b|[0-9]/] ")"
      |
      [entity="B-GreekLetter"] [word=/\w/]


#  - name: conj_el
#    label: Conj
#    priority: ${priority}
#    type: dependency
#    example: "R(t)"
#    pattern: |
#      trigger = [word=/\w*/]
#      conj:Concept+ = conj_and | conj_or
=======
    label: Variable
    priority: ${priority}
    type: token
    example: "a per-capita rate γ"
    pattern: |
      [word=/[A-Za-z]\./] (?![word=/^[a-z]/])

  - name: compound_var
    label: Variable
    priority: ${priority}
    type: token
    example: "R(t)"
    pattern: |
      [word=/\b[A-Za-z]\b/] "(" [word=/\b[A-Za-z]\b|[0-9]/] ")"

>>>>>>> ffb9237c

#  - name: var_greek_and_latin
#    label: Variable
#    priority: ${priority}
#    type: token
#    action: looksLikeAVariable
#    example: "The density of water (ρw) is taken as 1.0 Mg m-3."
#    pattern: |
#      [chunk = /B-NP|I-NP/ & !word = /\(|\)|,|=|\[|\]/]? [entity="B-GreekLetter"] [chunk = "I-NP"]?
#<|MERGE_RESOLUTION|>--- conflicted
+++ resolved
@@ -75,7 +75,6 @@
     pattern: |
       (?<=product of|values for) @variable:Concept and @variable:Concept
 
-<<<<<<< HEAD
   - name: var_model
     label: Model
     priority: ${priority}
@@ -83,9 +82,6 @@
     example: "DSSAT-CSM employs the following formula for calculation of E0 (potential crop ET):"
     pattern: |
       [word=/^DSSAT|^CSM/]
-=======
->>>>>>> ffb9237c
-
 
   - name: var_greek
     label: Variable
@@ -96,7 +92,6 @@
       [entity="B-GreekLetter"]
 
   - name: end_of_sent_var
-<<<<<<< HEAD
     label: Variable
     priority: ${priority}
     type: token
@@ -108,7 +103,7 @@
     label: Variable
     priority: ${priority}
     type: token
-    example: "The density of water (ρw)"
+    example: "The density of water (ρw); R(t)"
     pattern: |
       [word=/\b[A-Za-z]\b/] "(" [word=/\b[A-Za-z]\b|[0-9]/] ")"
       |
@@ -123,23 +118,7 @@
 #    pattern: |
 #      trigger = [word=/\w*/]
 #      conj:Concept+ = conj_and | conj_or
-=======
-    label: Variable
-    priority: ${priority}
-    type: token
-    example: "a per-capita rate γ"
-    pattern: |
-      [word=/[A-Za-z]\./] (?![word=/^[a-z]/])
 
-  - name: compound_var
-    label: Variable
-    priority: ${priority}
-    type: token
-    example: "R(t)"
-    pattern: |
-      [word=/\b[A-Za-z]\b/] "(" [word=/\b[A-Za-z]\b|[0-9]/] ")"
-
->>>>>>> ffb9237c
 
 #  - name: var_greek_and_latin
 #    label: Variable
