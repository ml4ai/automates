--- conflicted
+++ resolved
@@ -97,50 +97,21 @@
     type: token
     example: "a per-capita rate γ"
     pattern: |
-<<<<<<< HEAD
-      [word=/[A-Za-z]\./ & !word=/al.|i.e|etc.|ETC.|e.g/] (?![word=/^[a-z]/])
-=======
-      [word=/[A-Za-z]\./ & !word=/al.|i.e/ & !entity=/PERSON/] (?![word=/^[a-z]/])
->>>>>>> 0187678a
+      [word=/[A-Za-z]\./ & !word=/al.|i.e|etc.|ETC.|e.g/ & !entity = /PERSON/] (?![word=/^[a-z]/])
       # exclude "al." as in "et al." and i.e as in i.e., <example>
 
   - name: compound_identifier
     label: Identifier
     priority: ${priority1}
     type: token
-<<<<<<< HEAD
+    action: looksLikeAnIdentifier
     example: "The density of water (ρw); R(t); IP(0)"
-=======
-    action: looksLikeAnIdentifier
-    example: "The density of water (ρw); R(t)"
->>>>>>> 0187678a
     pattern: |
       [word=/\b[A-Za-z]\b|\b[A-Z][A-Z]\b/] "(" [word=/\b[A-Za-z]\b|[0-9]/] ")" # note: allowed two capital letters to be in front of the paranthese
       |
       [entity="B-GreekLetter"] [word=/\w/ & !tag=/^V|MD/]
-<<<<<<< HEAD
       |
       [word=/\b[A-Z]\b/] [word = "infinity"]
-=======
-
-  - name: compound_identifier_special_chars_expanded
-    label: Identifier
-    priority: ${priority2}
-    type: token
-    example: "e°"
-    pattern: |
-      @Identifier [word=/infinity|degrees/]
-
-  - name: compound_identifier2
-    label: Identifier
-    priority: ${priority3}
-    type: token
-    action: looksLikeAnIdentifier
-    example: "R(t)"
-    pattern: |
-      @Identifier "("? @Identifier ")"?
-
->>>>>>> 0187678a
 
 #  - name: var_greek_and_latin
 #    label: Identifier
