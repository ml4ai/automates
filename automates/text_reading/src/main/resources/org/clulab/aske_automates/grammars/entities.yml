--- conflicted
+++ resolved
@@ -119,7 +119,6 @@
     action: looksLikeAnIdentifier
     example: "R(t)"
     pattern: |
-<<<<<<< HEAD
       @Identifier "("? @Identifier ")"?
 
   - name: three_capital_letters
@@ -203,9 +202,6 @@
     example: ""
     pattern: |
       [chunk = /B-NP|I-NP/ & !tag = /DT|-LRB-/]+ [word=/[Mm]odel$|simulation|approach/ & chunk = /I-NP/]
-=======
-      @Identifier "("? @Identifier ")"? @Identifier?
->>>>>>> a6c5875a
 
 ## New rules for model components ###
   - name: model_repository
