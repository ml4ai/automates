vars: org/clulab/aske_automates/grammars/vars.yml

rules:

####COMMANDS####

<<<<<<< HEAD
#   - name: sample-command
#     label: Command
#     priority: ${priority}
#     type: token
#     example: "git clone https://gitlab.pik-potsdam.de/twist/twist-global-model.git"
# #    action: insert a post-processing action (defined in OdinActions)
#     pattern: |
#       (?<language>[word=/bash|python|git/]) (?<command> [word = /.*\w+.*/ & !tag="-LRB-"]+)

=======
>>>>>>> 3bb996be
  - name: filename-rule
    label: Filename
    priority: 1
    type: token
    example: "https://gitlab.pik-potsdam.de/twist/twist-global-model.git"
    pattern: |
<<<<<<< HEAD
      (?<filename>[word = /.*\.[a-zA-Z]{2,}/])
  
# NOT WORKING: matches mostly garbage
# - name: var-rule
#   label: CommandLineArg
#   priority: 1
#   type: token
#   example: "include_prodDecline"
#   pattern: |
#     (?<variable>[word = /[a-zA-Z0-9_]+/])
    
  - name: parameter-rule
    label: CommandLineArg
=======
      [word = /.*\.[a-zA-Z]{2,}/ & !word=/^http/] | [word = /Dockerfile/]

  - name: parameter-rule
    label: CommLineParameter
>>>>>>> 3bb996be
    priority: 1
    type: token
    example: "--crop"
    pattern: |
<<<<<<< HEAD
      (?<=[word="-"]{2}) (?<parameter>[word = /[a-zA-Z_]+/])

# NOT WORKING: needs update
  # - name: command-rule
  #   label: Command
  #   priority: 1
  #   type: token
  #   example: "```./run_TWIST.py --crop Wheat --include_prodDecline True --include_importStrat False --exportRestr_countries 'none'```"
  #   pattern: |
  #     (?<=[word="`"]) [word = /.*/]+ (?=[word="``"])

  - name: arg-rule
    label: CommandLineArg
=======
      (?<=[word="-"]{2}) [word = /[a-zA-Z_]/]

  - name: parameter-rule1
    label: CommLineParameter
    priority: 1
    type: token
    example: "-N"
    pattern: |
      (?<=[word="-"]) [word = /[a-zA-Z]{1}/] # excl dash in flags

  - name: arg-rule
    label: CommandLineParamValuePair
>>>>>>> 3bb996be
    priority: 2
    type: token
    example: "./run_TWIST.py --crop Wheat --include_prodDecline True --include_importStrat False --exportRestr_countries 'none'"
    pattern: |
<<<<<<< HEAD
      (?<keywordArg>@parameter:CommandLineArg (?<=[tag = /" | POS/])? (?<argument>[word = /[a-zA-Z0-9'"]+/]+))


  # - name: language
  #   label: Language
  #   priority: 2
  #   type: token
  #   example: "```git clone https://gitlab.pik-potsdam.de/twist/twist-global-model.git```"
  #   pattern: |
# (?<=[tag = /``/ | word = /\. | \//]+) (?<command>[word = /[a-zA-Z]+/]) (?<argument>[word = /[a-zA-Z]+/]+)? @filename:Filename 
      
=======
      @parameter:CommLineParameter (?<=[tag = /" | POS/])? (?<value>[word = /[a-zA-Z0-9'"]+/]+)

>>>>>>> 3bb996be
# @argument:CommandLineArg*
  - name: repo-rule
    label: Repository
    priority: 2
    type: token
    example: "https://gitlab.pik-potsdam.de/twist/twist-global-model.git"
    pattern: |
<<<<<<< HEAD
      (?<repo>[word = /(https:\/\/)?(gitlab|github|bitbucket)[\w\d\/-_.]+\w/])

  - name: command-starter-rule
    label: CommandStarter
    priority: 1
    type: token
    example: "<extracts: run_TWIST.py> --crop Wheat --include_prodDecline True --include_importStrat False --exportRestr_countries 'none'"
    pattern: |
      [word = /.*\.py|\b(bash|git|mkdir|cd|python|docker|python3)\b/]
  
  - name: command-from-starter-rule
    label: Command
=======
      [word = /(https:\/\/)?(gitlab|github|bitbucket)[\w\d\/-_.]+\w/]

  - name: command-starter-rule
    label: Command
    priority: 1
    type: token
    example: "<extracts: run_TWIST.py> --crop Wheat --include_prodDecline True --include_importStrat False --exportRestr_countries 'none'"
    pattern: |
      [word = /.*\.py|\b(fabsim|fab|mpirun|bash|git|mkdir|cd|python|docker|python3)\b/] (?! [word = /\)|\]/])

  - name: command-from-starter-rule
    label: CommandSequence
>>>>>>> 3bb996be
    priority: 2
    type: token
    example: "run_TWIST.py --crop Wheat --include_prodDecline True --include_importStrat False --exportRestr_countries 'none'"
    pattern: |
<<<<<<< HEAD
      @commandstarter:CommandStarter (?<argument>[word = /.*/]+)
  
  # - name: command-filename-rule
  #   label: Command
  #   priority: 3
  #   type: token
  #   example: "python run_TWIST.py --crop Wheat --include_prodDecline True --include_importStrat False --exportRestr_countries 'none'"
  #   pattern: |
  #     [word = /\b(bash|git|mkdir|cd|python|docker)\b/]
  #   # [word = /.*/]* @filename:Filename* @repo:Repository* @keywordArg:CommandLineArg* [word = /.*/]*
=======
      @command:Command (?<commandArgs>[word = /.*/ & !word = ","]+)
>>>>>>> 3bb996be

  - name: string-rule
    label: String
    priority: 2
<<<<<<< HEAD
    type: token
    example: "'RUS,UKR'"
    pattern: |
      [word = /'/] [word = /[a-zA-Z,]+/ & !tag = 'CC']+ [word = /'/]
  
  - name: value-rule
    label: Value
    priority: 2
    type: token
    example: "0"
    pattern: |
      [tag = 'CD'] 

# NOT WORKING: for some reason is matching strings starting with capital letters? And also just generally non-camelCased strings
  # - name: camelCase-rule
  #   label: MD_Context
  #   priority: 1
  #   type: token
  #   example: "camelCase"
  #   pattern: |
  #     (?<variable>[word = /[a-z]+((0-9)|([A-Z0-9]+[a-z0-9]+))*([A-Z])?/])

  - name: list-rule1
    label: MD_Context
    priority: 3
    type: dependency
    example: "- Wheat: 'RUS', 'UKR', 'KAZ', 'RUS,UKR' or 'RUS,UKR,KAZ'"
    pattern: |
      trigger = [word = ":"]
      parameter:Phrase = <punct
      value:String+ = <punct dep 
    # 
  
  - name: list-rule2
    label: MD_Context
    priority: 3
    type: dependency
    example: "- --crop: Wheat, Rice or Corn"
    pattern: |
      trigger = [word = ":"]
      parameter:Phrase = <punct
      value:Phrase+ = <punct dep 
  
# write rules for parsing blocks

##### Masha's rules
  - name: list-rule3
    label: MD_Context
    priority: 3
    type: token
    example: "- --crop: Wheat, Rice or Corn"
    pattern: |
      @param:Phrase [word = ":"] @value:String+
  
  - name: list-rule4
    label: MD_Context
    priority: 3
    type: token
    example: "- --crop: Wheat, Rice or Corn"
    pattern: |
      @param:Phrase [word = ":"] @value:Phrase+

#####

  - name: list-rule5
    label: MD_Context
    priority: 3
    type: dependency
    example: "- --crop: Wheat, Rice or Corn"
    pattern: |
      trigger = CommandLineArgument
      value:Phrase+ = dep 

=======
    type: token
    example: "'RUS,UKR'"
    pattern: |
      [word = /'/] [word = /[a-zA-Z,]+/ & !tag = 'CC']+ [word = /'/]

  - name: value-rule
    label: Value
    priority: 2
    type: token
    example: "0"
    pattern: |
      [tag = 'CD' & !word="|"]

  - name: list-rule1
    label: MD_Context
    priority: 3
    type: dependency
    example: "- Wheat: 'RUS', 'UKR', 'KAZ', 'RUS,UKR' or 'RUS,UKR,KAZ'"
    pattern: |
      trigger = [word = ":"]
      parameter:Phrase = <punct
      value:String+ = <punct dep

  - name: list-rule2
    label: MD_Context
    priority: 3
    type: dependency
    example: "- --crop: Wheat, Rice or Corn"
    pattern: |
      trigger = [word = ":"]
      parameter:Phrase = <punct
      value:Phrase+ = <punct dep

# write rules for parsing blocks

# Masha's rules
  - name: list-rule3
    label: MD_Context
    priority: 3
    type: token
    example: "- --crop: Wheat, Rice or Corn"
    pattern: |
      @param:Phrase [word = ":"] @value:String+

  - name: list-rule4
    label: MD_Context
    priority: 3
    type: token
    example: "- --crop: Wheat, Rice or Corn"
    pattern: |
      @param:Phrase [word = ":"] @value:Phrase+
>>>>>>> 3bb996be
<|MERGE_RESOLUTION|>--- conflicted
+++ resolved
@@ -4,63 +4,20 @@
 
 ####COMMANDS####
 
-<<<<<<< HEAD
-#   - name: sample-command
-#     label: Command
-#     priority: ${priority}
-#     type: token
-#     example: "git clone https://gitlab.pik-potsdam.de/twist/twist-global-model.git"
-# #    action: insert a post-processing action (defined in OdinActions)
-#     pattern: |
-#       (?<language>[word=/bash|python|git/]) (?<command> [word = /.*\w+.*/ & !tag="-LRB-"]+)
-
-=======
->>>>>>> 3bb996be
   - name: filename-rule
     label: Filename
     priority: 1
     type: token
     example: "https://gitlab.pik-potsdam.de/twist/twist-global-model.git"
     pattern: |
-<<<<<<< HEAD
-      (?<filename>[word = /.*\.[a-zA-Z]{2,}/])
-  
-# NOT WORKING: matches mostly garbage
-# - name: var-rule
-#   label: CommandLineArg
-#   priority: 1
-#   type: token
-#   example: "include_prodDecline"
-#   pattern: |
-#     (?<variable>[word = /[a-zA-Z0-9_]+/])
-    
-  - name: parameter-rule
-    label: CommandLineArg
-=======
       [word = /.*\.[a-zA-Z]{2,}/ & !word=/^http/] | [word = /Dockerfile/]
 
   - name: parameter-rule
     label: CommLineParameter
->>>>>>> 3bb996be
     priority: 1
     type: token
     example: "--crop"
     pattern: |
-<<<<<<< HEAD
-      (?<=[word="-"]{2}) (?<parameter>[word = /[a-zA-Z_]+/])
-
-# NOT WORKING: needs update
-  # - name: command-rule
-  #   label: Command
-  #   priority: 1
-  #   type: token
-  #   example: "```./run_TWIST.py --crop Wheat --include_prodDecline True --include_importStrat False --exportRestr_countries 'none'```"
-  #   pattern: |
-  #     (?<=[word="`"]) [word = /.*/]+ (?=[word="``"])
-
-  - name: arg-rule
-    label: CommandLineArg
-=======
       (?<=[word="-"]{2}) [word = /[a-zA-Z_]/]
 
   - name: parameter-rule1
@@ -73,27 +30,12 @@
 
   - name: arg-rule
     label: CommandLineParamValuePair
->>>>>>> 3bb996be
     priority: 2
     type: token
     example: "./run_TWIST.py --crop Wheat --include_prodDecline True --include_importStrat False --exportRestr_countries 'none'"
     pattern: |
-<<<<<<< HEAD
-      (?<keywordArg>@parameter:CommandLineArg (?<=[tag = /" | POS/])? (?<argument>[word = /[a-zA-Z0-9'"]+/]+))
-
-
-  # - name: language
-  #   label: Language
-  #   priority: 2
-  #   type: token
-  #   example: "```git clone https://gitlab.pik-potsdam.de/twist/twist-global-model.git```"
-  #   pattern: |
-# (?<=[tag = /``/ | word = /\. | \//]+) (?<command>[word = /[a-zA-Z]+/]) (?<argument>[word = /[a-zA-Z]+/]+)? @filename:Filename 
-      
-=======
       @parameter:CommLineParameter (?<=[tag = /" | POS/])? (?<value>[word = /[a-zA-Z0-9'"]+/]+)
 
->>>>>>> 3bb996be
 # @argument:CommandLineArg*
   - name: repo-rule
     label: Repository
@@ -101,20 +43,6 @@
     type: token
     example: "https://gitlab.pik-potsdam.de/twist/twist-global-model.git"
     pattern: |
-<<<<<<< HEAD
-      (?<repo>[word = /(https:\/\/)?(gitlab|github|bitbucket)[\w\d\/-_.]+\w/])
-
-  - name: command-starter-rule
-    label: CommandStarter
-    priority: 1
-    type: token
-    example: "<extracts: run_TWIST.py> --crop Wheat --include_prodDecline True --include_importStrat False --exportRestr_countries 'none'"
-    pattern: |
-      [word = /.*\.py|\b(bash|git|mkdir|cd|python|docker|python3)\b/]
-  
-  - name: command-from-starter-rule
-    label: Command
-=======
       [word = /(https:\/\/)?(gitlab|github|bitbucket)[\w\d\/-_.]+\w/]
 
   - name: command-starter-rule
@@ -127,104 +55,15 @@
 
   - name: command-from-starter-rule
     label: CommandSequence
->>>>>>> 3bb996be
     priority: 2
     type: token
     example: "run_TWIST.py --crop Wheat --include_prodDecline True --include_importStrat False --exportRestr_countries 'none'"
     pattern: |
-<<<<<<< HEAD
-      @commandstarter:CommandStarter (?<argument>[word = /.*/]+)
-  
-  # - name: command-filename-rule
-  #   label: Command
-  #   priority: 3
-  #   type: token
-  #   example: "python run_TWIST.py --crop Wheat --include_prodDecline True --include_importStrat False --exportRestr_countries 'none'"
-  #   pattern: |
-  #     [word = /\b(bash|git|mkdir|cd|python|docker)\b/]
-  #   # [word = /.*/]* @filename:Filename* @repo:Repository* @keywordArg:CommandLineArg* [word = /.*/]*
-=======
       @command:Command (?<commandArgs>[word = /.*/ & !word = ","]+)
->>>>>>> 3bb996be
 
   - name: string-rule
     label: String
     priority: 2
-<<<<<<< HEAD
-    type: token
-    example: "'RUS,UKR'"
-    pattern: |
-      [word = /'/] [word = /[a-zA-Z,]+/ & !tag = 'CC']+ [word = /'/]
-  
-  - name: value-rule
-    label: Value
-    priority: 2
-    type: token
-    example: "0"
-    pattern: |
-      [tag = 'CD'] 
-
-# NOT WORKING: for some reason is matching strings starting with capital letters? And also just generally non-camelCased strings
-  # - name: camelCase-rule
-  #   label: MD_Context
-  #   priority: 1
-  #   type: token
-  #   example: "camelCase"
-  #   pattern: |
-  #     (?<variable>[word = /[a-z]+((0-9)|([A-Z0-9]+[a-z0-9]+))*([A-Z])?/])
-
-  - name: list-rule1
-    label: MD_Context
-    priority: 3
-    type: dependency
-    example: "- Wheat: 'RUS', 'UKR', 'KAZ', 'RUS,UKR' or 'RUS,UKR,KAZ'"
-    pattern: |
-      trigger = [word = ":"]
-      parameter:Phrase = <punct
-      value:String+ = <punct dep 
-    # 
-  
-  - name: list-rule2
-    label: MD_Context
-    priority: 3
-    type: dependency
-    example: "- --crop: Wheat, Rice or Corn"
-    pattern: |
-      trigger = [word = ":"]
-      parameter:Phrase = <punct
-      value:Phrase+ = <punct dep 
-  
-# write rules for parsing blocks
-
-##### Masha's rules
-  - name: list-rule3
-    label: MD_Context
-    priority: 3
-    type: token
-    example: "- --crop: Wheat, Rice or Corn"
-    pattern: |
-      @param:Phrase [word = ":"] @value:String+
-  
-  - name: list-rule4
-    label: MD_Context
-    priority: 3
-    type: token
-    example: "- --crop: Wheat, Rice or Corn"
-    pattern: |
-      @param:Phrase [word = ":"] @value:Phrase+
-
-#####
-
-  - name: list-rule5
-    label: MD_Context
-    priority: 3
-    type: dependency
-    example: "- --crop: Wheat, Rice or Corn"
-    pattern: |
-      trigger = CommandLineArgument
-      value:Phrase+ = dep 
-
-=======
     type: token
     example: "'RUS,UKR'"
     pattern: |
@@ -275,5 +114,4 @@
     type: token
     example: "- --crop: Wheat, Rice or Corn"
     pattern: |
-      @param:Phrase [word = ":"] @value:Phrase+
->>>>>>> 3bb996be
+      @param:Phrase [word = ":"] @value:Phrase+