--- conflicted
+++ resolved
@@ -60,15 +60,9 @@
 
 apps {
 
-<<<<<<< HEAD
   projectDir = "/Users/alicekwak/repos/automates/automates"
   grfnFile = "/Users/alicekwak/repos/automates/automates/text_reading/input/grfn/PETPT_GrFN.json"
   inputDirectory = "/Users/alicekwak/Desktop/UA_2021_Summer/input_files"
-=======
-  projectDir = "/automates"
-  //grfnFile = "path/to/PETPT_GrFN.json"
-  inputDirectory = "./input/SIR/text"
->>>>>>> 0187678a
 
   inputType = "json"
 
@@ -86,11 +80,7 @@
 
   outputDirectory = "/Users/alicekwak/Desktop/UA_2021_Summer/output_files"
 
-<<<<<<< HEAD
   exportAs =  ["tsv"]//,"serialized", "json"] // no other formats yet specified, but can be added!
-=======
-  exportAs = ["tsv", "serialized", "json"] // no other formats yet specified, but can be added!
->>>>>>> 0187678a
   loadMentions = true
   mentionsFile = "/local/path/to/PT-mentions.json"
   appendToGrFN = true
@@ -109,13 +99,8 @@
 
 alignment {
   alignerType = "pairwisew2v"
-<<<<<<< HEAD
   w2vPath = "/Users/alicekwak/repos/automates/automates/text_reading/vectors.txt" // a word embeddings file (e.g., GloVe) with this header: <len_of_vocab><space><embedding_size>, e.g., "6B 50" (no quotes); use of different sets of embeddings will require adjusting alignment similarity thresholds, e.g., commentTextAlignmentScoreThreshold
   relevantArgs = ["variable", "description"]
-=======
-  w2vPath = "vectors.txt" // a word embeddings file (e.g., GloVe) with this header: <len_of_vocab><space><embedding_size>, e.g., "6B 50" (no quotes); use of different sets of embeddings will require adjusting alignment similarity thresholds, e.g., commentTextAlignmentScoreThreshold
-  relevantArgs = ["description"] // also possible ["variable"]
->>>>>>> 0187678a
 }
 
 // if no other changes come to the model comparison alignment, can remove - tbd
