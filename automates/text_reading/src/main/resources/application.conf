--- conflicted
+++ resolved
@@ -1,4 +1,4 @@
-ReaderType = "MarkdownEngine" // "TextEngine", "MarkdownEngine", "CommentEngine"
+ReaderType = "TextEngine" // "TextEngine", "MarkdownEngine", "CommentEngine"
 
 TextEngine {
   // Override the default values here
@@ -92,12 +92,12 @@
 
 apps {
 
-  projectDir = "/Users/alexeeva/Repos/automates"///automates"
+  projectDir = "/Users/alexeeva/Repos/automates"///automates
   //grfnFile = "path/to/PETPT_GrFN.json"
   inputDirectory = "/Users/alexeeva/Desktop/automates-related/MentionAssemblyDebug"
   outputDirectory = "/Users/alexeeva/Desktop/automates-related/MentionAssemblyDebug/mentions"
 
-  inputType = "md"
+  inputType = "json"
 
   predictedEquations = "/local/path/to/PETPT_equations.txt"
 
@@ -142,11 +142,7 @@
 // if no other changes come to the model comparison alignment, can remove - tbd
 modelComparisonAlignment {
   alignerType = "pairwisew2v"
-<<<<<<< HEAD
-  w2vPath =  ${apps.projectDir}/automates/text_reading/src/main/resources/vectors.txt
-=======
   w2vPath = ${apps.projectDir}/automates/text_reading/src/main/resources/vectors.txt
->>>>>>> 4d98b917
   relevantArgs = ["description"] // also possible ["variable"]
 }
 
