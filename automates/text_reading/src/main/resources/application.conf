--- conflicted
+++ resolved
@@ -92,11 +92,7 @@
 
 apps {
 
-<<<<<<< HEAD
   projectDir = "/Users/alexeeva/Repos/automates"///automates"
-=======
-  projectDir = "/Users/alicekwak/repos/automates"
->>>>>>> ad7026cb
   //grfnFile = "path/to/PETPT_GrFN.json"
   inputDirectory = "/Users/alexeeva/Desktop/automates-related/MentionAssemblyDebug"
   outputDirectory = "/Users/alexeeva/Desktop/automates-related/MentionAssemblyDebug/mentions"
@@ -119,11 +115,8 @@
   commentTextAlignmentScoreThreshold = -1.0 //todo: change if the scoring function changes
   serializerName = "AutomatesJSONSerializer" // another option - JSONSerializer: there is a small difference between the two serializers, so the same serializer has to be used to serialize and deserialize mentions
 
-<<<<<<< HEAD
+
   exportAs =  ["tsv"]//, "json"] // also "serialized"; no other formats yet specified, but can be added!
-=======
-  exportAs =  ["tsv"] // also "json", "serialized"; no other formats yet specified, but can be added!
->>>>>>> ad7026cb
   loadMentions = true
   mentionsFile = "/local/path/to/PT-mentions.json"
   appendToGrFN = true
