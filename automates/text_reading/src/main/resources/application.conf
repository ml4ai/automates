ReaderType = "TextEngine" // "TextEngine", "MarkdownEngine", "CommentEngine"

TextEngine {
  // Override the default values here
//  basePath = /org/clulab/aske_automates
//  masterRulesPath = ${OdinEngine.basePath}/grammars/master.yml
//  entityRulesPath = ${OdinEngine.basePath}/grammars/entities/grammar/entities.yml
//  avoidRulesPath = ${OdinEngine.basePath}/grammars/avoidLocal.yml
//  taxonomyPath = ${OdinEngine.basePath}/grammars/taxonomy.yml
//  maxHops = 15

//  documentFilter = "length"
<<<<<<< HEAD
  EdgeCaseParagraphPreprocessor = false
=======
  preprocessorType = "Light" // "PassThrough" is for the webapp and markdown , "Light" (get rid of non-language looking strings and extra long words), "EdgeCase" for docs that have both prose and tables of contents and such
  enableExpansion = true
  validArgs = ["description"] #which args are to be expanded
  freqWordsPath = "./src/main/resources/frequentWords.tsv"


  entityFinder {
    enabled = true
    finderTypes = ["rulebased", "gazetteer"]

    // Rule-based
    entityRulesPath = ${TextEngine.basePath}/grammars/entities/grammar/entities.yml
    avoidRulesPath = ${TextEngine.basePath}/grammars/entities/grammar/avoid.yml
    maxHops = 15

    // grobid-quantities
    taxonomy = ${TextEngine.taxonomyPath}
    domain = "localhost"
    port = "8060"

    // Gazetteer
    lexicons = ["unit.tsv", "GreekLetter.tsv"]
  }


}

MarkdownEngine {

  masterRulesPath = ${TextEngine.basePath}/grammars/markdown/master.yml
  taxonomyPath = ${TextEngine.taxonomyPath}
  preprocessorType = "PassThrough" // keep everything---markdown should be reasonably clean
>>>>>>> 83faaf31
  enableExpansion = true
  validArgs = ["description"] #which args are to be expanded
  freqWordsPath = "./src/main/resources/frequentWords.tsv"


  entityFinder {
    enabled = true
    finderTypes = ["rulebased", "gazetteer"]

    // Rule-based
    entityRulesPath = ${TextEngine.basePath}/grammars/entities/grammar/entities.yml
    avoidRulesPath = ${TextEngine.basePath}/grammars/entities/grammar/avoid.yml
    maxHops = 15

    // grobid-quantities
    taxonomy = ${TextEngine.taxonomyPath}
    domain = "localhost"
    port = "8060"

    // Gazetteer
    lexicons = ["unit.tsv", "GreekLetter.tsv", "Model.tsv"]
  }


}

CommentEngine {
  masterRulesPath = ${TextEngine.basePath}/grammars/comments/master.yml
  taxonomyPath = ${TextEngine.taxonomyPath}

  enableLexiconNER = true
  enableExpansion = false
  validArgs = ${TextEngine.validArgs}
  EdgeCaseParagraphPreprocessor = true
  documentFilter = "length"
  freqWordsPath = ${TextEngine.freqWordsPath}

  entityFinder {
    enabled = true
    finderTypes = ["grfn"]

    // GrFN-based string match
    grfnFile = ${apps.grfnFile}

  }
}


apps {

  projectDir = "/Users/alicekwak/repos/automates/automates"
  grfnFile = "/Users/alicekwak/repos/automates/automates/text_reading/input/grfn/PETPT_GrFN.json"
  inputDirectory = "/Users/alicekwak/Desktop/UA_2021_Summer/input_files"

  inputType = "json" //"md"

  predictedEquations = "/local/path/to/PETPT_equations.txt"

  numAlignments = 3
  commentTextAlignmentScoreThreshold = -1.0 //todo: change if the scoring function changes
  serializerName = "AutomatesJSONSerializer" // another option - JSONSerializer: there is a small difference between the two serializers, so the same serializer has to be used to serialize and deserialize mentions

  outputDirectory = "/Users/alicekwak/Desktop/UA_2021_Summer/output_files"

<<<<<<< HEAD
  exportAs =  ["tsv"]//,"serialized", "json"] // no other formats yet specified, but can be added!
=======
  exportAs =  ["tsv", "json"] // also "serialized"; no other formats yet specified, but can be added!
>>>>>>> 83faaf31
  loadMentions = true
  mentionsFile = "/local/path/to/PT-mentions.json"
  appendToGrFN = true
  //=====AlignmentBaselineData=====
  baselineDir = "./input/LREC/dev"
  baselineOutputDirectory = "./output/LRECBaseline"
  pdfalignDir = ${apps.projectDir}/automates/apps/pdfalign
  baselineTextInputDirectory = ${apps.baselineDir}/ParsedJsons
  baselineEquationDir = ${apps.baselineDir}/equations
  baselineGoldDir = ${apps.baselineDir}/gold
  baselineAlignedLatexDir = ${apps.baselineDir}/latex_alignments
  eqnPredFile = ${apps.baselineDir}/equations/equationsFromTranslator.txt
  eqnSrcFile = ${apps.baselineDir}/equations/croppedImages.txt
  exportedMentionsDir = ${apps.baselineDir}/extractedMentions
}

alignment {
  alignerType = "pairwisew2v"
  w2vPath = "/Users/alicekwak/repos/automates/automates/text_reading/vectors.txt" // a word embeddings file (e.g., GloVe) with this header: <len_of_vocab><space><embedding_size>, e.g., "6B 50" (no quotes); use of different sets of embeddings will require adjusting alignment similarity thresholds, e.g., commentTextAlignmentScoreThreshold
  relevantArgs = ["variable", "description"]
}

// if no other changes come to the model comparison alignment, can remove - tbd
modelComparisonAlignment {
  alignerType = "pairwisew2v"
  w2vPath = "vectors.txt"
  relevantArgs = ["variable", "description"]
}

grounding {
  sparqlDir = ${apps.projectDir}/automates/text_reading/sparql
}<|MERGE_RESOLUTION|>--- conflicted
+++ resolved
@@ -10,9 +10,6 @@
 //  maxHops = 15
 
 //  documentFilter = "length"
-<<<<<<< HEAD
-  EdgeCaseParagraphPreprocessor = false
-=======
   preprocessorType = "Light" // "PassThrough" is for the webapp and markdown , "Light" (get rid of non-language looking strings and extra long words), "EdgeCase" for docs that have both prose and tables of contents and such
   enableExpansion = true
   validArgs = ["description"] #which args are to be expanded
@@ -45,7 +42,6 @@
   masterRulesPath = ${TextEngine.basePath}/grammars/markdown/master.yml
   taxonomyPath = ${TextEngine.taxonomyPath}
   preprocessorType = "PassThrough" // keep everything---markdown should be reasonably clean
->>>>>>> 83faaf31
   enableExpansion = true
   validArgs = ["description"] #which args are to be expanded
   freqWordsPath = "./src/main/resources/frequentWords.tsv"
@@ -110,11 +106,7 @@
 
   outputDirectory = "/Users/alicekwak/Desktop/UA_2021_Summer/output_files"
 
-<<<<<<< HEAD
-  exportAs =  ["tsv"]//,"serialized", "json"] // no other formats yet specified, but can be added!
-=======
   exportAs =  ["tsv", "json"] // also "serialized"; no other formats yet specified, but can be added!
->>>>>>> 83faaf31
   loadMentions = true
   mentionsFile = "/local/path/to/PT-mentions.json"
   appendToGrFN = true
