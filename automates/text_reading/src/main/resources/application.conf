--- conflicted
+++ resolved
@@ -60,12 +60,8 @@
 
 apps {
 
-<<<<<<< HEAD
+//  projectDir = "/local/path/to/automates"
   projectDir = "/home/alexeeva/Repos/automates"
-=======
->>>>>>> aace5a45
-
-  projectDir = "/local/path/to/automates"
 
   grfnFile = "path/to/PETPT_GrFN.json"
   inputDirectory = "./input/SIR/text"
@@ -98,7 +94,7 @@
 
 alignment {
   alignerType = "pairwisew2v"
-  w2vPath = "/local/path/to/vectors.txt" // a word embeddings file (e.g., GloVe) with this header: <len_of_vocab><space><embedding_size>, e.g., "6B 50" (no quotes); use of different sets of embeddings will require adjusting alignment similarity thresholds, e.g., commentTextAlignmentScoreThreshold
+  w2vPath = "/home/alexeeva/Repos/automates/automates/text_reading/vectors.txt" // a word embeddings file (e.g., GloVe) with this header: <len_of_vocab><space><embedding_size>, e.g., "6B 50" (no quotes); use of different sets of embeddings will require adjusting alignment similarity thresholds, e.g., commentTextAlignmentScoreThreshold
   relevantArgs = ["variable", "definition"]
 }
 
