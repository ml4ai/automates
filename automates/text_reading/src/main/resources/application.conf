--- conflicted
+++ resolved
@@ -60,15 +60,10 @@
 
 apps {
 
-<<<<<<< HEAD
-
   projectDir = "/home/alexeeva/Repos/automates"
 
   #projectDir = "/local/path/to/automates"
 
-=======
-  projectDir = "/local/path/to/automates"
->>>>>>> 2498a27a
 
   grfnFile = "path/to/PETPT_GrFN.json"
   inputDirectory = "./input/SIR/text"
@@ -79,11 +74,8 @@
 
   numAlignments = 3
   commentTextAlignmentScoreThreshold = -1.0 //todo: change if the scoring function changes
-<<<<<<< HEAD
   serializerName = "AutomatesJSONSerializer" // another option - JSONSerializer: there is a small difference between the two serializers, so the same serializer has to be used to serialize and deserialize mentions
-=======
-  textInputFormat = "science-parse"
->>>>>>> 2498a27a
+
   outputDirectory = "./"
 
   exportAs = ["serialized", "json"] // no other formats yet specified, but can be added!
