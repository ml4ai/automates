--- conflicted
+++ resolved
@@ -68,11 +68,7 @@
     */
   def loadFile(f: File): Seq[String] = {
     val cosmosDoc = CosmosJsonProcessor.mkDocument(f)
-<<<<<<< HEAD
-    cosmosDoc.cosmosOjects.filter(section => (section.cls.getOrElse("") != "Figure" && section.cls.getOrElse("") != "Table" ) && section.cls.getOrElse("") != "Reference text"  && section.cls.getOrElse("") != "Page Footer" && section.detectCls.getOrElse("") != "Equation" && section.detectCls.getOrElse("") != "Section Header").map(co => co.content.get + "<::>" + co.pdfName.getOrElse("unknown_doc") + "<::>" + co.pageNum.get + "<::>" + co.blockIdx.get) // for some papers, also  && section.cls.getOrElse("") != "Equation" and && section.cls.getOrElse("") != "Section Header"
-=======
-    cosmosDoc.cosmosOjects.filter(section => (section.cls.getOrElse("") != "Figure" && section.cls.getOrElse("") != "Table" ) && section.cls.getOrElse("") != "Reference text"  && section.cls.getOrElse("") != "Page Footer" && section.detectCls.getOrElse("") != "Equation").map(co => co.content.get + "<::>" + co.pdfName.getOrElse("unknown_doc") + "<::>" + co.pageNum.get.mkString(",") + "<::>" + co.blockIdx.get.mkString(",")) // for some papers, also  && section.cls.getOrElse("") != "Equation" and && section.cls.getOrElse("") != "Section Header"
->>>>>>> 46753b70
+    cosmosDoc.cosmosOjects.filter(section => (section.cls.getOrElse("") != "Figure" && section.cls.getOrElse("") != "Table" ) && section.cls.getOrElse("") != "Reference text"  && section.cls.getOrElse("") != "Page Footer" && section.detectCls.getOrElse("") != "Equation" && section.detectCls.getOrElse("") != "Section Header").map(co => co.content.get + "<::>" + co.pdfName.getOrElse("unknown_doc") + "<::>" + co.pageNum.get.mkString(",") + "<::>" + co.blockIdx.get.mkString(",")) // for some papers, also  && section.cls.getOrElse("") != "Equation" and && section.cls.getOrElse("") != "Section Header"
   }
   override val extension: String = "json"
 }
