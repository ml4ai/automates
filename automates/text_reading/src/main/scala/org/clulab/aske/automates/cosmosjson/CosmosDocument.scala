--- conflicted
+++ resolved
@@ -12,13 +12,8 @@
                        blockIdx: Option[Int],
                        content: Option[String],
                        cls: Option[String], //postprocess_cls (class)
-<<<<<<< HEAD
-                       postprocessScore: Option[Double],
-                       detect_cls: Option[String]
-=======
                        detectCls: Option[String],
                        postprocessScore: Option[Double]
->>>>>>> b300891c
                        )
 case class Author(
                    name: String,
