--- conflicted
+++ resolved
@@ -48,11 +48,7 @@
     val postprocessScore = json("postprocess_score").num
     val detect_cls = json("detect_cls").str
 
-<<<<<<< HEAD
-    CosmosObject(pdfName, Some(pageNum), Some(blockIdx), Some(content), Some(cls), Some(postprocessScore), Some(detect_cls)) //todo: add bounding box?
-=======
     CosmosObject(pdfName, Some(pageNum), Some(blockIdx), Some(content), Some(cls), Some(detectCls), Some(postprocessScore)) //todo: add bounding box?
->>>>>>> b300891c
   }
 
 
