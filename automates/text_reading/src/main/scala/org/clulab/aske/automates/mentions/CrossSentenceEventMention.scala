package org.clulab.aske.automates.mentions

import org.clulab.odin
import org.clulab.odin.{Mention, _}
import org.clulab.processors.Document
import org.clulab.struct.Interval

// note: same as EventMention but has args from two different sentences - thus requires two sentence information.

class CrossSentenceEventMention(
                                 val labels: Seq[String],
                                 val tokenInterval: Interval,
                                 val trigger: TextBoundMention,
                                 val arguments: Map[String, Seq[Mention]],
                                 val paths: Map[String, Map[Mention, SynPath]],
                                 val sentence: Int,
                                 val sentences: Seq[Int],
                                 val document: Document,
                                 val keep: Boolean,
                                 val foundBy: String,
                                 val attachments: Set[Attachment]
                               ) extends Mention {

  def this(
            label: String,
            trigger: TextBoundMention,
            arguments: Map[String, Seq[Mention]],
            paths: Map[String, Map[Mention, SynPath]],
            sentence: Int,
            sentences: Seq[Int],
            document: Document,
            keep: Boolean,
            foundBy: String
          ) = this(Seq(label), mkTokenInterval(trigger, arguments), trigger, arguments, paths, sentence, sentences, document, keep, foundBy, Set.empty)
<<<<<<< HEAD

  def copy(
            labels: Seq[String] = this.labels,
            tokenInterval: Interval = this.tokenInterval,
            trigger: TextBoundMention = this.trigger,
            arguments: Map[String, Seq[Mention]] = this.arguments,
            paths: Map[String, Map[Mention, SynPath]] = this.paths,
            sentence: Int = this.sentence,
            sentences: Seq[Int] = this.sentences,
            document: Document = this.document,
            keep: Boolean = this.keep,
            foundBy: String = this.foundBy,
            attachments: Set[Attachment] = this.attachments
          ): CrossSentenceEventMention = new CrossSentenceEventMention(labels, tokenInterval, trigger, arguments, paths, sentence, sentences, document, keep, foundBy, attachments)

  def newWithAttachment(mod: Attachment): CrossSentenceEventMention = {
    copy(attachments = this.attachments + mod)
  }

  def newWithoutAttachment(mod: Attachment): CrossSentenceEventMention = {
    copy(attachments = this.attachments - mod)
  }

  override def withAttachment(mod: Attachment): Mention = this match {
    case m: CrossSentenceEventMention => m.newWithAttachment(mod)
  }

  override def withoutAttachment(mod: Attachment): Mention = this match {
    case m: CrossSentenceEventMention => m.newWithoutAttachment(mod)
  }
}
=======
>>>>>>> 6913d366

  override def text: String = {
    val sentenceAndMentionsSeq = (arguments
      .values
      .flatten ++ Seq(trigger))
      .groupBy(_.sentence)
      .toSeq
      .sortBy(_._1) // sort by the sentence
    // Since this is CrossSentence, there are at least two different sentences.
    val firstSentence = sentenceAndMentionsSeq.head._1
    val lastSentence = sentenceAndMentionsSeq.last._1
    val perSentenceWords = sentenceAndMentionsSeq.map { case (sentence, mentions) =>
      val sentenceWordArr = mentions.head.sentenceObj.raw //sentence as an array of tokens
      //compile text of the CrossSentenceEventMention from parts of the sentences that the CrossSentenceEventMention spans
      val words = sentence match { //sentence index (ordered)
        case sentence if sentence == firstSentence =>
          // in the first sentence the CrossSentenceEventMention spans, the part to return is the span from the start of the first argument or trigger of the event to the end of the sentence
          // Although it doesn't matter much with a small collection, sorting one in its entirety just to extract
          // an extreme value is inefficient.  So, a simple minBy is used.  Is there no minByBy?
          val start = mentions.minBy(_.start).start
          sentenceWordArr.drop(start)
        case sentence if sentence == lastSentence =>
          // in the last sentence the CrossSentenceEventMention spans, the part to return is the span from the beginning of the sentence to the end of the last argument or the trigger, whichever comes latest
          // Although it may not be a problem in this context, the maximum end does not necessarily come from the
          // mention with the maximum start.  Sometimes mentions overlap and they might conceivably be nested.
          val end = mentions.maxBy(_.end).end
          sentenceWordArr.take(end)
        case _ =>
          // if it's a middle sentence, the part to return is the whole sentence
          sentenceWordArr
      }

      words
    }
    val text = perSentenceWords.flatten.mkString(" ")

    text
  }
}

object CrossSentenceEventMention // note: this seems like a necessary part - is there any way that this is incorporated into other part and deleted here?
<|MERGE_RESOLUTION|>--- conflicted
+++ resolved
@@ -32,7 +32,6 @@
             keep: Boolean,
             foundBy: String
           ) = this(Seq(label), mkTokenInterval(trigger, arguments), trigger, arguments, paths, sentence, sentences, document, keep, foundBy, Set.empty)
-<<<<<<< HEAD
 
   def copy(
             labels: Seq[String] = this.labels,
@@ -63,9 +62,6 @@
   override def withoutAttachment(mod: Attachment): Mention = this match {
     case m: CrossSentenceEventMention => m.newWithoutAttachment(mod)
   }
-}
-=======
->>>>>>> 6913d366
 
   override def text: String = {
     val sentenceAndMentionsSeq = (arguments
