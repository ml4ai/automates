--- conflicted
+++ resolved
@@ -443,12 +443,7 @@
     "^conj".r,
     "cop".r,
     "dep".r, //todo: expansion on dep is freq too broad; check which tests fail if dep is included as invalid outgoing,
-<<<<<<< HEAD
-//    "nmod_at".r,
-=======
-    "nmod_at".r,
     "nmod_through".r,
->>>>>>> 4fc69931
     "^nmod_as".r,
     "^nmod_because".r,
     "^nmod_due_to".r,
