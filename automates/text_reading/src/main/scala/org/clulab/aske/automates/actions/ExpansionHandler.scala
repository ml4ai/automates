package org.clulab.aske.automates.actions

// ported from eidos

import com.typesafe.scalalogging.LazyLogging
import org.clulab.aske.automates.entities.{EntityConstraints, EntityHelper}
import org.clulab.odin._
import org.clulab.processors.Sentence
import org.clulab.struct.Interval
import org.clulab.aske.automates.actions.ExpansionHandler._
import org.clulab.utils.DisplayUtils

import scala.annotation.tailrec
import scala.collection.mutable.ArrayBuffer

// todo: currently the language doesn't do anything special, but in the future will allow the handler to do
// things diff for diff languages
class ExpansionHandler() extends LazyLogging {

  def expandArguments(mentions: Seq[Mention], state: State, validArgs: List[String]): Seq[Mention] = {
    // Yields not only the mention with newly expanded arguments, but also yields the expanded argument mentions
    // themselves so that they can be added to the state (which happens when the Seq[Mentions] is returned at the
    // end of the action
    // TODO: alternate method if too long or too many weird characters ([\w.] is normal, else not)
<<<<<<< HEAD
    val (functions, nonFunctions) = mentions.partition(_.label == "Function")
    val (modelDescrs, other) = nonFunctions.partition(_.label == "ModelDescr")
=======

    // until there's evidence to the contrary, assume concepts  in parameter settings should expand in the same way as they do in functions
    // use `contains` and not `=` for param settings to take care of both Parameter Settings and Interval Parameter Settings
    val (functions, other) = mentions.partition(m => m.label == "Function" || m.label.contains("ParameterSetting"))

>>>>>>> b78c81c1
    val function_res = functions.flatMap(expandArgs(_, state, validArgs, "function"))
    val modelDescr_res = modelDescrs.flatMap(expandArgs(_, state, validArgs, expansionType = "modelDescr"))
    val other_res = other.flatMap(expandArgs(_, state, validArgs, "standard"))

    // Useful for debug
    function_res ++ modelDescr_res ++ other_res
  }

  def expandArgs(mention: Mention, state: State, validArgs: List[String], expansionType: String): Seq[Mention] = {
    val valid = "abcdefghijklmnopqrstuvwxyzABCDEFGHIJKLMNOPQRSTUVWXYZ0123456789 "
    val sentLength: Double = mention.sentenceObj.getSentenceText.length
    val normalChars: Double = mention.sentenceObj.getSentenceText.filter(c => valid contains c).length
    val proportion = normalChars / sentLength
    val threshold = 0.8 // fixme: tune
//    println(s"$proportion --> ${mention.sentenceObj.getSentenceText}")
    if (proportion > threshold) {
      expandArgsWithSyntax(mention, state, validArgs, expansionType)
    } else {
      expandArgsWithSurface(mention, state, validArgs)
    }
  }

  // fixme: not expanding!
  def expandArgsWithSurface(m: Mention, state: State, validArgs: List[String]): Seq[Mention] = {
    Seq(m)
  }

  def expandArgsWithSyntax(m: Mention, state: State, validArgs: List[String], expansionType: String): Seq[Mention] = {
    // Helper method to figure out which mentions are the closest to the trigger
    def distToTrigger(trigger: Option[TextBoundMention], m: Mention): Int = {
      if (trigger.isDefined) {
        // get the trigger
        val t = trigger.get
        if (m.start < t.start) {
          // mention to the left of the trigger
          math.abs(t.start - m.end)
        } else if (m.start > t.end) {
          // mention to the right of the trigger
          math.abs(m.start - t.end)
        } else {
          logger.debug(s"distToTrigger: Unexpected overlap of trigger and argument: \n\t" +
            s"sent: [${m.sentenceObj.getSentenceText}]\n\tRULE: " +
            s"${m.foundBy}\n\ttrigger: ${t.text}\torig: [${m.text}]\n")
          m.start
        }
      } else {
        m.start
      }
    }
    // Get the trigger of the mention, if there is one
    val trigger = m match {
      case rm: RelationMention => None
      case em: EventMention => Some(em.trigger)
      case _ => throw new RuntimeException("Trying to get the trigger from a mention with no trigger")
    }
    var stateToAvoid = if (trigger.nonEmpty) State(Seq(trigger.get)) else new State()

    // Make the new arguments
    val newArgs = scala.collection.mutable.HashMap[String, Seq[Mention]]()
    for ((argType, argMentions) <- m.arguments) {
      val argsToExpand = new ArrayBuffer[Mention]
      val expandedArgs = new ArrayBuffer[Mention]
      if (validArgs.contains(argType)) {
        // filter out function args that are identifiers from expanding
        if (m.label == "Function") {
          val (expandable, nonExpandable) = argMentions.partition(_.label != "Identifier")
          argsToExpand ++= expandable
          // append filtered args to expandedArgs so that we don't lose them
          expandedArgs ++= nonExpandable
        } else argsToExpand ++= argMentions
        // Sort, because we want to expand the closest first so they don't get subsumed
        val sortedClosestFirst = argsToExpand.sortBy(distToTrigger(trigger, _))
        // Expand each one, updating the state as we go
        for (argToExpand <- sortedClosestFirst) {
//          println("arg to expand: " + argToExpand.text + " " + argToExpand.foundBy + " " + argToExpand.labels)
          val expanded = expandIfNotAvoid(argToExpand, ExpansionHandler.MAX_HOPS_EXPANDING, stateToAvoid, m, expansionType)
//          println("expanded arg: " + expanded.text + " " + expanded.foundBy + " " + expanded.labels)
          expandedArgs.append(expanded)
          // Add the mention to the ones to avoid so we don't suck it up
          stateToAvoid = stateToAvoid.updated(Seq(expanded))
        }
        // Handle attachments
        // todo: here we aren't really using attachments, but we can add them back in as needed
        val attached = expandedArgs
          //.map(addSubsumedAttachments(_, state))
          //.map(attachDCT(_, state))
          //.map(addOverlappingAttachmentsTextBounds(_, state))
          .map(EntityHelper.trimEntityEdges)
        // Store
        newArgs.put(argType, attached)
      } else {
        newArgs.put(argType, argMentions)
      }

    }
    // Return the event with the expanded args as well as the arg mentions themselves
    Seq(copyWithNewArgs(m, newArgs.toMap)) ++ newArgs.values.toSeq.flatten
  }

  /*
      Entity Expansion Helper Methods
   */

  // Do the expansion, but if the expansion causes you to suck up something we wanted to avoid, split at the
  // avoided thing and keep the half containing the original (pre-expansion) entity.
  // todo: Currently we are only expanding TextBound Mentions, if another type is passed we return it un-expanded
  // we should perhaps revisit this
  def expandIfNotAvoid(orig: Mention, maxHops: Int, stateToAvoid: State, m: Mention, expansionType: String): Mention = {

//    println("ORIGINAL: " + orig.text + " " + orig.labels + " " + orig.foundBy)
    val expanded = orig match {
      case tbm: TextBoundMention => expand(orig, maxHops = ExpansionHandler.MAX_HOPS_EXPANDING, maxHopLength = ExpansionHandler.MAX_HOP_LENGTH, stateToAvoid, expansionType)
      case _ => orig
    }

//    println("EXPANDED: " + expanded.text + " " + expanded.labels + " " + expanded.foundBy)
    //println(s"orig: ${orig.text}\texpanded: ${expanded.text}")

    // split expanded at trigger (only thing in state to avoid)
    val triggerOption = stateToAvoid.mentionsFor(orig.sentence).headOption
    triggerOption match {
      case None => expanded
      case Some(trigger) =>
        // keep the half that is on the same side as original Mention
        if (trigger.tokenInterval overlaps expanded.tokenInterval) {
          if (orig.tokenInterval.end <= trigger.tokenInterval.start) {
            // orig is to the left of trigger
            replaceMentionsInterval(expanded, Interval(expanded.start, trigger.start))
          } else if (orig.tokenInterval.start >= trigger.tokenInterval.end) {
            // orig is to the right of trigger
            replaceMentionsInterval(expanded, Interval(trigger.end, expanded.end))
          } else {
            //throw new RuntimeException("original mention overlaps trigger")
            // This shouldn't happen, but Odin seems to handle this situation gracefully (by not extracting anything),
            // I guess here we'll do the same (i.e., not throw an exception)
            logger.debug(s"ExpandIfNotAvoid: Unexpected overlap of trigger and argument: \n\t" +
              s"sent: [${orig.sentenceObj.getSentenceText}]\n\tRULE: " +
              s"${trigger.foundBy}\n\ttrigger: ${trigger.text}\torig: [${orig.text}]\n")
            logger.debug(s"Trigger sent: [${trigger.sentenceObj.getSentenceText}]")
            logger.debug(DisplayUtils.mentionToDisplayString(m))

            stateToAvoid.allMentions.foreach(DisplayUtils.displayMention)
            orig
          }
        } else {
          expanded
        }
    }

  }

  private def replaceMentionsInterval(m: Mention, i: Interval): Mention = m match {
    case m: TextBoundMention => m.copy(tokenInterval = i)
    case _ => sys.error("M is not a textboundmention, I don't know what to do")
  }

  //-- Entity expansion methods (brought in from EntityFinder)
  def expand(entity: Mention, maxHops: Int, maxHopLength: Int, stateFromAvoid: State, expansionType: String): Mention = {
    // Expand the incoming to recapture any triggers which were avoided
    val interval1 = traverseIncomingLocal(entity, maxHops, maxHopLength, stateFromAvoid, entity.sentenceObj, expansionType)
    val incomingExpanded = entity.asInstanceOf[TextBoundMention].copy(tokenInterval = interval1)
    // Expand on outgoing deps
    val interval2 = traverseOutgoingLocal(incomingExpanded, maxHops, maxHopLength, stateFromAvoid, entity.sentenceObj, expansionType)

    val outgoingExpanded = incomingExpanded.asInstanceOf[TextBoundMention].copy(tokenInterval = interval2, foundBy = entity.foundBy + "++expanded")
//    println("\noriginal:  " + entity.text + " " + entity.labels.mkString("") + " " + entity.foundBy)
//    println("expanded:  " + incomingExpanded.text + " " + incomingExpanded.labels.mkString("") ++ incomingExpanded.foundBy)

    outgoingExpanded
  }

  /** Used by expand to selectively traverse the provided syntactic dependency graph **/
  @tailrec
  private def traverseOutgoingLocal(
                                     tokens: Set[Int],
                                     newTokens: Set[Int],
                                     outgoingRelations: Array[Array[(Int, String)]],
                                     incomingRelations: Array[Array[(Int, String)]],
                                     remainingHops: Int,
                                     maxHopLength: Int,
                                     sent: Int,
                                     state: State,
                                     sentence: Sentence,
                                     expansionType: String

                                   ): Interval = {
    if (remainingHops == 0) {
      val allTokens = tokens ++ newTokens
      Interval(allTokens.min, allTokens.max + 1)
    } else {
      val newNewTokens = for{
        tok <- newTokens
        if outgoingRelations.nonEmpty && tok < outgoingRelations.length
        (nextTok, dep) <- outgoingRelations(tok)
        if isValidOutgoingDependency(dep, sentence.words(nextTok), remainingHops, expansionType)
        if math.abs(tok - nextTok) < maxHopLength //limit the possible length of hops (in tokens)---helps with bad parses
        if state.mentionsFor(sent, nextTok).isEmpty
        if hasValidIncomingDependencies(nextTok, incomingRelations, expansionType)
        // avoid expanding if there is a stray opening paren
        if !sentence.words.slice(tok, nextTok).contains(")")
      } yield nextTok
      traverseOutgoingLocal(tokens ++ newTokens, newNewTokens, outgoingRelations, incomingRelations, remainingHops - 1, maxHopLength, sent, state, sentence, expansionType)
    }
  }
  private def traverseOutgoingLocal(m: Mention, numHops: Int, maxHopLength: Int, stateFromAvoid: State, sentence: Sentence, expansionType: String): Interval = {
    val outgoing = outgoingEdges(m.sentenceObj)
    val incoming = incomingEdges(m.sentenceObj)
    traverseOutgoingLocal(Set.empty, m.tokenInterval.toSet, outgoingRelations = outgoing, incomingRelations = incoming, numHops, maxHopLength, m.sentence, stateFromAvoid, sentence, expansionType)
  }

  /** Used by expand to selectively traverse the provided syntactic dependency graph **/
  @tailrec
  private def traverseIncomingLocal(
                                     tokens: Set[Int],
                                     newTokens: Set[Int],
                                     incomingRelations: Array[Array[(Int, String)]],
                                     remainingHops: Int,
                                     maxHopLength: Int,
                                     sent: Int,
                                     state: State,
                                     sentence: Sentence,
                                     deps: Set[String],
                                     expansionType: String

                                   ): Interval = {
    if (remainingHops == 0 || deps.contains("acl:relcl")) { //stop expanding if the previous expansion was on rel clause - expands too much otherwise
      val allTokens = tokens ++ newTokens
      Interval(allTokens.min, allTokens.max + 1)
    } else {
      val yielded = for{
        tok <- newTokens
        if incomingRelations.nonEmpty && tok < incomingRelations.length
        (nextTok, dep) <- incomingRelations(tok)
        if isValidIncomingDependency(dep, expansionType)
        if math.abs(tok - nextTok) < maxHopLength //limit the possible length of hops (in tokens)---helps with bad parses
        if state.mentionsFor(sent, nextTok).isEmpty
      } yield (nextTok, dep)
      val newNewTokens = yielded.map(_._1)
      val deps = yielded.map(_._2)
      traverseIncomingLocal(tokens ++ newTokens, newNewTokens, incomingRelations, remainingHops - 1, maxHopLength, sent, state, sentence, deps, expansionType)
    }
  }
  private def traverseIncomingLocal(m: Mention, numHops: Int, maxHopLength: Int, stateFromAvoid: State, sentence: Sentence, expansionType: String): Interval = {
    val incoming = incomingEdges(m.sentenceObj)
    traverseIncomingLocal(Set.empty, m.tokenInterval.toSet, incomingRelations = incoming, numHops, maxHopLength, m.sentence, stateFromAvoid, sentence, Set.empty, expansionType)
  }

  def outgoingEdges(s: Sentence): Array[Array[(Int, String)]] = s.universalEnhancedDependencies match {
    case None => sys.error("sentence has no dependencies")
    case Some(dependencies) => dependencies.outgoingEdges
  }

  def incomingEdges(s: Sentence): Array[Array[(Int, String)]] = s.universalEnhancedDependencies match {
    case None => sys.error("sentence has no dependencies")
    case Some(dependencies) => dependencies.incomingEdges
  }

  /** Ensure dependency may be safely traversed */
  def isValidOutgoingDependency(dep: String, token: String, remainingHops: Int, expansionType: String): Boolean = {
    val validOutgoingSet = expansionType match {
      case "standard" => VALID_OUTGOING
      case "function" => VALID_OUTGOING_FUNCTION
      case "modelDescr" => VALID_OUTGOING_MODELDESCR
      case _ => ???
    }
    val invalidOutgoingSet = expansionType match {
      case "standard" => INVALID_OUTGOING
      case "function" => INVALID_OUTGOING_FUNCTION
      case "modelDescr" => INVALID_OUTGOING_MODELDESCR
      case _ => ???
    }
//    println("valid outgoing"+expansionType+" "+validOutgoingSet.mkString("|"))


      val isValid = validOutgoingSet.exists(pattern => pattern.findFirstIn(dep).nonEmpty) &&
        ! invalidOutgoingSet.exists(pattern => pattern.findFirstIn(dep).nonEmpty)
//    println("dep and valid? " + dep + " " + isValid)
       // || (
//      // Allow exception to close parens, etc.
//      dep == "punct" && Seq(")", "]", "}", "-RRB-").contains(token)
//      )
    isValid
  }

  /** Ensure incoming dependency may be safely traversed */
  def isValidIncomingDependency(dep: String, expansionType: String): Boolean = {
    val validIncomingSet = expansionType match {
      case "standard" => VALID_INCOMING
      case "function" => VALID_INCOMING_FUNCTION
      case "modelDescr" => VALID_INCOMING_MODELDESCR
      case _ => ???
    }
    validIncomingSet.exists(pattern => pattern.findFirstIn(dep).nonEmpty)
  }

  def notInvalidConjunction(dep: String, hopsRemaining: Int): Boolean = {
    // If it's not a coordination/conjunction, don't worry
    if (EntityConstraints.COORD_DEPS.exists(pattern => pattern.findFirstIn(dep).isEmpty)) {
      return true
    } else if (hopsRemaining < ExpansionHandler.MAX_HOPS_EXPANDING) {
      // if it has a coordination/conjunction, check to make sure not at the top level (i.e. we've traversed
      // something already
      return true
    }

    false
  }

  /** Ensure current token does not have any incoming dependencies that are invalid **/
  def hasValidIncomingDependencies(tokenIdx: Int, incomingDependencies: Array[Array[(Int, String)]], expansionType: String): Boolean = {
    if (incomingDependencies.nonEmpty && tokenIdx < incomingDependencies.length)
    {
      val incomingSet = expansionType match {
        case "standard" => INVALID_INCOMING
        case "function" => INVALID_INCOMING_FUNCTION
        case "modelDescr" => INVALID_INCOMING_MODELDESCR
        case _ => ???
      }
      incomingDependencies(tokenIdx).forall(pair => ! incomingSet.exists(pattern => pattern.findFirstIn(pair._2).nonEmpty))
    } else true
  }

  // Return a copy of the orig EventMention, but with the expanded arguments
  // The changes made to the mention are the args, the token interval, foundby, and the paths.
  def copyWithNewArgs(orig: Mention, expandedArgs: Map[String, Seq[Mention]], foundByAffix: Option[String] = None, mkNewInterval: Boolean = true): Mention = {
    // Helper method to get a token interval for the new event mention with expanded args
    def getNewTokenInterval(intervals: Seq[Interval]): Interval = Interval(intervals.minBy(_.start).start, intervals.maxBy(_.end).end)

    val newTokenInterval = if (mkNewInterval) {
      // All involved token intervals, both for the original event and the expanded arguments
      val allIntervals = Seq(orig.tokenInterval) ++ expandedArgs.values.flatten.map(arg => arg.tokenInterval)
      // Find the largest span from these intervals
      getNewTokenInterval(allIntervals)
    }
    else orig.tokenInterval

    val paths = for {
      (argName, argPathsMap) <- orig.paths
      origPath = argPathsMap(orig.arguments(argName).head)
    } yield (argName, Map(expandedArgs(argName).head -> origPath))
    // Make the copy based on the type of the Mention
    val copyFoundBy = if (foundByAffix.nonEmpty) s"${orig.foundBy}_$foundByAffix" else orig.foundBy

    orig match {
      case tb: TextBoundMention => throw new RuntimeException("Textbound mentions are incompatible with argument expansion")
      case rm: RelationMention => rm.copy(arguments = expandedArgs, tokenInterval = newTokenInterval, foundBy = copyFoundBy)
      case em: EventMention => em.copy(arguments = expandedArgs, tokenInterval = newTokenInterval, foundBy = copyFoundBy, paths = paths)
    }
  }


  /*
      Attachments helper methods
   */

  // During expansion, sometimes there are attachments that got sucked up, here we add them to the expanded argument mention
//  def addSubsumedAttachments(expanded: Mention, state: State): Mention = {
//    def addAttachments(mention: Mention, attachments: Seq[Attachment], foundByName: String): Mention = {
//      val out = MentionUtils.withMoreAttachments(mention, attachments)
//
//      out match {
//        case tb: TextBoundMention => tb.copy(foundBy=foundByName)
//        case rm: RelationMention => rm.copy(foundBy=foundByName)
//        case em: EventMention => em.copy(foundBy=foundByName)
//      }
//    }
//
//    def compositionalFoundBy(ms: Seq[Mention]): String = {
//      ms.map(_.foundBy).flatMap(ruleName => ruleName.split("\\+\\+")).distinct.mkString("++")
//    }
//
//    // find mentions of the same label and sentence overlap
//    val overlapping = state.mentionsFor(expanded.sentence, expanded.tokenInterval)
//    //    println("Overlapping:")
//    //    overlapping.foreach(ov => println("  " + ov.text + ", " + ov.foundBy))
//    val completeFoundBy = compositionalFoundBy(overlapping)
//
//    val allAttachments = overlapping.flatMap(m => m.attachments).distinct
//    //    println(s"allAttachments: ${allAttachments.mkString(", ")}")
//    // Add on all attachments
//    addAttachments(expanded, allAttachments, completeFoundBy)
//  }
//
//  // Add the document creation time (dct) attachment if there is no temporal attachment
//  // i.e., a backoff
//  def attachDCT(m: Mention, state: State): Mention = {
//    val dct = m.document.asInstanceOf[EidosDocument].dct
//    if (dct.isDefined && m.attachments.filter(_.isInstanceOf[Time]).isEmpty)
//      m.withAttachment(DCTime(dct.get))
//    else
//      m
//  }
//
//  def addOverlappingAttachmentsTextBounds(m: Mention, state: State): Mention = {
//    m match {
//      case tb: TextBoundMention =>
//        val attachments = getOverlappingAttachments(tb, state)
//        if (attachments.nonEmpty) tb.copy(attachments = tb.attachments ++ attachments) else tb
//      case _ => m
//    }
//  }
//
//
//  def getOverlappingAttachments(m: Mention, state: State): Set[Attachment] = {
//    val interval = m.tokenInterval
//    // TODO: Currently this is only Property attachments, but we can do more too
//    val overlappingProps = state.mentionsFor(m.sentence, interval, label = "Property")
//    overlappingProps.map(pm => Property(pm.text, None)).toSet
//  }



}

object ExpansionHandler {
  val MAX_HOPS_EXPANDING = 5
  val MAX_HOP_LENGTH = 16 //max length of hop (in tokens); helps with bad parses
  val AVOID_LABEL = "Avoid-Strict"

  // avoid expanding along these dependencies
  val INVALID_OUTGOING = Set[scala.util.matching.Regex](
    //    "^nmod_including$".r,
    "acl:relcl".r,
    "acl_until".r,
    "advcl_to".r,
    "^advcl_because".r,
    "advmod".r,
//    "amod".r,
    "^case".r,
    "^cc$".r,
    "ccomp".r,
    "compound".r, //note: needed because of description test t1h
    "^conj".r,
    "cop".r,
    "dep".r, //todo: expansion on dep is freq too broad; check which tests fail if dep is included as invalid outgoing,
    "nmod_through".r,
    "^nmod_as".r,
    "^nmod_because".r,
    "^nmod_due_to".r,
    "^nmod_except".r,
    "^nmod_given".r,
    "^nmod_since".r,
    "^nmod_without$".r,
    "nummod".r,
    "^nsubj".r,
    "^punct".r,
    "^ref$".r,
    "appos".r
    //"nmod_for".r,
//    "nmod".r
  )

  val INVALID_INCOMING = Set[scala.util.matching.Regex](
    "cop".r,
    "punct".r
    //"^nmod_with$".r,
    //    "^nmod_without$".r,
    //    "^nmod_except$".r
    //    "^nmod_despite$".r
  )

  // regexes describing valid outgoing dependencies
  val VALID_OUTGOING = Set[scala.util.matching.Regex](
    //    "^amod$".r, "^advmod$".r,
    //    "^dobj$".r,
    //    "^compound".r, // replaces nn
    //    "^name".r, // this is equivalent to compound when NPs are tagged as named entities, otherwise unpopulated
    //    // ex.  "isotonic fluids may reduce the risk" -> "isotonic fluids may reduce the risk associated with X.
    //    "^acl_to".r, // replaces vmod
    //    "xcomp".r, // replaces vmod
    //    // Changed from processors......
//        "^nmod_at".r, // replaces prep_
    //    //    "case".r
    //    "^ccomp".r
    ".+".r
  )

  val VALID_INCOMING = Set[scala.util.matching.Regex](
    "acl:relcl".r,
    "^nmod_for".r,
//    "amod".r,
//    "^compound$".r//,
    "nmod_at".r,
    "^nmod_of".r,
    "nmod_under".r,
//    "nmod_in".r//,
//    "dobj".r
  )

  val INVALID_OUTGOING_FUNCTION = Set[scala.util.matching.Regex](
    "acl:relcl".r,
    "acl_until".r,
    "advcl_to".r,
    "advcl_if".r,
    "^advcl_because".r,
    "advmod".r,
    "^case".r,
    "^cc$".r,
    "ccomp".r,
//    "compound".r,
    "^conj".r,
    "cop".r,
    "dep".r, //todo: expansion on dep is freq too broad; check which tests fail if dep is included as invalid outgoing,
    "nmod_at".r,
    "nmod_through".r,
    "^nmod_as".r,
    "^nmod_because".r,
    "^nmod_due_to".r,
    "^nmod_except".r,
    "^nmod_given".r,
    "^nmod_since".r,
    "^nmod_without$".r,
    "nmod_in".r,
//    "nmod_by".r,
//    "nummod".r,
    "^nsubj".r,
    "^punct".r,
    "^ref$".r,
    "appos".r,
    "xcomp".r,
//    "amod".r
  )

  val INVALID_INCOMING_FUNCTION = Set[scala.util.matching.Regex](
    "cop".r,
    "punct".r
  )

  // regexes describing valid outgoing dependencies
  val VALID_OUTGOING_FUNCTION = Set[scala.util.matching.Regex](
    ".+".r
  )

  val VALID_INCOMING_FUNCTION = Set[scala.util.matching.Regex](
    "acl:relcl".r,
    "^nmod_for".r,
    "nmod_at".r,
//    "^nmod_of".r,
    "nmod_under".r,
//    "nmod_in".r
//    "aux".r
  )

  val INVALID_OUTGOING_MODELDESCR = Set[scala.util.matching.Regex](
    "acl:relcl".r,
    "acl_until".r,
    "advcl_to".r,
    "advcl_if".r,
    "^advcl_because".r,
//    "advmod".r,
    "^case".r,
    "^cc$".r,
    "ccomp".r,
    //    "compound".r,
//    "^conj".r,
    "cop".r,
    "dep".r, //todo: expansion on dep is freq too broad; check which tests fail if dep is included as invalid outgoing,
    "nmod_at".r,
    "nmod_through".r,
    "^nmod_as".r,
    "^nmod_because".r,
    "^nmod_due_to".r,
    "^nmod_except".r,
    "^nmod_given".r,
    "^nmod_since".r,
    "^nmod_without$".r,
//    "nmod_in".r,
    //    "nmod_by".r,
    //    "nummod".r,
    "^nsubj".r,
    "^punct".r,
    "^ref$".r,
    "appos".r,
//    "xcomp".r,
    //    "amod".r
  )

  val INVALID_INCOMING_MODELDESCR = Set[scala.util.matching.Regex](
    "cop".r,
    "punct".r
  )

  // regexes describing valid outgoing dependencies
  val VALID_OUTGOING_MODELDESCR = Set[scala.util.matching.Regex](
    ".+".r
  )

  val VALID_INCOMING_MODELDESCR = Set[scala.util.matching.Regex](
    "acl:relcl".r,
    "^nmod_for".r,
    "nmod_at".r,
    //    "^nmod_of".r,
    "nmod_under".r,
  //    "nmod_in".r
  //    "aux".r
  )

  def apply() = new ExpansionHandler()
}<|MERGE_RESOLUTION|>--- conflicted
+++ resolved
@@ -22,16 +22,11 @@
     // themselves so that they can be added to the state (which happens when the Seq[Mentions] is returned at the
     // end of the action
     // TODO: alternate method if too long or too many weird characters ([\w.] is normal, else not)
-<<<<<<< HEAD
-    val (functions, nonFunctions) = mentions.partition(_.label == "Function")
-    val (modelDescrs, other) = nonFunctions.partition(_.label == "ModelDescr")
-=======
 
     // until there's evidence to the contrary, assume concepts  in parameter settings should expand in the same way as they do in functions
     // use `contains` and not `=` for param settings to take care of both Parameter Settings and Interval Parameter Settings
-    val (functions, other) = mentions.partition(m => m.label == "Function" || m.label.contains("ParameterSetting"))
-
->>>>>>> b78c81c1
+    val (functions, nonFunctions) = mentions.partition(_.label == "Function" || m.label.contains("ParameterSetting"))
+    val (modelDescrs, other) = nonFunctions.partition(_.label == "ModelDescr")
     val function_res = functions.flatMap(expandArgs(_, state, validArgs, "function"))
     val modelDescr_res = modelDescrs.flatMap(expandArgs(_, state, validArgs, expansionType = "modelDescr"))
     val other_res = other.flatMap(expandArgs(_, state, validArgs, "standard"))
