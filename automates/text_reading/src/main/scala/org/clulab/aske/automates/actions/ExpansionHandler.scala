--- conflicted
+++ resolved
@@ -415,11 +415,7 @@
     "^case".r,
     "^cc$".r,
     "ccomp".r,
-<<<<<<< HEAD
-    "compound".r, //note: one more test passed with compound added here. needs to check if this causes any issue.
-=======
     "compound".r, //note: needed because of definition test t1h
->>>>>>> 4ef30d45
     "^conj".r,
     "cop".r,
     "dep".r, //todo: expansion on dep is freq too broad; check which tests fail if dep is included as invalid outgoing,
