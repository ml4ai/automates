--- conflicted
+++ resolved
@@ -73,11 +73,9 @@
                       numAlignmentsSrcToComment: Option[Int],
                       scoreThreshold: Double = 0.0,
                       appendToGrFN: Boolean,
-<<<<<<< HEAD
-                      textInputFormat: String
-=======
+                      textInputFormat: String,
                       debug: Boolean
->>>>>>> aace5a45
+
     ): Value = {
 
     // =============================================
@@ -453,12 +451,9 @@
       */
     if (textDefinitionMentions.isDefined && SVOgroundings.isDefined) {
       val varNameAlignments = alignmentHandler.editDistance.alignTexts(textDefinitionMentions.get.map(Aligner.getRelevantText(_, Set("variable"))).map(_.toLowerCase), SVOgroundings.get.map(_._1.toLowerCase))
-<<<<<<< HEAD
+
 //      println("variables with svos " + SVOgroundings.get.map(_._1))
 //      println("svo search results " + SVOgroundings.get.map(_._2))
-=======
-
->>>>>>> aace5a45
       // group by src idx, and keep only top k (src, dst, score) for each src idx, here k = 1
       alignments(TEXT_TO_SVO) = Aligner.topKBySrc(varNameAlignments, 1)
     }
@@ -866,11 +861,9 @@
       Some(numAlignments),
       scoreThreshold,
       appendToGrFN,
-<<<<<<< HEAD
-      textInputFormat
-=======
+      textInputFormat,
       debug = false
->>>>>>> aace5a45
+
       )
 
 
