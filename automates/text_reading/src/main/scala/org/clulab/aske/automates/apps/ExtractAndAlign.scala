--- conflicted
+++ resolved
@@ -550,13 +550,13 @@
     linkElements
   }
 
-<<<<<<< HEAD
-
-
-  def mkLinkHypothesisTextVarDef(variables: Seq[Obj], definitions: Seq[Obj]): Seq[Obj] = {
-=======
+
+
+
+//  def mkLinkHypothesisTextVarDef(variables: Seq[Obj], definitions: Seq[Obj]): Seq[Obj] = {
+
   def mkLinkHypothesisTextVarDef(variables: Seq[String], definitions: Seq[String]): Seq[Obj] = {
->>>>>>> be284956
+
     assert(variables.length == definitions.length)
     for {
       i <- variables.indices
@@ -608,7 +608,7 @@
   }
 
 
-  def get2PaperLinkHypotheses(paper1LinkElements: Seq[Obj], paper2LinkElements: Seq[Obj], alignment: Seq[Seq[Alignment]]): Seq[Obj] = {
+  def get2PaperLinkHypotheses(paper1LinkElements: Seq[String], paper2LinkElements: Seq[String], alignment: Seq[Seq[Alignment]]): Seq[Obj] = {
     val hypotheses = new ArrayBuffer[ujson.Obj]()
     hypotheses.appendAll(mkLinkHypothesis(paper1LinkElements, paper2LinkElements, alignment))
     hypotheses
