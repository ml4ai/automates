package org.clulab.aske.automates.serializer


import org.clulab.aske.automates.attachments.{ContextAttachment, DiscontinuousCharOffsetAttachment, FunctionAttachment, MentionLocationAttachment, ParamSetAttachment, ParamSettingIntAttachment, UnitAttachment}
import org.clulab.odin
import org.clulab.odin.{Attachment, EventMention, Mention, RelationMention, TextBoundMention}
import org.clulab.processors.{Document, Sentence}
import org.clulab.struct.{DirectedGraph, Edge, GraphMap, Interval}
import org.clulab.odin.serialization.json._
import org.clulab.serialization.json.{DirectedGraphOps, EdgeOps, Equivalency, GraphMapOps, JSONSerialization}
import org.clulab.aske.automates.mentions.CrossSentenceEventMention
import org.clulab.aske.automates.serializer.AutomatesJSONSerializer.CrossSentenceEventMentionOps
import org.json4s.{JArray, JNothing, JNull, JObject, JValue}

import scala.collection.mutable.ArrayBuffer
import scala.util.hashing.MurmurHash3.{finalizeHash, mix, stringHash, unorderedHash}

object AutomatesJSONSerializer {

  // This is a ujson adaptation of org.clulab.odin.serialization.json.JSONSerializer

  // Deserializing mentions
  def toMentions(menUJson: ujson.Value): Seq[Mention] = {

    require(!menUJson("mentions").isNull, "\"mentions\" key missing from json")
    require(!menUJson("documents").isNull, "\"documents\" key missing from json")

    val docMap = mkDocumentMap(menUJson("documents"))
    val mentionsUJson = menUJson("mentions")
<<<<<<< HEAD
    val toReturn = new ArrayBuffer[Mention]

    for (a <- mentionsUJson.arr) {
      if (a.obj.contains("additionalSentence")) {
        println("### CrossSentenceMention!! ###")
        val return_1 = mentionsUJson.arr.map(item => toCrossSentenceMention(item, docMap)).toSeq
        toReturn ++ return_1
      } else {
        val return_2 = mentionsUJson.arr.map(item => toMention(item, docMap)).toSeq
        toReturn ++ return_2
      }
    }

    toReturn
=======
    mentionsUJson.arr.map(item => toMention(item, docMap)).toSeq
>>>>>>> 76411c5e
  }


  def toMention(mentionComponents: ujson.Value, docMap: Map[String, Document]): Mention = {
    val tokIntObj = mentionComponents("tokenInterval").obj
    val tokenInterval = Interval(tokIntObj("start").num.toInt, tokIntObj("end").num.toInt)
    val labels = mentionComponents("labels").arr.map(_.str).toArray
    val sentence = mentionComponents("sentence").num.toInt
    val docHash = mentionComponents("document").str.toInt
    val document = docMap(docHash.toString)
    val keep = mentionComponents("keep").bool
    val foundBy = mentionComponents("foundBy").str
    val menType = mentionComponents("type").str
    val attachments = new ArrayBuffer[Attachment]

    if (mentionComponents.obj.contains("attachments")) {
      val attObjArray = mentionComponents("attachments").arr
      for (ao <- attObjArray) {
        val att = toAttachment(ao)
        attachments.append(att)
      }
    }


    val attAsSet = attachments.toSet

    def getArgs(argObj: ujson.Value): Map[String, Seq[Mention]] = {
      val args = for  {
        (k,v) <- argObj.obj
        seqOfArgMentions = v.arr.map(toMention(_, docMap))

      } yield k -> seqOfArgMentions
      args.toMap
    }

    menType match {
      case "TextBoundMention" =>
        new TextBoundMention(
          labels,
          tokenInterval,
          sentence,
          document,
          keep,
          foundBy,
          attachments = attAsSet
        )
      case "RelationMention" => {
        new RelationMention(
          labels,
          tokenInterval,
          getArgs(mentionComponents("arguments")),
          toPaths(mentionComponents, docMap),
          sentence,
          document,
          keep,
          foundBy,
          attachments = attAsSet
        )

      }
      case "EventMention" => {
        new EventMention(
          labels,
          tokenInterval,
          toMention(mentionComponents("trigger"), docMap).asInstanceOf[TextBoundMention],
          getArgs(mentionComponents("arguments")),
          toPaths(mentionComponents, docMap),
          sentence,
          document,
          keep,
          foundBy,
          attachments = attAsSet
        )
      }
    }
  }

  def toCrossSentenceMention(mentionComponents: ujson.Value, docMap: Map[String, Document]): Mention = {
    val tokIntObj = mentionComponents("tokenInterval").obj
    val tokenInterval = Interval(tokIntObj("start").num.toInt, tokIntObj("end").num.toInt)
    val labels = mentionComponents("labels").arr.map(_.str).toArray
    val sentence = mentionComponents("sentence").num.toInt
    val additionalSentence = mentionComponents("additionalSentence").num.toInt
    //    val sentences = Seq(sentence, secondSentence)
    val docHash = mentionComponents("document").str.toInt
    val document = docMap(docHash.toString)
    val keep = mentionComponents("keep").bool
    val foundBy = mentionComponents("foundBy").str
    val menType = mentionComponents("type").str
    val attachments = new ArrayBuffer[Attachment]

    if (mentionComponents.obj.contains("attachments")) {
      val attObjArray = mentionComponents("attachments").arr
      for (ao <- attObjArray) {
        val att = toAttachment(ao)
        attachments.append(att)
      }
    }


    val attAsSet = attachments.toSet

    def getArgs(argObj: ujson.Value): Map[String, Seq[Mention]] = {
      val args = for  {
        (k,v) <- argObj.obj
        seqOfArgMentions = v.arr.map(toMention(_, docMap))

      } yield k -> seqOfArgMentions
      args.toMap
    }

    menType match {
      case "CrossSentenceEventMention" => {
        new CrossSentenceEventMention(
          labels,
          tokenInterval,
          toCrossSentenceMention(mentionComponents("trigger"), docMap).asInstanceOf[TextBoundMention],
          getArgs(mentionComponents("arguments")),
          Map.empty[String, Map[Mention, odin.SynPath]],
          sentence,
          additionalSentence,
          document,
          keep,
          foundBy,
          attachments = attAsSet
        )
      }
    }
  }

  def toPaths(mentionJson: ujson.Value, docMap: Map[String, Document]): Map[String, Map[Mention, odin.SynPath]] = {

    /** Create mention from args json for given id */
    def findMention(mentionID: String, json: ujson.Value, docMap: Map[String, Document]): Option[Mention] = {
      mentionJson("arguments") match {
        case ujson.Null => None
        case something =>
          val argsjson = for {
            mnsjson <- something.obj.values
            mjson <- mnsjson.arr
            if mjson("id").str == mentionID
          } yield mjson

          argsjson.toList match {
            case Nil => None
            case j :: _ => Some(toMention(j, docMap))
          }
      }
    }

    // build paths
    if (mentionJson("paths").isNull) {
      Map.empty[String, Map[Mention, odin.SynPath]]
    } else {
      mentionJson("paths") match {
        case ujson.Null => Map.empty[String, Map[Mention, odin.SynPath]]
        case contents => for {
          (argName, innermap) <- contents.obj.toMap
        } yield {
          val pathMap = for {
            (mentionID, pathJSON) <- innermap.obj.toList
            mOp = findMention(mentionID, mentionJson, docMap)
            if mOp.nonEmpty
            m = mOp.get
            edges = pathJSON.arr.map(hop => Edge(hop.obj("source").num.toInt, hop.obj("destination").num.toInt, hop.obj("relation").str))
            synPath: odin.SynPath = DirectedGraph.edgesToTriples(edges)
          } yield m -> synPath
          argName -> pathMap.toMap
        }
      }
    }
  }



  def toAttachment(json: ujson.Value): Attachment = {
    val attType = json("attType").str
    val toReturn = attType match {
      case "MentionLocation" => new MentionLocationAttachment(json("pageNum").arr.map(_.num.toInt), json("blockIdx").arr.map(_.num.toInt), attType)
      case "DiscontinuousCharOffset" => new DiscontinuousCharOffsetAttachment(json("charOffsets").arr.map(v => (v.arr.head.num.toInt, v.arr.last.num.toInt)), attType)
      case "ParamSetAtt" => new ParamSetAttachment(json("attachedTo").str, attType)
      case "ParamSettingIntervalAtt" => {
        var inclLower: Option[Boolean] = None
        var inclUpper: Option[Boolean] = None
        if (!json("inclusiveLower").isNull) inclLower = Some(json("inclusiveLower").bool)
        if (!json("inclusiveUpper").isNull) inclUpper = Some(json("inclusiveUpper").bool)

        new ParamSettingIntAttachment(inclLower, inclUpper, json("attachedTo").str, attType)
      }

      case "UnitAtt" => new UnitAttachment(json("attachedTo").str, attType)
      case "ContextAtt" => {
        val foundBy = json("foundBy").str
        new ContextAttachment(attType, json("contexts").arr, foundBy)
      }
      case "FunctionAtt" => {
        val foundBy = json("foundBy").str
        val trigger = json("trigger").str
        new FunctionAttachment(attType, trigger, foundBy)
      }
      case _ => ???
    }
    toReturn
  }

  def mkDocumentMap(documentsUJson: ujson.Value): Map[String, Document] = {
    val docHashToDocument = for {
      (k,v) <- documentsUJson.obj
      if !v("sentences").isNull

    } yield k -> toDocument(v)
    docHashToDocument.toMap
  }

  def toDocument(docComponents: ujson.Value): Document = {
    val sentences = docComponents("sentences").arr.map(toSentence(_)).toArray
    val doc = Document(sentences)
    doc.text = Some(docComponents("text").str)
    doc.id = Some(docComponents("id").str)
    doc
  }

  def toSentence(sentComponents: ujson.Value): Sentence = {
    val s = new Sentence(
      sentComponents("raw").arr.map(_.str).toArray,
      sentComponents("startOffsets").arr.map(_.num).map(_.toInt).toArray,
      sentComponents("endOffsets").arr.map(_.num).map(_.toInt).toArray,
      sentComponents("words").arr.map(_.str).toArray,

    )
    s.tags = Some(sentComponents("tags").arr.map(_.str).toArray)
    s.lemmas = Some(sentComponents("lemmas").arr.map(_.str).toArray)
    s.entities = Some(sentComponents("entities").arr.map(_.str).toArray)
    s.norms = Some(sentComponents("norms").arr.map(_.str).toArray)
    s.chunks = Some(sentComponents("chunks").arr.map(_.str).toArray)
    val graphs = sentComponents("graphs").obj.map(item => item._1 -> toDirectedGraph(item._2)).toMap
    s.graphs = GraphMap(graphs)
    s
  }

  def toDirectedGraph(edgesAndRoots: ujson.Value): DirectedGraph[String] = {
    val edges = edgesAndRoots.obj("edges").arr.map(item => new Edge(item.obj("source").num.toInt, item.obj("destination").num.toInt, item.obj("relation").str))
    val roots = edgesAndRoots.obj("roots").arr.map(_.num.toInt).toSet
    new DirectedGraph[String](edges.toList, roots)
  }

  // Serialization
  def serializeMentions(mentions: Seq[Mention]): ujson.Value = {
    val json = ujson.Obj()
    json("mentions") = mentions.map(m => toUJson(m))
    val distinctDocs = mentions.map(_.document).distinct

    val docsAsUjsonObj = ujson.Obj()
    for (doc <- distinctDocs) {
      docsAsUjsonObj(doc.equivalenceHash.toString) = toUJson(doc)
    }
    json("documents") = docsAsUjsonObj
    json
  }

  def toUJson(mention: Mention): ujson.Value = {
    mention match {
      case tb: TextBoundMention => AutomatesTextBoundMentionOps(tb).toUJson//toUJson(tb)
      case rm: RelationMention => AutomatesRelationMentionOps(rm).toUJson
      case em: EventMention => AutomatesEventMentionOps(em).toUJson
      case cm: CrossSentenceEventMention => AutomatesCrossSentenceEventMentionOps(cm).toUJson
      case _ => ???
    }
  }


  def pathsAsUJson(paths: Map[String, Map[Mention, odin.SynPath]]): ujson.Value = paths match {
    case gps if gps.nonEmpty => pathsToUJson(gps)
    case _ => ujson.Null
  }

  def pathsToUJson(paths: Map[String, Map[Mention, odin.SynPath]]): ujson.Value = {
    val simplePathMap: Map[String, Map[String, List[ujson.Value]]] = paths.mapValues{ innermap =>
      val pairs = for {
        (m: Mention, path: odin.SynPath) <- innermap.toList
        edgeUJson = DirectedGraph.triplesToEdges[String](path.toList).map(_.toUJson)
      } yield (m.id, edgeUJson)
      pairs.toMap
    }
    simplePathMap
  }

  implicit class AutomatesEdgeOps(edge: Edge[String]) extends EdgeOps(edge: Edge[String]) {
    def toUJson: ujson.Value = {
      ujson.Obj(
      "source" -> edge.source,
      "destination" -> edge.destination,
      "relation" -> edge.relation.toString
      )
    }
  }


  def toUJson(attachments: Set[Attachment]): ujson.Value = {
    val attsAsUJson = attachments.map(toUJson(_)).toList
    attsAsUJson
  }

  def toUJson(attachment: Attachment): ujson.Value = {
    attachment match {
      case a: MentionLocationAttachment => a.toUJson
      case a: DiscontinuousCharOffsetAttachment => a.toUJson
      case a: ParamSetAttachment => a.toUJson
      case a: ParamSettingIntAttachment => a.toUJson
      case a: UnitAttachment => a.toUJson
      case a: ContextAttachment => a.toUJson
      case a: FunctionAttachment => a.toUJson
      case _ => ???
    }
  }


  def argsToUJson(arguments: Map[String, Seq[Mention]]): ujson.Value = {
    val argsAsUJson = ujson.Obj()
    for (arg <- arguments) {
      argsAsUJson(arg._1) = arg._2.map(toUJson(_)).toList
    }
    argsAsUJson
  }

  def toUJson(document: Document): ujson.Value = {

    val sentencesAsUJson = document.sentences.map(s => toUJson(s)).toList
    ujson.Obj(
      "id" -> document.id.getOrElse("unknownDocument"),
      "text" -> document.text.get,
      "sentences" -> sentencesAsUJson
    )
  }

  def toUJson(s: Sentence): ujson.Value = {
    ujson.Obj(
      "words" -> s.words.toList,
      "startOffsets" -> s.startOffsets.toList,
        "endOffsets" -> s.endOffsets.toList,
        "raw" -> s.raw.toList,
        "tags" -> s.tags.get.toList,
        "lemmas" -> s.lemmas.get.toList,
        "entities" -> s.entities.get.toList,
        "norms" -> s.norms.get.toList,
        "chunks" -> s.chunks.get.toList,
        "graphs" -> s.graphs.toUJson

    )
  }

  implicit class AutomatesGraphMapOps(gm: GraphMap) extends GraphMapOps(gm: GraphMap) {

    def toUJson: ujson.Value = gm.toMap.mapValues(_.toUJson)

  }

  implicit class AutomatesDirectedGraphOps(dg: DirectedGraph[String]) extends DirectedGraphOps(dg: DirectedGraph[String]) {
    def toUJson: ujson.Value = ujson.Obj(
      "edges" -> dg.edges.map(_.toUJson),
      "roots" -> dg.roots
    )
  }

  implicit class AutomatesTextBoundMentionOps(tb: TextBoundMention) extends TextBoundMentionOps(tb: TextBoundMention) {

    def toUJson: ujson.Value = {
      ujson.Obj(
        "id" -> TextBoundMentionOps(tb).id,
        "type" -> "TextBoundMention",
        "text" -> tb.text,
        "labels" -> tb.labels,
        "tokenInterval" -> Map("start" -> tb.tokenInterval.start, "end" -> tb.tokenInterval.end),
        "characterStartOffset" -> tb.startOffset,
        "characterEndOffset" -> tb.endOffset,
        "sentence" -> tb.sentence,
        "document" -> tb.document.equivalenceHash.toString,
        "keep" -> tb.keep,
        "foundBy" -> tb.foundBy,
        "attachments" -> AutomatesJSONSerializer.toUJson(tb.attachments)
      )
    }
  }



  implicit class AutomatesRelationMentionOps(rm: RelationMention) extends RelationMentionOps(rm: RelationMention) {

    def toUJson: ujson.Value = {
      ujson.Obj(
        "type" -> "RelationMention",
        "id" -> RelationMentionOps(rm).id,
        "text" -> rm.text,
        "labels" -> rm.labels,
        "arguments" -> argsToUJson(rm.arguments),
        "paths" -> AutomatesJSONSerializer.pathsAsUJson(rm.paths),
        "tokenInterval" -> Map("start" -> rm.tokenInterval.start, "end" -> rm.tokenInterval.end),
        "characterStartOffset" -> rm.startOffset,
        "characterEndOffset" -> rm.endOffset,
        "sentence" -> rm.sentence,
        "document" -> rm.document.equivalenceHash.toString,
        "keep" -> rm.keep,
        "foundBy" -> rm.foundBy,
        "attachments" -> AutomatesJSONSerializer.toUJson(rm.attachments)
      )
    }
  }

  implicit class AutomatesEventMentionOps(em: EventMention) extends EventMentionOps(em: EventMention) {

    def toUJson: ujson.Value = {
      ujson.Obj(
        "type" -> "EventMention",
        "id" -> EventMentionOps(em).id,
        "text" -> em.text,
        "labels" -> em.labels,
        "trigger" -> AutomatesTextBoundMentionOps(em.trigger).toUJson,
        "arguments" -> argsToUJson(em.arguments),
        "paths" -> AutomatesJSONSerializer.pathsAsUJson(em.paths),
        "tokenInterval" -> Map("start" -> em.tokenInterval.start, "end" -> em.tokenInterval.end),
        "characterStartOffset" -> em.startOffset,
        "characterEndOffset" -> em.endOffset,
        "sentence" -> em.sentence,
        "document" -> em.document.equivalenceHash.toString,
        "keep" -> em.keep,
        "foundBy" -> em.foundBy,
        "attachments" -> AutomatesJSONSerializer.toUJson(em.attachments)
      )
    }
  }


    private def argsAST(arguments: Map[String, Seq[Mention]]): JObject = {
      val args = arguments.map {
        case (name, mentions) => name -> JArray(mentions.map(_.jsonAST).toList)
      }
      JObject(args.toList)
    }

    /** Hash representing the [[Mention.arguments]] */
    private def argsHash(args: Map[String, Seq[Mention]]): Int = {
      val argHashes = for {
        (role, mns) <- args
        bh = stringHash(s"role:$role")
        hs = mns.map(_.equivalenceHash)
      } yield mix(bh, unorderedHash(hs))
      val h0 = stringHash("org.clulab.odin.Mention.arguments")
      finalizeHash(h0, unorderedHash(argHashes))
    }

    private def pathsAST(paths: Map[String, Map[Mention, odin.SynPath]]): JValue = paths match {
      case gps if gps.nonEmpty => gps.jsonAST
      case _ => JNothing
    }

  implicit class CrossSentenceEventMentionOps(cm: CrossSentenceEventMention) extends JSONSerialization with Equivalency {

    val stringCode = s"org.clulab.aske.automates.mentions.${CrossSentenceEventMention.toString}"

    def equivalenceHash: Int = {
      // the seed (not counted in the length of finalizeHash)
      val h0 = stringHash(stringCode)
      // labels
      val h1 = mix(h0, cm.labels.hashCode)
      // interval.start
      val h2 = mix(h1, cm.tokenInterval.start)
      // interval.end
      val h3 = mix(h2, cm.tokenInterval.end)
      // sentence index
      val h4 = mix(h3, cm.sentence)
      // 2nd sentence index
      val h5 = mix(h4, cm.additionalSentence)
      // document.equivalenceHash
      val h6 = mix(h5, cm.document.equivalenceHash)
      // args
      val h7 = mix(h6, argsHash(cm.arguments))
      // trigger
      val h8 = mix(h7, TextBoundMentionOps(cm.trigger).equivalenceHash)
      finalizeHash(h8, 8)
    }

    def jsonAST: JValue = JNull
  }
//
//    override def id: String = s"${CrossSentenceEventMention.toString}:$equivalenceHash"
//
//    def jsonAST: JValue = {
//      ("type" -> CrossSentenceEventMention.toString) ~
//        // used for paths map
//      ("id" -> cm.id) ~
//      ("text" -> cm.text) ~
//      ("labels" -> cm.labels) ~
//      ("trigger" -> cm.trigger.jsonAST) ~
//      ("arguments" -> argsAST(cm.arguments)) ~
//      // paths are encoded as (arg name -> (mentionID -> path))
//      ("paths" -> pathsAST(cm.paths)) ~
//      ("tokenInterval" -> Map("start" -> cm.tokenInterval.start, "end" -> cm.tokenInterval.end)) ~
//      ("characterStartOffset" -> cm.startOffset) ~
//      ("characterEndOffset" -> cm.endOffset) ~
//      ("sentence" -> cm.sentence) ~
//      ("document" -> cm.document.equivalenceHash.toString) ~
//      ("keep" -> cm.keep) ~
//      ("foundBy" -> cm.foundBy)
//    }
//  }

  implicit class AutomatesCrossSentenceEventMentionOps(cm: CrossSentenceEventMention) extends CrossSentenceEventMentionOps(cm: CrossSentenceEventMention) {

    def toUJson: ujson.Value = {
      ujson.Obj(
        "type" -> "CrossSentenceEventMention",
        "id" -> CrossSentenceEventMentionOps(cm).id,
        "text" -> cm.text,
        "labels" -> cm.labels,
        "trigger" -> AutomatesTextBoundMentionOps(cm.trigger).toUJson,
        "arguments" -> argsToUJson(cm.arguments),
        "paths" -> AutomatesJSONSerializer.pathsAsUJson(cm.paths),
        "tokenInterval" -> Map("start" -> cm.tokenInterval.start, "end" -> cm.tokenInterval.end),
        "characterStartOffset" -> cm.startOffset,
        "characterEndOffset" -> cm.endOffset,
        "sentence" -> cm.sentence,
        "additionalSentence" -> cm.additionalSentence,
//        "sentences" -> Seq(cm.sentence),
        "document" -> cm.document.equivalenceHash.toString,
        "keep" -> cm.keep,
        "foundBy" -> cm.foundBy,
        "attachments" -> AutomatesJSONSerializer.toUJson(cm.attachments)
      )
    }
  }
}<|MERGE_RESOLUTION|>--- conflicted
+++ resolved
@@ -27,7 +27,6 @@
 
     val docMap = mkDocumentMap(menUJson("documents"))
     val mentionsUJson = menUJson("mentions")
-<<<<<<< HEAD
     val toReturn = new ArrayBuffer[Mention]
 
     for (a <- mentionsUJson.arr) {
@@ -42,9 +41,6 @@
     }
 
     toReturn
-=======
-    mentionsUJson.arr.map(item => toMention(item, docMap)).toSeq
->>>>>>> 76411c5e
   }
 
 
