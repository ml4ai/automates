package org.clulab.aske.automates.apps

import java.io.{BufferedWriter, File, FileWriter, PrintWriter}
import ai.lum.common.ConfigUtils._
import com.typesafe.config.{Config, ConfigFactory}
import org.clulab.aske.automates.data.{CosmosJsonDataLoader, DataLoader, TextRouter}
import org.clulab.aske.automates.OdinEngine
import org.clulab.aske.automates.apps.ExtractAndAlign.{getGlobalVars, returnAttachmentOfAGivenTypeOption}
import org.clulab.aske.automates.attachments.{AutomatesAttachment, MentionLocationAttachment}
import org.clulab.aske.automates.cosmosjson.CosmosJsonProcessor
import org.clulab.aske.automates.serializer.AutomatesJSONSerializer
import org.clulab.utils.{DisplayUtils, FileUtils, Serializer}
import org.clulab.odin.Mention
import org.clulab.odin.serialization.json.JSONSerializer
import org.clulab.utils.AlignmentJsonUtils.GlobalVariable
import org.json4s.jackson.JsonMethods._

import scala.collection.mutable.ArrayBuffer

/**
  * App used to extract mentions from files in a directory and produce the desired output format (i.e., serialized
  * mentions or any other format we may need).  The input and output directories as well as the desired export
  * formats are specified in the config file (located in src/main/resources).
  * This makes ONE output file for each of the input files.
  */
object ExtractAndExport extends App {

  def getExporter(exporterString: String, filename: String): Exporter = {
    exporterString match {
      case "serialized" => SerializedExporter(filename)
      case "json" => AutomatesExporter(filename)
      case "tsv" => TSVExporter(filename)
      case _ => throw new NotImplementedError(s"Export mode $exporterString is not supported.")
    }
  }

  val config = ConfigFactory.load()

  val numOfWikiGroundings: Int = config[Int]("apps.numOfWikiGroundings")
<<<<<<< HEAD
  val inputDir = "/Users/alicekwak/Desktop/UA_2021_Summer/COSMOS/input_files"
  val outputDir = "/Users/alicekwak/Desktop/UA_2021_Summer/COSMOS/output_files"
=======
  val inputDir: String = config[String]("apps.inputDirectory")
  val outputDir: String = config[String]("apps.outputDirectory")
>>>>>>> 1bcc5d58
  val inputType: String = config[String]("apps.inputType")
  val dataLoader = DataLoader.selectLoader(inputType) // pdf, txt or json are supported, and we assume json == cosmos json; to use science parse. comment out this line and uncomment the next one
  //  val dataLoader = new ScienceParsedDataLoader
  val exportAs: List[String] = config[List[String]]("apps.exportAs")
  val files = FileUtils.findFiles(inputDir, dataLoader.extension)
  val readerType: String = config[String]("ReaderType")
  val reader = OdinEngine.fromConfig(config[Config](readerType))

  //uncomment these for using the text/comment router
  //  val commentReader = OdinEngine.fromConfig(config[Config]("CommentEngine"))
  //  val textRouter = new TextRouter(Map(TextRouter.TEXT_ENGINE -> reader, TextRouter.COMMENT_ENGINE -> commentReader))
  // For each file in the input directory:

  def getMentionsWithoutLocations(texts: Seq[String], file: File): Seq[Mention] = {
    // this is for science parse
    texts.flatMap(t => reader.extractFromText(t, filename = Some(file.getName)))
  }

  def getMentionsWithLocations(texts: Seq[String], file: File): Seq[Mention] = {
    // this is for cosmos jsons
    val textsAndFilenames = texts.map(_.split("<::>").slice(0,2).mkString("<::>"))
    val locations = texts.map(_.split("<::>").takeRight(2).mkString("<::>")) //location = pageNum::blockIdx
    val mentions = for (tf <- textsAndFilenames) yield {
      val Array(text, filename) = tf.split("<::>")
      reader.extractFromText(text, keepText = true, Some(filename))
    }
    // store location information from cosmos as an attachment for each mention
    val menWInd = mentions.zipWithIndex
    val mentionsWithLocations = new ArrayBuffer[Mention]()
    for (tuple <- menWInd) {
      // get page and block index for each block; cosmos location information will be the same for all the mentions within one block
      val menInTextBlocks = tuple._1
      val id = tuple._2
      val location = locations(id).split("<::>").map(loc => loc.split(",").map(_.toInt)) //(_.toDouble.toInt)
      val pageNum = location.head
      val blockIdx = location.last

      for (m <- menInTextBlocks) {
        val newMen = m.withAttachment(new MentionLocationAttachment(pageNum, blockIdx, "MentionLocation"))
        mentionsWithLocations.append(newMen)
      }
    }
    mentionsWithLocations
  }

  files.par.foreach { file =>
    // 1. Open corresponding output file and make all desired exporters
    println(s"Extracting from ${file.getName}")
    // 2. Get the input file contents
    // note: for science parse format, each text is a section
    val texts = dataLoader.loadFile(file)

    // 3. Extract causal mentions from the texts
    val mentions = if (file.getName.contains("COSMOS")) {
      // cosmos json
      getMentionsWithLocations(texts, file)
    } else {
      // other file types---those don't have locations
      getMentionsWithoutLocations(texts, file)
    }
    //The version of mention that includes routing between text vs. comment
    //    val mentions = texts.flatMap(text => textRouter.route(text).extractFromText(text, filename = Some(file.getName))).seq
    //    for (m <- mentions) {
    //      println("----------------")
    //      println(m.text)
    //
    //      if (m.arguments.nonEmpty) {
    //        for (arg <- m.arguments) {
    //          println("arg: " + arg._1 + ": " + m.arguments(arg._1).head.text)
    //        }
    //      }
    //
    //    }
    val descrMentions = mentions.filter(_ matches "Description")

    val exportGlobalVars = false
    if (exportGlobalVars) {
      val exporter = GlobalVarTSVExporter(file.getAbsolutePath, numOfWikiGroundings)
      val globalVars = getGlobalVars(descrMentions, None, true)

      exporter.export(globalVars)
    }


    println("Description mentions: ")
    for (dm <- descrMentions) {
      println("----------------")
      println(dm.text)
      //      println(dm.foundBy)
      for (arg <- dm.arguments) {
        println(arg._1 + ": " + dm.arguments(arg._1).head.text)
      }
      if (dm.attachments.nonEmpty) {
        for (att <- dm.attachments) println("att: " + att.asInstanceOf[AutomatesAttachment].toUJson)
      }
    }
    val paramSettingMentions = mentions.filter(_ matches "ParameterSetting")



    println("\nParam setting mentions: ")
    for (m <- paramSettingMentions) {
      println("----------------")
      println(m.text)
      //      println(m.foundBy)
      for (arg <- m.arguments) {
        println(arg._1 + ": " + m.arguments(arg._1).head.text)
      }
    }
    val unitMentions = mentions.filter(_ matches "UnitRelation")
    println("Unit mentions: ")
    for (m <- unitMentions) {
      println("----------------")
      println(m.text)
      //      println(m.foundBy)
      for (arg <- m.arguments) {
        println(arg._1 + ": " + m.arguments(arg._1).head.text)
      }
    }


    val contextMentions = mentions.filter(_ matches "Context")
    println("Context setting mentions: ")
    for (m <- contextMentions) {
      println("----------------")
      println(m.text)
      //      println(m.foundBy)
      for (arg <- m.arguments) {
        println(arg._1 + ": " + m.arguments(arg._1).head.text)
      }
    }

    // 4. Export to all desired formats
    exportAs.foreach { format =>
      val exporter = getExporter(format, s"$outputDir/${file.getName.replace("." + inputType, s"_mentions.${format}")}")
      exporter.export(mentions)
      exporter.close() // close the file when you're done
    }
  }
}

trait Exporter {
  def export(mentions: Seq[Mention]): Unit
  def close(): Unit // for closing the file, if needed
}


case class SerializedExporter(filename: String) extends Exporter {
  override def export(mentions: Seq[Mention]): Unit = {
    Serializer.save[SerializedMentions](new SerializedMentions(mentions), filename + ".serialized")
  }

  override def close(): Unit = ()
}

case class JSONExporter(filename: String) extends Exporter {
  override def export(mentions: Seq[Mention]): Unit = {
    val ast = JSONSerializer.jsonAST(mentions)
    val text = compact(render(ast))
    val file = new File(filename + ".json")
    val bw = new BufferedWriter(new FileWriter(file))
    bw.write(text)
    bw.close()
  }

  override def close(): Unit = ()
}

case class AutomatesExporter(filename: String) extends Exporter {
  override def export(mentions: Seq[Mention]): Unit = {
    val serialized = ujson.write(AutomatesJSONSerializer.serializeMentions(mentions))
    //    val groundingsJson4s = json4s.jackson.prettyJson(json4s.jackson.parseJson(serialized))
    val file = new File(filename)
    val bw = new BufferedWriter(new FileWriter(file))
    bw.write(serialized)
    bw.close()
  }

  override def close(): Unit = ()
}


// used to produce tsv files with extracted mentions; add 'tsv' to the list of foramats under apps.exportAs in application.conf; change m.label filtering to whatever type of event you are interested in.
case class TSVExporter(filename: String) extends Exporter {
  override def export(mentions: Seq[Mention]): Unit = {
    val pw = new PrintWriter(new File(filename.toString()))
<<<<<<< HEAD
    pw.write("filename\tsentence\tmention type\trule found this mention\tmention text\tcolumn for annotation\n")
    val contentMentions = mentions.filter(m => (m.label.contains("Model") || m.label == "Function"))
=======
    pw.write("filename\tsentence\tmention type\tmention text\tlocation in the pdf\targs in all next columns\n")
    val contentMentions = mentions.filter(m => (m.label matches "Description") || (m.label matches "ParameterSetting") || (m.label matches "IntervalParameterSetting") || (m.label matches "UnitRelation") || (m.label matches "Command")) //|| (m.label matches "Context"))
>>>>>>> 1bcc5d58
    for (m <- contentMentions) {
      val locationMention = returnAttachmentOfAGivenTypeOption(m.attachments, "MentionLocation").get.toUJson.obj
      pw.write(contentMentions.head.document.id.getOrElse("unk_file") + "\t")
<<<<<<< HEAD
      pw.write(m.sentenceObj.words.mkString(" ") + "\t" + m.label + "\t" + m.foundBy + "\t" + m.text.trim() + "\t")
//      for (arg <- m.arguments) {
//        if (arg._2.nonEmpty) {
//          pw.write("\t" + arg._1 + ": " + arg._2.head.text.trim())
//        }
//      }
=======
      pw.write(m.sentenceObj.words.mkString(" ") + "\t" + m.label + "\t" + m.text.trim() + "\t" + "page:" + locationMention("pageNum").arr.mkString(",") + " block:" +  locationMention("blockIdx").arr.mkString(",") )
      for (arg <- m.arguments) {
        if (arg._2.nonEmpty) {
          pw.write("\t" + arg._1 + ": " + arg._2.head.text.trim())
        }
      }
>>>>>>> 1bcc5d58
      pw.write("\n")
    }
    pw.close()
  }

  override def close(): Unit = ()
}

case class GlobalVarTSVExporter(filename: String, numOfWikiGroundings: Int){
  def export(glvars: Seq[GlobalVariable]): Unit = {
    val pw = new PrintWriter(new File(filename.toString().replace(".json", "_descr_mentions_with_wiki_groundings.tsv") ))
    pw.write("variable\tdescriptions")
    for (i <- 0 to numOfWikiGroundings) {
      pw.write("\tgrounding\tsubclassOf")
    }
    pw.write("\n")

    for (m <- glvars) {
      pw.write(m.identifier + "\t" + m.textFromAllDescrs.mkString("::"))
      if (m.groundings.isDefined && m.groundings.get.nonEmpty) {
        for (g <- m.groundings.get) {
          pw.write("\t" + g.conceptID + "::" + g.conceptLabel)
          pw.write("\t" + g.subClassOf.getOrElse("No subclass"))
        }
      }
      pw.write("\n")

    }
    pw.close()
  }

  def close(): Unit = ()
}

// Helper Class to facilitate serializing the mentions
@SerialVersionUID(1L)
class SerializedMentions(val mentions: Seq[Mention]) extends Serializable {}
object SerializedMentions {
  def load(file: File): Seq[Mention] = Serializer.load[SerializedMentions](file).mentions
  def load(filename: String): Seq[Mention] = Serializer.load[SerializedMentions](filename).mentions
}


object ExporterUtils {

  def removeTabAndNewline(s: String) = s.replaceAll("(\\n|\\t)", " ")
}<|MERGE_RESOLUTION|>--- conflicted
+++ resolved
@@ -37,13 +37,8 @@
   val config = ConfigFactory.load()
 
   val numOfWikiGroundings: Int = config[Int]("apps.numOfWikiGroundings")
-<<<<<<< HEAD
   val inputDir = "/Users/alicekwak/Desktop/UA_2021_Summer/COSMOS/input_files"
   val outputDir = "/Users/alicekwak/Desktop/UA_2021_Summer/COSMOS/output_files"
-=======
-  val inputDir: String = config[String]("apps.inputDirectory")
-  val outputDir: String = config[String]("apps.outputDirectory")
->>>>>>> 1bcc5d58
   val inputType: String = config[String]("apps.inputType")
   val dataLoader = DataLoader.selectLoader(inputType) // pdf, txt or json are supported, and we assume json == cosmos json; to use science parse. comment out this line and uncomment the next one
   //  val dataLoader = new ScienceParsedDataLoader
@@ -230,31 +225,17 @@
 case class TSVExporter(filename: String) extends Exporter {
   override def export(mentions: Seq[Mention]): Unit = {
     val pw = new PrintWriter(new File(filename.toString()))
-<<<<<<< HEAD
-    pw.write("filename\tsentence\tmention type\trule found this mention\tmention text\tcolumn for annotation\n")
+    pw.write("filename\tsentence\tmention type\trule found this mention\tmention text\tlocation in the pdf\targs in all next columns\n")
     val contentMentions = mentions.filter(m => (m.label.contains("Model") || m.label == "Function"))
-=======
-    pw.write("filename\tsentence\tmention type\tmention text\tlocation in the pdf\targs in all next columns\n")
-    val contentMentions = mentions.filter(m => (m.label matches "Description") || (m.label matches "ParameterSetting") || (m.label matches "IntervalParameterSetting") || (m.label matches "UnitRelation") || (m.label matches "Command")) //|| (m.label matches "Context"))
->>>>>>> 1bcc5d58
     for (m <- contentMentions) {
       val locationMention = returnAttachmentOfAGivenTypeOption(m.attachments, "MentionLocation").get.toUJson.obj
       pw.write(contentMentions.head.document.id.getOrElse("unk_file") + "\t")
-<<<<<<< HEAD
-      pw.write(m.sentenceObj.words.mkString(" ") + "\t" + m.label + "\t" + m.foundBy + "\t" + m.text.trim() + "\t")
-//      for (arg <- m.arguments) {
-//        if (arg._2.nonEmpty) {
-//          pw.write("\t" + arg._1 + ": " + arg._2.head.text.trim())
-//        }
-//      }
-=======
-      pw.write(m.sentenceObj.words.mkString(" ") + "\t" + m.label + "\t" + m.text.trim() + "\t" + "page:" + locationMention("pageNum").arr.mkString(",") + " block:" +  locationMention("blockIdx").arr.mkString(",") )
-      for (arg <- m.arguments) {
-        if (arg._2.nonEmpty) {
-          pw.write("\t" + arg._1 + ": " + arg._2.head.text.trim())
-        }
-      }
->>>>>>> 1bcc5d58
+      pw.write(m.sentenceObj.words.mkString(" ") + "\t" + m.label + "\t" + m.foundBy + "\t" + m.text.trim() + "\t" + "page:" + locationMention("pageNum").arr.mkString(",") + " block:" +  locationMention("blockIdx").arr.mkString(",") )
+     for (arg <- m.arguments) {
+       if (arg._2.nonEmpty) {
+         pw.write("\t" + arg._1 + ": " + arg._2.head.text.trim())
+       }
+     }
       pw.write("\n")
     }
     pw.close()
