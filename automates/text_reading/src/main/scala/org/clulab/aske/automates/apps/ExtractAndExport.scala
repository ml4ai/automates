--- conflicted
+++ resolved
@@ -226,31 +226,19 @@
 case class TSVExporter(filename: String) extends Exporter {
   override def export(mentions: Seq[Mention]): Unit = {
     val pw = new PrintWriter(new File(filename.toString()))
-<<<<<<< HEAD
     pw.write("filename\tsentence\tmention type\tfound by\tmention text\tlocation in the pdf\targs in all next columns\n")
-    val contentMentions = mentions.filter(m => (m.label matches "Description") || (m.label matches "ParameterSetting") || (m.label matches "IntervalParameterSetting") || (m.label matches "UnitRelation") || (m.label matches "Command") || (m.label matches "Date") || (m.label matches "Location")) //|| (m.label matches "Context"))
-=======
-    pw.write("filename\tsentence\tmention type\trule found this mention\tmention text\tlocation in the pdf\targs in all next columns\n")
-    val contentMentions = mentions.filter(m => m.label.contains("Model"))
-//    val nonCrossSentences = contentMentions.filter(m => !m.isInstanceOf[CrossSentenceEventMention])
->>>>>>> ad7026cb
+    val contentMentions = mentions.filter(m => (m.label matches "Description") || (m.label matches "ParameterSetting") || (m.label matches "IntervalParameterSetting") || (m.label matches "UnitRelation") || (m.label matches "Command") || (m.label matches "Date") || (m.label matches "Location") || m.label.contains("Model")) //|| (m.label matches "Context"))
+
     for (m <- contentMentions) {
       val locationMention = returnAttachmentOfAGivenTypeOption(m.attachments, "MentionLocation").get.toUJson.obj
       pw.write(contentMentions.head.document.id.getOrElse("unk_file") + "\t")
       pw.write(m.sentenceObj.words.mkString(" ") + "\t" + m.label + "\t" + m.foundBy + "\t" + m.text.trim() + "\t" + "page:" + locationMention("pageNum").arr.mkString(",") + " block:" +  locationMention("blockIdx").arr.mkString(",") )
-<<<<<<< HEAD
-      for (arg <- m.arguments) {
-        if (arg._2.nonEmpty) {
-          pw.write("\t" + arg._1 + ": " + arg._2.head.text.trim())
-        }
-      }
-=======
+
      for (arg <- m.arguments) {
        if (arg._2.nonEmpty) {
          pw.write("\t" + arg._1 + ": " + arg._2.head.text.trim())
        }
      }
->>>>>>> ad7026cb
       pw.write("\n")
     }
     pw.close()
