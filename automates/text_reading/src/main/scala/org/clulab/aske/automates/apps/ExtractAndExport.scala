--- conflicted
+++ resolved
@@ -226,26 +226,12 @@
 case class TSVExporter(filename: String) extends Exporter {
   override def export(mentions: Seq[Mention]): Unit = {
     val pw = new PrintWriter(new File(filename.toString()))
-<<<<<<< HEAD
     pw.write("filename\tsentence\tmention type\tfound by\tmention text\tlocation in the pdf\targs in all next columns\n")
     val contentMentions = mentions.filter(m => (m.label matches "Description") || (m.label matches "ParameterSetting") || (m.label matches "IntervalParameterSetting") || (m.label matches "UnitRelation") || (m.label matches "Command") || (m.label matches "Date") || (m.label matches "Location") || m.label.contains("Model")) //|| (m.label matches "Context"))
 
-=======
-    pw.write("filename\tsentence\tmention type\tfound by\tmention text\targs in all next columns\n")
-    val contentMentions = mentions.filter(_.label != "Phrase")//(m => (m.label matches "Description") || (m.label matches "ParameterSetting") || (m.label matches "IntervalParameterSetting") || (m.label matches "UnitRelation") || (m.label matches "Command")) //|| (m.label matches "Context"))
->>>>>>> 4d98b917
     for (m <- contentMentions) {
       val locationMention = returnAttachmentOfAGivenTypeOption(m.attachments, "MentionLocation").get.toUJson.obj
       pw.write(contentMentions.head.document.id.getOrElse("unk_file") + "\t")
-<<<<<<< HEAD
-      pw.write(m.sentenceObj.words.mkString(" ") + "\t" + m.label + "\t" + m.foundBy + "\t" + m.text.trim() + "\t" + "page:" + locationMention("pageNum").arr.mkString(",") + " block:" +  locationMention("blockIdx").arr.mkString(",") )
-
-     for (arg <- m.arguments) {
-       if (arg._2.nonEmpty) {
-         pw.write("\t" + arg._1 + ": " + arg._2.head.text.trim())
-       }
-     }
-=======
       pw.write(m.sentenceObj.words.mkString(" ").replace("\t", "").replace("\n","") + "\t" + 
         m.label + "\t" + m.foundBy + "\t" + m.text.trim().replace("\t", "").replace("\n",""))
       for (arg <- m.arguments) {
@@ -253,7 +239,6 @@
           pw.write("\t" + arg._1 + ": " + arg._2.map(_.text.trim().replace("\t", "").replace("\n","")).mkString("::"))
         }
       }
->>>>>>> 4d98b917
       pw.write("\n")
     }
     pw.close()
