--- conflicted
+++ resolved
@@ -225,21 +225,12 @@
 case class TSVExporter(filename: String) extends Exporter {
   override def export(mentions: Seq[Mention]): Unit = {
     val pw = new PrintWriter(new File(filename.toString()))
-<<<<<<< HEAD
-    pw.write("filename\tsentence\tmention type\tfoundBy\tmention text\targs in all next columns\n")
-    val contentMentions = mentions.filter(m => (m.label contains "Description") || (m.label matches "ParameterSetting") || (m.label matches "IntervalParameterSetting") || (m.label matches "UnitRelation") || (m.label matches "Command") || (m.label matches "Date") || (m.label matches "Location")) //|| (m.label matches "Context"))
-=======
-    pw.write("filename\tsentence\tmention type\tmention text\tlocation in the pdf\targs in all next columns\n")
-    val contentMentions = mentions.filter(m => (m.label matches "Description") || (m.label matches "ParameterSetting") || (m.label matches "IntervalParameterSetting") || (m.label matches "UnitRelation") || (m.label matches "Command")) //|| (m.label matches "Context"))
->>>>>>> 80c8a7c7
+    pw.write("filename\tsentence\tmention type\tfound by\tmention text\tlocation in the pdf\targs in all next columns\n")
+    val contentMentions = mentions.filter(m => (m.label matches "Description") || (m.label matches "ParameterSetting") || (m.label matches "IntervalParameterSetting") || (m.label matches "UnitRelation") || (m.label matches "Command") || (m.label matches "Date") || (m.label matches "Location")) //|| (m.label matches "Context"))
     for (m <- contentMentions) {
       val locationMention = returnAttachmentOfAGivenTypeOption(m.attachments, "MentionLocation").get.toUJson.obj
       pw.write(contentMentions.head.document.id.getOrElse("unk_file") + "\t")
-<<<<<<< HEAD
-      pw.write(m.sentenceObj.words.mkString(" ") + "\t" + m.label + "\t" + m.foundBy + "\t" + m.text.trim())
-=======
-      pw.write(m.sentenceObj.words.mkString(" ") + "\t" + m.label + "\t" + m.text.trim() + "\t" + "page:" + locationMention("pageNum").arr.mkString(",") + " block:" +  locationMention("blockIdx").arr.mkString(",") )
->>>>>>> 80c8a7c7
+      pw.write(m.sentenceObj.words.mkString(" ") + "\t" + m.label + "\t" + m.foundBy + "\t" + m.text.trim() + "\t" + "page:" + locationMention("pageNum").arr.mkString(",") + " block:" +  locationMention("blockIdx").arr.mkString(",") )
       for (arg <- m.arguments) {
         if (arg._2.nonEmpty) {
           pw.write("\t" + arg._1 + ": " + arg._2.head.text.trim())
