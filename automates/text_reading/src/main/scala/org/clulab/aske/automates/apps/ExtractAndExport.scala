--- conflicted
+++ resolved
@@ -53,42 +53,6 @@
   //  val commentReader = OdinEngine.fromConfig(config[Config]("CommentEngine"))
   //  val textRouter = new TextRouter(Map(TextRouter.TEXT_ENGINE -> reader, TextRouter.COMMENT_ENGINE -> commentReader))
   // For each file in the input directory:
-<<<<<<< HEAD
-
-  def getMentionsWithoutLocations(texts: Seq[String], file: File): Seq[Mention] = {
-    // this is for science parse
-    texts.flatMap(t => reader.extractFromText(t, filename = Some(file.getName)))
-  }
-
-  def getMentionsWithLocations(texts: Seq[String], file: File): Seq[Mention] = {
-    // this is for cosmos jsons
-    val textsAndFilenames = texts.map(_.split("<::>").slice(0,2).mkString("<::>"))
-    val locations = texts.map(_.split("<::>").takeRight(2).mkString("<::>")) //location = pageNum::blockIdx
-    val mentions = for (tf <- textsAndFilenames) yield {
-      val Array(text, filename) = tf.split("<::>")
-      reader.extractFromText(text, keepText = true, Some(filename))
-    }
-    // store location information from cosmos as an attachment for each mention
-    val menWInd = mentions.zipWithIndex
-    val mentionsWithLocations = new ArrayBuffer[Mention]()
-    for (tuple <- menWInd) {
-      // get page and block index for each block; cosmos location information will be the same for all the mentions within one block
-      val menInTextBlocks = tuple._1
-      val id = tuple._2
-      val location = locations(id).split("<::>").map(loc => loc.split(",").map(_.toInt)) //(_.toDouble.toInt)
-      val pageNum = location.head
-      val blockIdx = location.last
-
-      for (m <- menInTextBlocks) {
-        val newMen = m.withAttachment(new MentionLocationAttachment(file.getName, pageNum, blockIdx, "MentionLocation"))
-        mentionsWithLocations.append(newMen)
-      }
-    }
-    mentionsWithLocations
-  }
-
-=======
->>>>>>> 3bb996be
   files.par.foreach { file =>
     // 1. Open corresponding output file and make all desired exporters
     println(s"Extracting from ${file.getName}")
@@ -231,21 +195,13 @@
   override def export(mentions: Seq[Mention]): Unit = {
     val pw = new PrintWriter(new File(filename.toString()))
     pw.write("filename\tsentence\tmention type\tfound by\tmention text\tlocation in the pdf\targs in all next columns\n")
-<<<<<<< HEAD
-    val contentMentions = mentions.filter(m => (m.label matches "Description") || (m.label matches "ParameterSetting") || (m.label matches "IntervalParameterSetting") || (m.label matches "UnitRelation") || (m.label matches "Command") || (m.label matches "Date") || (m.label matches "Location") || m.label.contains("Model")|| (m.label matches "Repository") || (m.label matches "CommandLineArg")) //|| (m.label matches "Context"))
-=======
     val contentMentions = mentions.filter(m => (m.label matches "Description") || (m.label matches "ParameterSetting") || (m.label matches "IntervalParameterSetting") || (m.label matches "UnitRelation") || (m.label matches "Command") || (m.label matches "Date") || (m.label matches "Location") || m.label.contains("Model")) //|| (m.label matches "Context"))
->>>>>>> 3bb996be
 
     for (m <- contentMentions) {
       // val locationMention = returnAttachmentOfAGivenTypeOption(m.attachments, "MentionLocation").get.toUJson.obj
       pw.write(contentMentions.head.document.id.getOrElse("unk_file") + "\t")
       pw.write(m.sentenceObj.words.mkString(" ").replace("\t", "").replace("\n","") + "\t" + 
-<<<<<<< HEAD
-        m.label + "\t" + m.foundBy + "\t" + m.text.trim().replace("\t", "").replace("\n",""))
-=======
         m.label + "\t" + m.foundBy + "\t" + m.text.trim().replace("\t", "").replace("\n","") + "\t" + "page:" + locationMention("pageNum").arr.mkString(",") + " block:" +  locationMention("blockIdx").arr.mkString(","))
->>>>>>> 3bb996be
       for (arg <- m.arguments) {
         if (arg._2.nonEmpty) {
           pw.write("\t" + arg._1 + ": " + arg._2.map(_.text.trim().replace("\t", "").replace("\n","")).mkString("::"))
