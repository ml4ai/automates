--- conflicted
+++ resolved
@@ -32,19 +32,10 @@
 
   val config = ConfigFactory.load()
 
-<<<<<<< HEAD
   val inputDir = "/Users/alicekwak/Desktop/UA_2021_Summer/COSMOS/input_files"
   val outputDir = "/Users/alicekwak/Desktop/UA_2021_Summer/COSMOS/output_files"
   val inputType = config[String]("apps.inputType")
 //  val dataLoader = DataLoader.selectLoader(inputType) // pdf, txt or json are supported, and we assume json == science parse json
-=======
-  val inputDir: String = ""
-  val outputDir: String = ""
-  val inputType = config[String]("apps.inputType")
-  // if using science parse doc, uncomment next line and...
-//  val dataLoader = DataLoader.selectLoader(inputType) // pdf, txt or json are supported, and we assume json == science parse json
-  //..comment out this line:
->>>>>>> 0187678a
   val dataLoader = new CosmosJsonDataLoader
   val exportAs: List[String] = config[List[String]]("apps.exportAs")
   val files = FileUtils.findFiles(inputDir, dataLoader.extension)
@@ -180,7 +171,6 @@
   override def export(mentions: Seq[Mention]): Unit = {
     val pw = new PrintWriter(new File(filename.toString().replace(".json", "_mentions.tsv") ))
     pw.write("filename\tsentence\tmention type\tmention text\targs in all next columns\n")
-<<<<<<< HEAD
     val contentMentions = mentions.filter(m => (m.label matches "Description") || (m.label matches "ParameterSetting") || (m.label matches "IntervalParameterSetting") || (m.label matches "Context") || (m.label matches "Function") || (m.label matches "ContextEvent"))
 
     for (m <- contentMentions) {
@@ -191,13 +181,6 @@
           pw.write("\t" + arg._1 + ": " + arg._2.head.text.trim())
         }
       }
-=======
-    val contentMentions = mentions.filter(m => (m.label matches "Description") || (m.label matches "ParameterSetting") || (m.label matches "IntervalParameterSetting") || (m.label matches "UnitRelation")) //|| (m.label matches "Context"))
-    for (m <- contentMentions) {
-      pw.write(new File(filename).getName() + "\t")
-      pw.write(m.sentenceObj.words.mkString(" ") + "\t" + m.label + "\t" + m.text.trim())
-      for (arg <- m.arguments) pw.write("\t" + arg._1 + ": " + arg._2.head.text.trim())
->>>>>>> 0187678a
       pw.write("\n")
     }
     pw.close()
