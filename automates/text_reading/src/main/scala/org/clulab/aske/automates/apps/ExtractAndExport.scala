--- conflicted
+++ resolved
@@ -118,9 +118,7 @@
       }
     }
 
-<<<<<<< HEAD
-//     4. Export to all desired formats
-=======
+
     val contextMentions = mentions.filter(_ matches "Context")
     println("Context setting mentions: ")
     for (m <- contextMentions) {
@@ -133,7 +131,6 @@
     }
 
     // 4. Export to all desired formats
->>>>>>> 19774826
     exportAs.foreach { format =>
         val exporter = getExporter(format, s"$outputDir/${file.getName.replace("." + format, s"_mentions.${format}")}")
         exporter.export(mentions)
