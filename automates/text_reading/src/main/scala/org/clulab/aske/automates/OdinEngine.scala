package org.clulab.aske.automates

import com.typesafe.config.Config
import com.typesafe.config.ConfigFactory
import com.typesafe.config.ConfigValueFactory
import org.clulab.odin.{ExtractorEngine, Mention, State}
import org.clulab.processors.{Document, Processor}
import org.clulab.processors.fastnlp.FastNLPProcessor
import org.clulab.aske.automates.entities.{EntityFinder,StringMatchEntityFinder}
import org.clulab.utils.{DocumentFilter, FileUtils, FilterByLength, PassThroughFilter}
import org.slf4j.LoggerFactory
import ai.lum.common.ConfigUtils._
import org.clulab.aske.automates.data.{EdgeCaseParagraphPreprocessor, LightPreprocessor, PassThroughPreprocessor, Preprocessor}


class OdinEngine(
                  val proc: Processor,
                  masterRulesPath: String,
                  taxonomyPath: String,
                  var entityFinders: Seq[EntityFinder],
                  enableExpansion: Boolean,
                  validArgs: List[String],
                  freqWords: Array[String],
                  filterType: Option[String],
                  preprocessorType: String) {

  val documentFilter: DocumentFilter = filterType match {
    case None => PassThroughFilter()
    case Some("length") => FilterByLength(proc, cutoff = 150)
    case _ => throw new NotImplementedError(s"Invalid DocumentFilter type specified: $filterType")
  }

  val edgeCaseFilter: Preprocessor = preprocessorType match {
    case "Light" => LightPreprocessor()
    case "EdgeCase" => EdgeCaseParagraphPreprocessor()
    case "PassThrough" => PassThroughPreprocessor()
  }

  class LoadableAttributes(
    // These are the values which can be reloaded.  Query them for current assignments.
    val actions: OdinActions,
    val engine: ExtractorEngine,

  )

  object LoadableAttributes {

    def apply(): LoadableAttributes = {
      // Reread these values from their files/resources each time based on paths in the config file.
      val masterRules = FileUtils.getTextFromResource(masterRulesPath)
      val actions = OdinActions(taxonomyPath, enableExpansion, validArgs, freqWords)
      val extractorEngine = ExtractorEngine(masterRules, actions, actions.globalAction)
      new LoadableAttributes(
        actions,
        extractorEngine
      )
    }
  }

  var loadableAttributes = LoadableAttributes()

  // These public variables are accessed directly by clients which
  // don't know they are loadable and which had better not keep copies.
  def engine = loadableAttributes.engine
  def reload() = loadableAttributes = LoadableAttributes()

  // MAIN PIPELINE METHOD
  def cleanAndAnnotate(text: String, keepText: Boolean = false, filename: Option[String]): Document = {
    val filteredText = edgeCaseFilter.cleanUp(text)
    val doc = annotate(filteredText, keepText, filename)   // CTM: processors runs (sentence splitting, tokenization, POS, dependency parse, NER, chunking)
    doc
  }

  def extractFrom(doc: Document): Vector[Mention] = {
    var initialState = new State()
    // Add any mentions from the entityFinders to the initial state
    if (entityFinders.nonEmpty) {
      initialState = initialState.updated(entityFinders.flatMap(ef => ef.extract(doc)))
    }
    // println(s"In extractFrom() -- res : ${initialState.allMentions.map(m => m.text).mkString(",\t")}")

    // Run the main extraction engine, pre-populated with the initial state
<<<<<<< HEAD
    val events =  loadableAttributes.actions.assembleVarsWithParamsAndUnits(  engine.extractFrom(doc, initialState)).toVector

=======
    val events =  engine.extractFrom(doc, initialState).toVector
    val newModelParams1 = loadableAttributes.actions.paramSettingVarToModelParam(events)
>>>>>>> ad7026cb
    val modelCorefResolve = loadableAttributes.actions.resolveModelCoref(events)

    // process context attachments to the initially extracted mentions
    val newEventsWithContexts = loadableAttributes.actions.makeNewMensWithContexts(modelCorefResolve)
    val (contextEvents, nonContexts) = newEventsWithContexts.partition(_.label.contains("ContextEvent"))
    val mensWithContextAttachment = loadableAttributes.actions.processRuleBasedContextEvent(contextEvents)

    // post-process the mentions with untangleConj and combineFunction
    val (descriptionMentions, nonDescrMens) = (mensWithContextAttachment ++ nonContexts).partition(_.label.contains("Description"))

    val (functionMentions, nonFunctions) = nonDescrMens.partition(_.label.contains("Function"))
    val (modelDescrs, nonModelDescrs) = nonFunctions.partition(_.label == "ModelDescr")
    val (modelNames, other) = nonModelDescrs.partition(_.label == "Model")
    val modelFilter = loadableAttributes.actions.filterModelNames(modelNames)
    val untangled = loadableAttributes.actions.locationsAreNotVariablesOrModels( (loadableAttributes.actions.untangleConj(descriptionMentions)))
    val combining = loadableAttributes.actions.combineFunction(functionMentions)
    val newModelParams2 = loadableAttributes.actions.functionArgsToModelParam(combining)
    val finalModelDescrs = modelDescrs.filter(_.arguments.contains("modelName"))
    val finalModelParam = loadableAttributes.actions.filterModelParam(newModelParams1 ++ newModelParams2)

<<<<<<< HEAD
   loadableAttributes.actions.replaceWithLongerIdentifier((loadableAttributes.actions.keepLongest(other ++ combining ++ modelFilter) ++ finalModelDescrs ++ untangled)).toVector
=======
    loadableAttributes.actions.replaceWithLongerIdentifier((loadableAttributes.actions.keepLongest(other ++ combining ++ modelFilter ++ finalModelParam) ++ untangled ++ finalModelDescrs)).toVector
>>>>>>> ad7026cb
  }

  def extractFromText(text: String, keepText: Boolean = false, filename: Option[String]): Seq[Mention] = {
    val doc = cleanAndAnnotate(text, keepText, filename)
    val odinMentions = extractFrom(doc)  // CTM: runs the Odin grammar
    odinMentions  // CTM: collection of mentions ; to be converted to some form (json)
  }



  // Supports web service, when existing entities are already known but from outside the project
  def extractFromDocWithGazetteer(doc: Document, gazetteer: Seq[String]): Seq[Mention] = {
    val label = OdinEngine.VARIABLE_GAZETTEER_LABEL
    val providedFinder = StringMatchEntityFinder.fromStrings(gazetteer, label)
    entityFinders = entityFinders ++ Seq(providedFinder)
    val results = extractFrom(doc)
    // cleanup -- remove the finder from this query
    entityFinders = entityFinders.diff(Seq(providedFinder))

    // return results
    results
  }

  // ---------- Helper Methods -----------

  // Annotate the text using a Processor and then populate lexicon labels
  def annotate(text: String, keepText: Boolean = false, filename: Option[String]= None): Document = {
    val tokenized = proc.mkDocument(text, keepText = true)  // Formerly keepText, must now be true
    val filtered = documentFilter.filter(tokenized)         // Filter noise from document if enabled (else "pass through")
    val doc = proc.annotate(filtered)
    doc.id = filename
    doc
  }

}

object OdinEngine {

  // todo: ability to load/use diff processors
  lazy val proc: Processor = new FastNLPProcessor()

  // Mention labels
  val DESCRIPTION_LABEL: String = "Description"
  val MODEL_DESCRIPTION_LABEL: String = "ModelDescr"
  val MODEL_LIMITATION_LABEL: String = "ModelLimitation"
  val CONJ_DESCRIPTION_LABEL: String = "ConjDescription"
  val CONJ_DESCRIPTION_TYPE2_LABEL: String = "ConjDescriptionType2"
  val INTERVAL_PARAMETER_SETTING_LABEL: String = "IntervalParameterSetting"
  val PARAMETER_SETTING_LABEL: String = "ParameterSetting"
  val VALUE_LABEL: String = "Value"
  val IDENTIFIER_LABEL: String = "Identifier"
  val VARIABLE_GAZETTEER_LABEL: String = "VariableGazetteer"
  val UNIT_LABEL: String = "UnitRelation"
  val MODEL_LABEL: String = "Model"
  val FUNCTION_LABEL: String = "Function"
  val CONTEXT_LABEL: String = "Context"
  val CONTEXT_EVENT_LABEL: String = "ContextEvent"
  // Mention argument types
  val VARIABLE_ARG: String = "variable"
  val VALUE_LEAST_ARG: String = "valueLeast"
  val VALUE_MOST_ARG: String = "valueMost"
  val DESCRIPTION_ARG: String = "description"
  val VALUE_ARG: String = "value"
  val UNIT_ARG: String = "unit"
  val FUNCTION_INPUT_ARG: String = "input"
  val FUNCTION_OUTPUT_ARG: String = "output"
  val MODEL_NAME_ARG: String = "modelName"
  val MODEL_DESCRIPTION_ARG: String = "modelDescr"
  val CONTEXT_ARG: String = "context"
  val CONTEXT_EVENT_ARG: String = "event"

  val logger = LoggerFactory.getLogger(this.getClass())
  // Used by LexiconNER
  val NER_OUTSIDE = "O"

  def fromConfigSection(configSection: String) = OdinEngine.fromConfig(ConfigFactory.load()[Config](configSection))
  def fromConfigSectionAndGrFN(configSection: String, grfnFile: String) = {
    val config:Config = ConfigFactory.load()[Config](configSection)
    OdinEngine.fromConfig(config.withValue("entityFinder.grfnFile", ConfigValueFactory.fromAnyRef(grfnFile)))
  }
  def fromConfig(odinConfig: Config = ConfigFactory.load()[Config]("TextEngine")): OdinEngine = {
//    // The config with the main settings
//    val odinConfig: Config = config[Config]("TextEngine")


    // document filter: used to clean the input ahead of time
    // fixme: should maybe be moved?
    val filterType = odinConfig.get[String]("documentFilter")
    val preprocessorType = odinConfig.get[String](path = "preprocessorType").getOrElse("PassThrough")

    // Odin Grammars
    val masterRulesPath: String = odinConfig[String]("masterRulesPath")
    val taxonomyPath: String = odinConfig[String]("taxonomyPath")

    // EntityFinders: used to find entities ahead of time
    val enableEntityFinder: Boolean = odinConfig.get[Boolean]("entityFinder.enabled").getOrElse(false)
    val entityFinders: Seq[EntityFinder] = if (enableEntityFinder) {
      val entityFinderConfig: Config = odinConfig[Config]("entityFinder")
      val finderTypes: List[String] = entityFinderConfig[List[String]]("finderTypes")
      finderTypes.map(finderType => EntityFinder.loadEntityFinder(finderType, entityFinderConfig))
    } else Seq.empty[EntityFinder]

    // LexiconNER: Used to annotate the documents with info from a gazetteer
//    val enableLexiconNER: Boolean = odinConfig.get[Boolean]("lexiconNER.enable").getOrElse(false)
//    val lexiconNER = if(enableLexiconNER) {
//      val lexiconNERConfig = odinConfig[Config]("lexiconNER")
//      val lexicons = lexiconNERConfig[List[String]]("lexicons")
//      Some(LexiconNER(lexicons, caseInsensitiveMatching = true))
//    } else None

    // expansion: used to optionally expand mentions in certain situations to get more complete text spans
    val validArgs: List[String] = odinConfig[List[String]]("validArgs")
    val enableExpansion: Boolean = odinConfig[Boolean]("enableExpansion")
    val freqWords = FileUtils.loadFromOneColumnTSV(odinConfig[String]("freqWordsPath"))

    new OdinEngine(proc, masterRulesPath, taxonomyPath, entityFinders, enableExpansion, validArgs, freqWords, filterType, preprocessorType)
  }

}<|MERGE_RESOLUTION|>--- conflicted
+++ resolved
@@ -80,13 +80,8 @@
     // println(s"In extractFrom() -- res : ${initialState.allMentions.map(m => m.text).mkString(",\t")}")
 
     // Run the main extraction engine, pre-populated with the initial state
-<<<<<<< HEAD
     val events =  loadableAttributes.actions.assembleVarsWithParamsAndUnits(  engine.extractFrom(doc, initialState)).toVector
-
-=======
-    val events =  engine.extractFrom(doc, initialState).toVector
     val newModelParams1 = loadableAttributes.actions.paramSettingVarToModelParam(events)
->>>>>>> ad7026cb
     val modelCorefResolve = loadableAttributes.actions.resolveModelCoref(events)
 
     // process context attachments to the initially extracted mentions
@@ -107,11 +102,7 @@
     val finalModelDescrs = modelDescrs.filter(_.arguments.contains("modelName"))
     val finalModelParam = loadableAttributes.actions.filterModelParam(newModelParams1 ++ newModelParams2)
 
-<<<<<<< HEAD
-   loadableAttributes.actions.replaceWithLongerIdentifier((loadableAttributes.actions.keepLongest(other ++ combining ++ modelFilter) ++ finalModelDescrs ++ untangled)).toVector
-=======
     loadableAttributes.actions.replaceWithLongerIdentifier((loadableAttributes.actions.keepLongest(other ++ combining ++ modelFilter ++ finalModelParam) ++ untangled ++ finalModelDescrs)).toVector
->>>>>>> ad7026cb
   }
 
   def extractFromText(text: String, keepText: Boolean = false, filename: Option[String]): Seq[Mention] = {
