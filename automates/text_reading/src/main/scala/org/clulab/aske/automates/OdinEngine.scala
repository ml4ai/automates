--- conflicted
+++ resolved
@@ -141,10 +141,7 @@
   val VARIABLE_LABEL: String = "Variable"
   val VARIABLE_GAZETTEER_LABEL: String = "VariableGazetteer"
   val UNIT_LABEL: String = "UnitRelation"
-<<<<<<< HEAD
-=======
   val MODEL_LABEL: String = "Model"
->>>>>>> ffb9237c
   // Mention argument types
   val VARIABLE_ARG: String = "variable"
   val VALUE_LEAST_ARG: String = "valueLeast"
