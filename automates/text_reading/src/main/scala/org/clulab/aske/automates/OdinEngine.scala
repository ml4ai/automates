--- conflicted
+++ resolved
@@ -138,12 +138,9 @@
 
   // Mention labels
   val DESCRIPTION_LABEL: String = "Description"
-<<<<<<< HEAD
   val MODEL_DESCRIPTION_LABEL: String = "ModelDescription"
-=======
   val CONJ_DESCRIPTION_LABEL: String = "ConjDescription"
   val CONJ_DESCRIPTION_TYPE2_LABEL: String = "ConjDescriptionType2"
->>>>>>> e7b678b4
   val INTERVAL_PARAMETER_SETTING_LABEL: String = "IntervalParameterSetting"
   val PARAMETER_SETTING_LABEL: String = "ParameterSetting"
   val VALUE_LABEL: String = "Value"
@@ -163,14 +160,10 @@
   val UNIT_ARG: String = "unit"
   val FUNCTION_INPUT_ARG: String = "input"
   val FUNCTION_OUTPUT_ARG: String = "output"
-<<<<<<< HEAD
   val MODEL_NAME_ARG: String = "model"
   val MODEL_DESCRIPTION_ARG: String = "modelDescr"
-
-=======
   val CONTEXT_ARG: String = "context"
   val CONTEXT_EVENT_ARG: String = "event"
->>>>>>> e7b678b4
 
   val logger = LoggerFactory.getLogger(this.getClass())
   // Used by LexiconNER
