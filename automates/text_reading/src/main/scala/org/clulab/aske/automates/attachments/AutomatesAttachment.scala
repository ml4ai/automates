--- conflicted
+++ resolved
@@ -99,7 +99,6 @@
 }
 
 class ContextAttachment(attType: String, context: ujson.Value, foundBy: String) extends AutomatesAttachment {
-<<<<<<< HEAD
 
   override def toJson: JsValue = ???
 
@@ -126,20 +125,5 @@
     toReturn("trigger") = trigger
     toReturn("foundBy") = foundBy
     toReturn
-=======
-
-  override def toJson: JsValue = ???
-
-  def toUJson: ujson.Value = ujson.Obj (
-      "contexts" -> contextsToJsonObj(context),
-      "attType" -> attType,
-      "foundBy" -> foundBy
-    )
-
-  def contextsToJsonObj(contexts: ujson.Value): ujson.Value = {
-//    val contextsToJsonObj = contexts.map(seq => ujson.Arr(seq))
-    val contextsToJsonObj = ujson.Value(contexts)
-    contextsToJsonObj
->>>>>>> 5cb3c18b
   }
 }