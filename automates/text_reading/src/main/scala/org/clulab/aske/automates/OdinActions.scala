package org.clulab.aske.automates

import com.typesafe.scalalogging.LazyLogging
import org.clulab.aske.automates.actions.ExpansionHandler
import org.clulab.odin._
import org.clulab.odin.impl.Taxonomy
import org.clulab.utils.{DisplayUtils, FileUtils}
import org.yaml.snakeyaml.Yaml
import org.yaml.snakeyaml.constructor.Constructor
import org.clulab.aske.automates.OdinEngine._
import org.clulab.aske.automates.entities.EntityHelper
import org.clulab.processors.fastnlp.FastNLPProcessor
import org.clulab.struct.Interval

import scala.collection.mutable
import scala.collection.mutable.ArrayBuffer
import scala.io.{BufferedSource, Source}



class OdinActions(val taxonomy: Taxonomy, expansionHandler: Option[ExpansionHandler], validArgs: List[String], freqWords: Array[String]) extends Actions with LazyLogging {

  val proc = new FastNLPProcessor()
  def globalAction(mentions: Seq[Mention], state: State = new State()): Seq[Mention] = {

//    for (m <- mentions) println("BEG OF GL ACTION: " + m.text + " " + m.labels + " " + m.foundBy)
    if (expansionHandler.nonEmpty) {
      // expand arguments
      //val (textBounds, expandable) = mentions.partition(m => m.isInstanceOf[TextBoundMention])
      //val expanded = expansionHandler.get.expandArguments(expandable, state)
      //keepLongest(expanded) ++ textBounds

//      def condition(m:Mention): Boolean = {
//        m matches "Definition"
//        m matches "EventMention"
//      }
//      for (e <- mentions) println("all-->" + e.text + " " + e.foundBy)
      val (vars, non_vars) = mentions.partition(m => m.label == "Variable")
//      println("variables: " + vars.map(m => m.text + " " + m.label + " " + m.labels.mkString("||")).mkString("\n"))
//      println("non-variables " + non_vars.map(_.text).mkString("\n"))
      val expandedVars = keepLongestVariable(vars)
//      println("expanded vars: " + expandedVars.map(_.text).mkString("\n"))

      val (expandable, other) = (expandedVars ++ non_vars).partition(m => m matches "Definition")
//      for (e <- other) println("o-->" + e.text + " " + e.foundBy)
//      for (e <- expandable) println("e-->" + e.text + " " + e.foundBy)
      val expanded = expansionHandler.get.expandArguments(expandable, state, validArgs) //todo: check if this is the best place for validArgs argument
      keepOneWithSameSpanAfterExpansion(expanded) ++ other
//       keepLongest(expanded) ++ other
//      expanded ++ other

//      other
//    mentions
//      expandable
//      expanded
      //val mostComplete = keepMostCompleteEvents(expanded, state.updated(expanded))
      //val result = mostComplete ++ textBounds
    } else {

//      for (e <- mentions) println("??-->" + e.text + " " + e.foundBy)
      mentions
    }
  }

  def findOverlappingInterval(tokenInt: Interval, intervals: List[Interval]): Interval = {
    val overlapping = new ArrayBuffer[Interval]()
    for (int <- intervals) {
      if (tokenInt.intersect(int).nonEmpty) overlapping.append(int)
    }
    return overlapping.maxBy(_.length)
  }

  def groupByTokenOverlap(mentions: Seq[Mention]): Map[Interval, Seq[Mention]] = {
    // has to be used for mentions in the same sentence - token intervals are per sentence
    val intervalMentionMap = mutable.Map[Interval, Seq[Mention]]()
    for (m <- mentions) {
      if (intervalMentionMap.isEmpty) {
//        println("++>" + intervalMentionMap)
        println("m tok int: " + m.tokenInterval)
        intervalMentionMap += (m.tokenInterval -> Seq(m))
      } else {
        println("---->" + intervalMentionMap)
        if (intervalMentionMap.keys.exists(k => k.intersect(m.tokenInterval).nonEmpty)) {
          val interval = findOverlappingInterval(m.tokenInterval, intervalMentionMap.keys.toList)
          val currMen = intervalMentionMap(interval)
          val updMen = currMen :+ m
          if (interval.length >= m.tokenInterval.length) {
            intervalMentionMap += (interval -> updMen)
          } else {
            intervalMentionMap += (m.tokenInterval -> updMen)
            intervalMentionMap.remove(interval)
          }

        } else {
          intervalMentionMap += (m.tokenInterval -> Seq(m))
        }
      }
    }
    println("---> " + intervalMentionMap.toMap)
    intervalMentionMap.toMap
  }

  def keepLongestVariable(mentions: Seq[Mention], state: State = new State()): Seq[Mention] = {

    for (v <- mentions) println("here:: " + v.text + " " + v.label)
    val maxInGroup = new ArrayBuffer[Mention]()
    val groupedBySent = mentions.groupBy(_.sentence)
    println("-> " + groupedBySent)
    for (gbs <- groupedBySent) {
      println("--> " + groupedBySent)
      val groupedByIntervalOverlap = groupByTokenOverlap(gbs._2)
      println(groupedByIntervalOverlap)
      for (item <- groupedByIntervalOverlap) {
        println(item._1)
        for (m <- item._2) println("here1: " + m.text)
        val longest = item._2.maxBy(_.tokenInterval.length)
        maxInGroup.append(longest)
      }

    }

    maxInGroup.distinct

  }


  /** Keeps the longest mention for each group of overlapping mentions **/
  def keepLongest(mentions: Seq[Mention], state: State = new State()): Seq[Mention] = {
    val mns: Iterable[Mention] = for {
      // find mentions of the same label and sentence overlap
      (k, v) <- mentions.groupBy(m => (m.sentence, m.label))
//      (k1, v1) <- v.groupBy(m => m.arguments("variable"))
      m <- v
      // for overlapping mentions starting at the same token, keep only the longest
      longest = v.filter(_.tokenInterval.overlaps(m.tokenInterval)).maxBy(m => (m.end - m.start) + 0.1 * m.arguments.size)
      //      longest = v.filter(_.tokenInterval.start == m.tokenInterval.start).maxBy(m => ((m.end - m.start) + 0.1 * m.arguments.size))

    } yield longest
    mns.toVector.distinct
  }

  def keepOneWithSameSpanAfterExpansion(mentions: Seq[Mention], state: State = new State()): Seq[Mention] = {
//    for ((k, v) <- mentions.filter(_.arguments.keys.toList.contains("variable")).groupBy(men => men.arguments("variable").head.text)) {
////      println("New group: ")
////      for (vi <- v) println("men!!: " + vi.text + " " + vi.labels + " " + vi.foundBy + " " + vi.tokenInterval.mkString("-") + " " + vi.arguments.map(_._1).mkString("+"))
//    }
//    for (m <- mentions) println(">>>" + m.text + " " + m.label)
    val mns: Iterable[Mention] = for {
      // find mentions of the same label and sentence overlap
      (k, v) <- mentions.filter(_.arguments.keys.toList.contains("variable")).groupBy(men => men.arguments("variable").head.text)
      // conj defs have more vars, so from overlapping mentions, choose those that have most vars and...
      maxNumOfVars = v.maxBy(_.arguments("variable").length).arguments("variable").length
      //out of the ones with most vars, pick the longest
    } yield v.filter(_.arguments("variable").length == maxNumOfVars).maxBy(_.text.length)//v.maxBy(_.text.length)
    val mens = mns.toList
//    println("num of groups: " + mentions.groupBy(_.tokenInterval).keys.toList.length + " mens returned: " + mns.toList.distinct.length + " " + mentions.length)
    mens.toVector.distinct
  }

  def getEdgesForMention(m: Mention): List[(Int, Int, String)] = {
    // return only edges within the token interval of the mention
    m.sentenceObj.dependencies.get.allEdges.filter(edge => math.min(edge._1, edge._2) >= m.tokenInterval.start && math.max(edge._1, edge._2) <= m.tokenInterval.end)
  }

  def hasConj(m: Mention): Boolean = {
    val onlyThisMenedges = getEdgesForMention(m)
    onlyThisMenedges.map(_._3).exists(_.startsWith("conj"))
  }
  def untangleConj(mentions: Seq[Mention], state: State = new State()): Seq[Mention] = {

    // partition on those with and without conj
    // if !conjDef, take out interval between conj node start and end, store interval (is it possible to get char offset here?)
    // if conjdef, use conjDefinitions
    // get rid of cc's and cc:preconj (maybe just all cc's?)
    // account for cases when one conj is not part of the extracted definition
    // if plural noun (eg entopies) - lemmatize
    println("======" + mentions.length)




    def filterOutOverlappingMen(mentions: Seq[Mention]): Seq[Mention] = {
      // input is only mentions with the label ConjDefinition or Definition with conjunctions
      // this is to get rid of conj definitions that are redundant in the presence of a more complete ConjDefinition
      val toReturn = new ArrayBuffer[Mention]()
      val groupedBySent = mentions.groupBy(_.sentence)

      for (gr <- groupedBySent) {
        val groupedByTokenOverlap = groupByTokenOverlap(gr._2)
        for (gr1 <- groupedByTokenOverlap.values) {
          // if there are ConjDefs among overlapping defs (at this point, all of them are withConj), then pick the longest conjDef
          println("------")
          for (g <- gr1) println("overlapping " + g.text + " " + g.tokenInterval + " " + g.label)

          if (gr1.exists(_.label=="ConjDefinition")) {
            println("TRUE")
            val longestConjDef = gr1.filter(_.label == "ConjDefinition").maxBy(_.tokenInterval.length)
            println("longest: " + longestConjDef.text)
            toReturn.append(longestConjDef)
          } else {
            for (men <- gr1) toReturn.append(men)
          }
        }
      }
      toReturn
    }

    val (tempWithConj, withoutConj) = mentions.partition(hasConj(_))
//      val (withConj, withoutConj) = mentions.partition(hasConj(_))

    val withConj = filterOutOverlappingMen(tempWithConj)
    for (wc <- withConj) println("wc " + wc.text)
    for (woc <- withoutConj) println("woc " + woc.text)



    val (conjDefs, standardDefsWithConj) = withConj.partition(_.label matches "ConjDefinition")

    for (wc <- conjDefs) println("conjdef " + wc.text)
    for (woc <- standardDefsWithConj) println("standard def " + woc.text)

    val toReturn = new ArrayBuffer[Mention]()

//    val untangled = new ArrayBuffer[Mention]()
//    for (m <- conjDefs) {
//      val untang = untangleOneConjunction(m)
//      for (men <- untang) untangled.append(men)
//    }

    //maybe before appending, check if there's overlap between conjdefs and standard defs; if there is, drop the standard def or even check conjdef and regular def? can end up filtering out small defs like class I; yes, this is better done before bc then the conjDef is the lonest and will be easier to filter the others; not standard, withoutConj
    for (m <- untangleConjunctions(conjDefs)) {
//      println("m returned " + m.text)
      toReturn.append(m)
    }
    for (m <- withoutConj) toReturn.append(m)

    for (m <- standardDefsWithConj) toReturn.append(m)

    for (m <- standardDefsWithConj) {
      println("m: " + m.text )
      println("ti: " + m.tokenInterval)
//      println("full deps: " + m.sentenceObj.dependencies.get.allEdges)


      def returnWithoutConj(m: Mention, conjEdge: (Int, Int, String)): Unit = {
        // this should be the def text bound mention
        def getDiscontCharOffset(m: Mention, newTokenList: List[Int]): Unit = {
          val charOffsets = new ArrayBuffer[Array[Int]]
          var spanStartAndEndOffset = new ArrayBuffer[Int]()
          var prevTokenIndex = 0
          for ((tokenInt, indexOnList) <- newTokenList.zipWithIndex) {
            println("tok in and ind on list " + tokenInt + " " + indexOnList)
            if (indexOnList == 0) {
              spanStartAndEndOffset.append(m.sentenceObj.startOffsets(tokenInt))
              prevTokenIndex = tokenInt
            } else {
              if (!(prevTokenIndex + 1 == tokenInt) || indexOnList + 1 == newTokenList.length) {
                //this means, we have found the the gap in the token int
                // and the previous token was the end of previous part of the discont span, so we should get the endOffset of prev token
                spanStartAndEndOffset.append(m.sentenceObj.endOffsets(prevTokenIndex))
                charOffsets.append(spanStartAndEndOffset.toArray)
                spanStartAndEndOffset = new ArrayBuffer[Int]()
                spanStartAndEndOffset.append(m.sentenceObj.startOffsets(tokenInt))
                prevTokenIndex = tokenInt
              } else {
                prevTokenIndex = tokenInt
              }
            }

          }
          println("spans: ")
          for (ch <- charOffsets) {
            println("ch span " + ch.mkString(" "))
            println("span text: " + m.document.text.get.slice(ch.head, ch.last))
          }
        }
        val sortedConj = List(conjEdge._1, conjEdge._2).sorted
        println("sorted conj: " + sortedConj)
        val tokInAsList = m.tokenInterval.toList
        val newTokenInt = tokInAsList.filter(idx => idx < sortedConj.head || idx >= sortedConj.last)
        println("conj " + conjEdge)
        println("M: " + m.text)
        println("M orig token int " + tokInAsList)
        println("M new " + newTokenInt)
        println("m char offset: " + m.startOffset + " " + m.endOffset)


        val charOffsets = new ArrayBuffer[Int]()
        val wordsWIndex = m.sentenceObj.words.zipWithIndex

        val defTextWordsWithInd = wordsWIndex.filter(w => newTokenInt.contains(w._2))
        for (ind <- defTextWordsWithInd.map(_._2)) {
          charOffsets.append(m.sentenceObj.startOffsets(ind))
        }
        val defText = defTextWordsWithInd.map(_._1)
        println("_-_-_" + defText.mkString(" "))
        println("words char offset " + charOffsets)
        println("here:: " + m.document.text.get.slice(charOffsets.head, charOffsets(2)).mkString(""))
        getDiscontCharOffset(m, newTokenInt)

      }

      val edgesForOnlyThisMen = m.sentenceObj.dependencies.get.allEdges.filter(edge => math.min(edge._1, edge._2) >= m.tokenInterval.start && math.max(edge._1, edge._2) <= m.tokenInterval.end)
      println("only ours: " + edgesForOnlyThisMen)
      val maxConj = edgesForOnlyThisMen.filter(_._3.startsWith("conj")).sortBy(triple => math.abs(triple._1 - triple._2)).reverse.head
      println(maxConj + "<<")
      returnWithoutConj(m, maxConj)



//      println("mp filtered: " + m.sentenceObj.dependencies.get.incomingEdges.flatten.toList.filter(id => m.tokenInterval.contains(id._1)))

//      for (path <- m.paths) {
////        println("p: " + path)
//        for (x <- path._2) {
//          for (i <- x._2) {
//            println("----> " + x._1.text + " " + i._3)
//          }
//        }
//      }
    }
    // Only Def mentions will be passed
//    val (haveConj, no_conj) = mentions.partition(m => m.paths.map)
//    for (hc <- haveConj) println("hc: " + hc.text)
//    for (nc <- no_conj) println("nc: " + nc.text)

    toReturn
  }



  // this one worked separately but not when used within untangleConj
  def untangleConjunctions(mentions: Seq[Mention], state: State = new State()): Seq[Mention] = {


    // todo: only conj defs should get here
    // todo: if overlap, take most complete
    // todo: if conj is outside def but overlap, take longest - but how? i only annotated the def itself... maybe combine all defs if there are more than one?
//    val (conjDef, other) = mentions.partition(_ matches "ConjDefinition")
//    println(conjDef.length)
//    for (m <- mentions) println("Inside untangle conj: " + m.text + " " + m.label)
    val toReturn = new ArrayBuffer[Mention]()

    val groupedBySent = mentions.groupBy(_.sentence)
    for (gr1 <- groupedBySent) {
      val groupedByIntervalOverlap = groupByTokenOverlap(gr1._2)
//      println("GR LEN: " + groupedByIntervalOverlap.keys)
      for (gr <- groupedByIntervalOverlap) {
//        println("-->> " + gr._1 + " " + gr._2.length)
//        for (m <- gr._2) println(m.text)
        val mostComplete = gr._2.maxBy(_.arguments.toSeq.length)
//        println("most co,mplete: " + mostComplete.text)
        val headDef = mostComplete.arguments("definition").head
        //    println("head def: " + headDef.text)

        //fixme: try to do this without reannotating just using the method for finding deps for the edge
        val deps = proc.annotate(headDef.text).sentences.head.universalEnhancedDependencies.get
//        println("deps: " + deps)
println(">>>> " + deps.incomingEdges.flatten.mkString("|"))
        val tokenWithOutgoingConjAll = deps.incomingEdges.flatten.filter(_._2.contains("conj")).map(_._1)

//         val tokenWithOutgoingConj = tokenWithOutgoingConjAll.head//assume one
        //    println(tokenWithOutgoingConj)

        val incomingConjNodes = deps.outgoingEdges.flatten.filter(_._2.contains("conj")).map(_._1)
//        println(">>" + incomingConjNodes.mkString("||"))
        val previousIndices = new ArrayBuffer[Int]()

        val newDefinitions = new ArrayBuffer[Mention]()

        val allConjNodes = tokenWithOutgoingConjAll.head +: incomingConjNodes
        if (allConjNodes.length > 0) {
          for (int <- (allConjNodes).sorted) {
            //      println("prev indices: " + previousIndices)
            var newDefTokenInt = headDef.tokenInterval.slice(0, int + 1)
            //      println("defs" + int + " " + newDefTokenInt)
            if (previousIndices.nonEmpty) {

              for (pi <- previousIndices.reverse) {

                newDefTokenInt = newDefTokenInt.patch(pi, Nil, 1)

              }
            }
            //          println("new def tok in: " + newDefTokenInt)
            val wordsWIndex = headDef.sentenceObj.words.zipWithIndex
            val defText = wordsWIndex.filter(w => newDefTokenInt.contains(w._2)).map(_._1)
            val newDef = new TextBoundMention(headDef.labels, Interval(newDefTokenInt.head, newDefTokenInt.last + 1), headDef.sentence, headDef.document, headDef.keep, headDef.foundBy, headDef.attachments)
            newDefinitions.append(newDef)
            //          println("text " + defText.mkString(" "))
            previousIndices.append(int)
          }

        }


        val variables = mostComplete.arguments("variable")
        for ((v, i) <- variables.zipWithIndex) {
//          println("here: " + v.text + " " + i)
          if (newDefinitions.nonEmpty) {
            val newArgs = Map("variable" -> Seq(v), "definition" -> Seq(newDefinitions(i)))
            val newDefMen = copyWithArgs(mostComplete, newArgs)
            //          println("new def men line 335 "+newDefMen.text)
            toReturn.append(newDefMen)
          } else {
            val newArgs = Map("variable" -> Seq(v), "definition" -> Seq(headDef))
            val newDefMen = copyWithArgs(mostComplete, newArgs)
            //          println("new def men line 335 "+newDefMen.text)
            toReturn.append(newDefMen)
          }

        }

      }

    }

//    for (m <- toReturn) println("to ret 343 " + m.text)

    toReturn //++ other
  }



  def addArgument(mentions: Seq[Mention], state: State = new State()): Seq[Mention] = {
    for {
      m <- mentions
      argsToAdd = m.arguments - "original" // remove the original
      origMention = m.arguments("original").head // assumes one only
      combinedArgs = origMention.arguments ++ argsToAdd
    } yield copyWithArgs(origMention, combinedArgs)
  }

  def copyWithArgs(orig: Mention, newArgs: Map[String, Seq[Mention]]): Mention = {
    orig match {
      case tb: TextBoundMention => ???
      case rm: RelationMention => rm.copy(arguments = newArgs)
      case em: EventMention => em.copy(arguments = newArgs)
      case _ => ???
    }
  }

  def copyWithLabel(m: Mention, lab: String): Mention = {
    val newLabels = taxonomy.hypernymsFor(lab)
    val copy = m match {
      case tb: TextBoundMention => tb.copy(labels = newLabels)
      case rm: RelationMention => rm.copy(labels = newLabels)
      case em: EventMention=> em.copy(labels = newLabels)
      case _ => ???
    }
    copy
  }

  def variableArguments(mentions: Seq[Mention], state: State): Seq[Mention] = {
    val mentionsDisplayOnlyArgs = for {
      m <- mentions
      arg <- m.arguments.values.flatten
    } yield copyWithLabel(arg, "Variable")

    mentionsDisplayOnlyArgs
  }

  def modelArguments(mentions: Seq[Mention], state: State): Seq[Mention] = {
    val mentionsDisplayOnlyArgs = for {
      m <- mentions
      arg <- m.arguments.values.flatten
    } yield copyWithLabel(arg, "Model")

    mentionsDisplayOnlyArgs
  }

  def selectShorterAsVariable(mentions: Seq[Mention], state: State): Seq[Mention] = {
    def foundBy(base: String) = s"$base++selectShorter"

    def mkDefinitionMention(m: Mention): Seq[Mention] = {
      val outer = m.arguments("c1").head
      val inner = m.arguments("c2").head
      if (outer.text.split(" ").last.length == 1 & inner.text.length == 1) return Seq.empty // this is a filter that helps avoid splitting of compound variables, e.g. the rate R(t) - t should not be extracted as a variable with a definition 'rate R'
      val sorted = Seq(outer, inner).sortBy(_.text.length)
      // The longest mention (i.e., the definition) should be at least 3 characters, else it's likely a false positive
      // todo: tune
      // todo: should we constrain on the length of the variable name??
      // looksLikeAVariable is there to eliminate some false negatives, e.g., 'radiometer' in 'the Rn device (radiometer)':
      // might need to revisit
      if (sorted.last.text.length < 3 || looksLikeAVariable(Seq(sorted.head), state).isEmpty) {
        return Seq.empty
      }
      val variable = changeLabel(sorted.head, VARIABLE_LABEL) // the shortest is the variable
      val definition = changeLabel(sorted.last, DEFINITION_LABEL) // the longest if the definition
      val defMention = m match {
        case rm: RelationMention => rm.copy(
          arguments = Map(VARIABLE_ARG -> Seq(variable), DEFINITION_ARG -> Seq(definition)),
          foundBy=foundBy(rm.foundBy),
          tokenInterval = Interval(math.min(variable.start, definition.start), math.max(variable.end, definition.end)))
//         case em: EventMention => em.copy(//alexeeva wrote this to try to try to fix an appos. dependency rule todo: what seems to need don
        //is changing the keys in 'paths' to variable and defintion bc as of now they show up downstream (in the expansion handler) as c1 and c2
//           arguments = Map(VARIABLE_ARG -> Seq(variable), DEFINITION_ARG -> Seq(definition)),
//           foundBy=foundBy(em.foundBy),
//           tokenInterval = Interval(math.min(variable.start, definition.start), math.max(variable.end, definition.end)))
        case _ => ???
      }
      Seq(variable, defMention)
//      Seq(defMention)
    }

    mentions.flatMap(mkDefinitionMention)
  }


  def looksLikeAVariable(mentions: Seq[Mention], state: State): Seq[Mention] = {

    //returns mentions that look like a variable
    def passesFilters(v: Mention, isArg: Boolean): Boolean = {
      // If the variable was found with a Gazetteer passed through the webservice, keep it
      if ((v matches OdinEngine.VARIABLE_GAZETTEER_LABEL) && isArg) return true
      if (v.words.length == 1 && !(v.words.head.count(_.isLetter) > 0)) return false
<<<<<<< HEAD
      if ((v.words.length > 1 || v.words.length == 1) && v.entities.get.exists(m => m matches "B-GreekLetter")) return true //account for var that include a greek letter---those are found as separate words even if there is not space
=======
      if ((v.words.length >= 1) && v.entities.get.exists(m => m matches "B-GreekLetter")) return true //account for var that include a greek letter---those are found as separate words even if there is not space
>>>>>>> ffb9237c
      if (v.words.length != 1) return false
      // Else, the variable candidate has length 1
      val word = v.words.head
      if (freqWords.contains(word.toLowerCase())) return false //filter out potential variables that are freq words
      if (word.length > 6) return false
      // a variable cannot be a unit
      if (v.entities.get.exists(_ == "B-unit")) return false
      val tag = v.tags.get.head
      if (tag == "POS") return false
      return (
        word.toLowerCase != word // mixed case or all UPPER
        |
        v.entities.exists(ent => ent.contains("B-GreekLetter")) //or is a greek letter
        |
        word.length == 1 && (tag.startsWith("NN") | tag == "FW") //or the word is one character long and is a noun or a foreign word (the second part of the constraint helps avoid standalone one-digit numbers, punct, and the article 'a'
        |
        word.length < 3 && word.exists(_.isDigit) && !word.contains("-")  && word.replaceAll("\\d|\\s", "").length > 0//this is too specific; trying to get to single-letter vars with a subscript (e.g., u2) without getting units like m-2
      |
          (word.length < 6 && tag != "CD") //here, we allow words for under 6 char bc we already checked above that they are not among the freq words
        )
    }
    for {
      m <- mentions
      (varMention, isArg) = m match {
        case tb: TextBoundMention => (m, false)
        case rm: RelationMention => (m.arguments.getOrElse("variable", Seq()).head, true)
        case em: EventMention => (m.arguments.getOrElse("variable", Seq()).head, true)
        case _ => ???
      }
      if passesFilters(varMention, isArg)
    } yield m
  }

  def looksLikeAVariableWithGreek(mentions: Seq[Mention], state: State): Seq[Mention] = {
    //returns mentions that look like a variable
    for {
      m <- mentions
      varMention = m match {
        case tb: TextBoundMention => m
        case rm: RelationMention => m.arguments.getOrElse("variable", Seq()).head
        case em: EventMention => m.arguments.getOrElse("variable", Seq()).head
        case _ => ???
      }
      if varMention.words.length < 3
      if varMention.entities.exists(ent => ent.exists(_ == "B-GreekLetter"))

    } yield m
  }


  def defIsNotVar(mentions: Seq[Mention], state: State): Seq[Mention] = {
    //returns mentions in which definitions are not also variables
    //and the variable and the definition don't overlap
    for {
      m <- mentions
      if !m.words.contains("not") //make sure, the definition is not negative

      variableMention = m.arguments.getOrElse("variable", Seq())
      defMention = m.arguments.getOrElse("definition", Seq())
      if (
        defMention.nonEmpty && //there has to be a definition
        looksLikeADef(defMention, state).nonEmpty && //make sure the def looks like a def
        defMention.head.text.length > 4 && //the def can't be the length of a var
        !defMention.head.text.contains("=") &&
        looksLikeAVariable(defMention, state).isEmpty //makes sure the definition is not another variable (or does not look like what could be a variable)
        &&
        defMention.head.tokenInterval.intersect(variableMention.head.tokenInterval).isEmpty //makes sure the variable and the definition don't overlap
        ) || (defMention.nonEmpty && freqWords.contains(defMention.head.text)) //the definition can be one short, frequent word
    } yield m
  }


  def definitionActionFlow(mentions: Seq[Mention], state: State): Seq[Mention] = {
    val toReturn = defIsNotVar(looksLikeAVariable(mentions, state), state)
    toReturn
  }

  def definitionActionFlowSpecialCase(mentions: Seq[Mention], state: State): Seq[Mention] = {
    //select shorter as var is only applicable to one rule, so it can't be part of the regular def. action flow
    val varAndDef = selectShorterAsVariable(mentions, state)
    val toReturn = if (varAndDef.nonEmpty) definitionActionFlow(varAndDef, state) else Seq.empty
    toReturn
  }



  def looksLikeAUnit(mentions: Seq[Mention], state: State): Seq[Mention] = {
    for {
      //every mention in array...
      m <- mentions
      //get the split text of the suspected unit
      unitTextSplit = m match {
          //for tbs, the text of the unit, is the text of the whole mention
        case tb: TextBoundMention => m.text.split(" ")
          //for relation and event mentions, the unit is the value of the arg with the argName "unit"
        case _ => {
          val unitArgs = m.arguments.getOrElse("unit", Seq())
          if (unitArgs.nonEmpty) {
            unitArgs.head.text.split(" ")
          }
          unitArgs.head.text.split(" ")
        }

      }
      //the pattern to check if the suspected unit contains dashes (e.g., m-1), slashes (e.g., MJ/kg, or square brackets
      //didn't add digits bc that resulted in more false positives (e.g., for years)
      pattern = "[-/\\[\\]]".r
      //negative pattern checks if the suspected unit contains char-s that should not be present in a unit
      negPattern = "[<>=]".r
      //the length constraints: the unit should consist of no more than 5 words and the first word of the unit should be no longer than 3 characters long (heuristics)
      if ((unitTextSplit.length <=5 && unitTextSplit.head.length <=3) || pattern.findFirstIn(unitTextSplit.mkString(" ")).nonEmpty ) && negPattern.findFirstIn(unitTextSplit.mkString(" ")).isEmpty
    } yield m
  }

  def looksLikeADef(mentions: Seq[Mention], state: State): Seq[Mention] = {
    val valid = "abcdefghijklmnopqrstuvwxyzABCDEFGHIJKLMNOPQRSTUVWXYZ "
    for {
      m <- mentions
      definText = m match {
        case tb: TextBoundMention => m
        case rm: RelationMention => m.arguments.getOrElse("definition", Seq()).head
        case em: EventMention => m.arguments.getOrElse("definition", Seq()).head
        case _ => ???
      }

      if definText.text.filter(c => valid contains c).length.toFloat / definText.text.length > 0.60
      // make sure there's at least one noun; there may be more nominal pos that will need to be included - revisit: excluded def like "Susceptible (S)"
//      if m.tags.get.exists(_.contains("N"))

    } yield m
  }

  def changeLabel(orig: Mention, label: String): Mention = {
    orig match {
      case tb: TextBoundMention => tb.copy(labels = taxonomy.hypernymsFor(label))
      case rm: RelationMention => rm.copy(labels = taxonomy.hypernymsFor(label))
      case em: EventMention => em.copy(labels = taxonomy.hypernymsFor(label))
    }
  }

}

object OdinActions {

  def apply(taxonomyPath: String, enableExpansion: Boolean, validArgs: List[String], freqWords: Array[String]) =
    {
      val expansionHandler = if(enableExpansion) {
      Some(ExpansionHandler())
      } else None
      new OdinActions(readTaxonomy(taxonomyPath), expansionHandler, validArgs, freqWords)
    }

  def readTaxonomy(path: String): Taxonomy = {
    val input = FileUtils.getTextFromResource(path)
    val yaml = new Yaml(new Constructor(classOf[java.util.Collection[Any]]))
    val data = yaml.load(input).asInstanceOf[java.util.Collection[Any]]
    Taxonomy(data)
  }
}<|MERGE_RESOLUTION|>--- conflicted
+++ resolved
@@ -514,11 +514,7 @@
       // If the variable was found with a Gazetteer passed through the webservice, keep it
       if ((v matches OdinEngine.VARIABLE_GAZETTEER_LABEL) && isArg) return true
       if (v.words.length == 1 && !(v.words.head.count(_.isLetter) > 0)) return false
-<<<<<<< HEAD
-      if ((v.words.length > 1 || v.words.length == 1) && v.entities.get.exists(m => m matches "B-GreekLetter")) return true //account for var that include a greek letter---those are found as separate words even if there is not space
-=======
       if ((v.words.length >= 1) && v.entities.get.exists(m => m matches "B-GreekLetter")) return true //account for var that include a greek letter---those are found as separate words even if there is not space
->>>>>>> ffb9237c
       if (v.words.length != 1) return false
       // Else, the variable candidate has length 1
       val word = v.words.head
