package org.clulab.aske.automates


import com.typesafe.scalalogging.LazyLogging
import edu.stanford.nlp.dcoref.Dictionaries.MentionType
import org.clulab.aske.automates.actions.ExpansionHandler
import org.clulab.odin.{Mention, _}
import org.clulab.odin.impl.Taxonomy
import org.clulab.utils.FileUtils
import org.yaml.snakeyaml.Yaml
import org.yaml.snakeyaml.constructor.Constructor
import org.clulab.aske.automates.OdinEngine._
import org.clulab.aske.automates.attachments.{ContextAttachment, DiscontinuousCharOffsetAttachment, FunctionAttachment, ParamSetAttachment, ParamSettingIntAttachment, UnitAttachment}
import org.clulab.aske.automates.mentions.CrossSentenceEventMention
import org.clulab.processors.Document
import org.clulab.processors.fastnlp.FastNLPProcessor
import org.clulab.struct.Interval

import scala.collection.mutable
import scala.collection.mutable.ArrayBuffer
import scala.math.Ordering
import scala.util.Try
import scala.util.matching.Regex
import scala.util.control.Breaks._




class OdinActions(val taxonomy: Taxonomy, expansionHandler: Option[ExpansionHandler], validArgs: List[String], freqWords: Array[String]) extends Actions with LazyLogging {

  val proc = new FastNLPProcessor()

  def globalAction(mentions: Seq[Mention], state: State = new State()): Seq[Mention] = {

    //mentions
    if (expansionHandler.nonEmpty) {
      // expand arguments

      val (values, non_values) = mentions.partition(m => m.label == "Value")
      // making sure we put together values that got broken up in tokenization
      val expandedValues = keepLongestValue(values)
      val (identifiers, non_identifiers) = (expandedValues ++ non_values).partition(m => m.label == "Identifier")
      val expandedIdentifiers = keepLongestIdentifier(identifiers)
      val (descriptions, other) = (expandedIdentifiers ++ non_identifiers).partition(m => m.label.contains("Description"))
      val (functions, nonFunc) = other.partition(m => m.label.contains("Function"))
      val (modelDescrs, nonModelDescrs) = nonFunc.partition(m => m.label == "ModelDescr")

      // only expand concepts in param settings and units, not the identifier-looking variables (e.g., expand `temperature` in `temparature is set to 0`, but not `T` in `T is set to 0`)
      val (paramSettingsAndUnitsNoIdfr, nonExpandable) = nonModelDescrs.partition(m => (m.label.contains("ParameterSetting") || m.label.contains("UnitRelation")) && !m.arguments("variable").head.labels.contains("Identifier"))

      val expandedParamSettings = expansionHandler.get.expandArguments(paramSettingsAndUnitsNoIdfr, state, List("variable"))

      val expandedDescriptions = expansionHandler.get.expandArguments(descriptions, state, validArgs)

      val expandedFunction = expansionHandler.get.expandArguments(functions, state, List("input", "output"))
      val expandedModelDescrs = expansionHandler.get.expandArguments(modelDescrs, state, List("modelDescr"))
      val (conjDescrType2, otherDescrs) = expandedDescriptions.partition(_.label.contains("Type2"))
      // only keep type 2 conj definitions that do not have definition arg overlap AFTER expansion
      val allDescrs = noDescrOverlap(conjDescrType2) ++ otherDescrs

      resolveCoref(keepOneWithSameSpanAfterExpansion(allDescrs) ++ expandedFunction ++ expandedParamSettings ++ expandedModelDescrs ++ nonExpandable)
      //      allDescrs ++ other
    } else {
      mentions
    }

  }

  def findOverlappingInterval(tokenInt: Interval, intervals: Seq[Interval]): Option[Interval] = {
    val overlapping = new ArrayBuffer[Interval]()
    for (int <- intervals) {
      if (tokenInt.intersect(int).nonEmpty) overlapping.append(int)
    }
    if (overlapping.nonEmpty) {
      Some(overlapping.maxBy(_.length))
    } else None

  }

  def findMentionWithOverlappingInterval(tokenInt: Interval, mentions: Seq[Mention]): Option[Mention] = {
    val overlapping = new ArrayBuffer[Mention]()
    for (m <- mentions) {
      if (tokenInt.intersect(m.tokenInterval).nonEmpty) overlapping.append(m)
    }
    if (overlapping.nonEmpty) {
      Some(overlapping.maxBy(_.text.length))
    } else None

  }

  def replaceWithLongerIdentifier(mentions: Seq[Mention], state: State = new State()): Seq[Mention] = {
    val toReturn = new ArrayBuffer[Mention]()
    // group identifiers by sentence to avoid replacing an identifier from one sent with a longer identifier from a different one
    val allIdentifierMentionsBySent = mentions.filter(_.label == "Identifier").groupBy(_.sentence)
    val (mentionsWithIdentifier, other) = mentions.partition(m => m.arguments.contains("variable") && m.arguments("variable").head.label == "Identifier") // for now, if there are two vars, then both would be either identifiers or not identifiers, so can just check the first one
    for (m <- mentionsWithIdentifier) {
      val newIdentifiers = new ArrayBuffer[Mention]()
      for (varArg <- m.arguments("variable")) {
        val overlappingMention = findMentionWithOverlappingInterval(varArg.tokenInterval, allIdentifierMentionsBySent(m.sentence))
        if (overlappingMention.nonEmpty) {
          newIdentifiers.append(overlappingMention.get)
        }
      }
      if (newIdentifiers.nonEmpty) {
        // construct a new mention with the new identifiers
        val newArgs = m.arguments.filter(_._1 != "variable") ++ Map("variable" -> newIdentifiers)
        val newMen = copyWithArgs(m, newArgs)
        toReturn.append(newMen)
      }
    }
    toReturn ++ other
  }

  def replaceWithLongerValue(mentions: Seq[Mention], state: State = new State()): Seq[Mention] = {
    // this appears to work correctly, but also seems unnecessary right now; can enable as needed
    val toReturn = new ArrayBuffer[Mention]()
    // group values by sentence to avoid replacing a value from one sent with a longer value from a different one
    val allValueMentionsBySent = mentions.filter(_.label == "Value").groupBy(_.sentence)
    val (mentionsWithValues, other) = mentions.partition(m => m.arguments.keys.exists(_.contains("value")))
    for (m <- mentionsWithValues) {
      val newArgs = mutable.Map[String, Seq[Mention]]()
      for (arg <- m.arguments.keys) {
        if (arg.contains("value")) {
          for (valArg <- m.arguments(arg)) {
            val overlappingMention = findMentionWithOverlappingInterval(valArg.tokenInterval, allValueMentionsBySent(m.sentence))
            if (overlappingMention.nonEmpty) {
              newArgs += (arg -> Seq(overlappingMention.get))
            }
          }
        }
      }

      if (newArgs.nonEmpty) {
        // construct a new mention with the new identifiers
        val finalArgs = m.arguments.filter(!_._1.contains("value")) ++ newArgs.toMap
        val newMen = copyWithArgs(m, finalArgs)
        toReturn.append(newMen)
      }
    }
    toReturn ++ other
  }


  def keepWithGivenArgs(mentions: Seq[Mention], argTypes: Seq[String]): Seq[Mention] = {
    val toReturn = new ArrayBuffer[Mention]()
    for (m <- mentions) {
      if (m.arguments.keys.toList.intersect(argTypes).length == argTypes.length) {
        toReturn.append(m)
      }
    }
    toReturn
  }

  def groupByDescrOverlap(mentions: Seq[Mention]): Map[Interval, Seq[Mention]] = {
    // only apply this when there is one var and one descr
    // group mentions by token overlap of a given argument
    // has to be used for mentions in the same sentence - token intervals are per sentence

    val intervalMentionMap = mutable.Map[Interval, Seq[Mention]]()
    val mentionsWithRightArgs = keepWithGivenArgs(mentions, Seq("description"))
    for (m <- mentionsWithRightArgs) {
      // assume there's one of each arg
      val descrTextBoundMention = m.arguments("description").head
      if (intervalMentionMap.isEmpty) {
        intervalMentionMap += (descrTextBoundMention.tokenInterval -> Seq(m))
      } else {
        if (intervalMentionMap.keys.exists(k => k.intersect(descrTextBoundMention.tokenInterval).nonEmpty)) {
          val interval = findOverlappingInterval(descrTextBoundMention.tokenInterval, intervalMentionMap.keys.toSeq).get
          val currMen = intervalMentionMap(interval)
          val updMen = currMen :+ m
          if (interval.length >= descrTextBoundMention.tokenInterval.length) {
            intervalMentionMap += (interval -> updMen)
          } else {
            intervalMentionMap += (descrTextBoundMention.tokenInterval -> updMen)
            intervalMentionMap.remove(interval)
          }

        } else {
          intervalMentionMap += (descrTextBoundMention.tokenInterval -> Seq(m))
        }
      }
    }
    intervalMentionMap.toMap
  }

  def groupByTokenOverlap(mentions: Seq[Mention]): Map[Interval, Seq[Mention]] = {
    // returns a map of intervals to mentions that overlap with that (max) interval
    // has to be used for mentions in the same sentence - token intervals are per sentence
    val intervalMentionMap = mutable.Map[Interval, Seq[Mention]]()
    // start with longest - the shorter overlapping ones should be subsumed this way
    for (m <- mentions.sortBy(_.tokenInterval.length).reverse) {
      if (intervalMentionMap.isEmpty) {
        intervalMentionMap += (m.tokenInterval -> Seq(m))
      } else {
        if (intervalMentionMap.keys.exists(k => k.intersect(m.tokenInterval).nonEmpty)) {
          val interval = findOverlappingInterval(m.tokenInterval, intervalMentionMap.keys.toSeq).get
          val currMen = intervalMentionMap(interval)
          val updMen = currMen :+ m
          if (interval.length >= m.tokenInterval.length) {
            intervalMentionMap += (interval -> updMen)
          } else {
            intervalMentionMap += (m.tokenInterval -> updMen)
            intervalMentionMap.remove(interval)
          }

        } else {
          intervalMentionMap += (m.tokenInterval -> Seq(m))
        }
      }
    }

    intervalMentionMap.toMap
  }

  // solution from https://stackoverflow.com/questions/9542126/how-to-find-if-a-scala-string-is-parseable-as-a-double-or-not
  def parseDouble(s: String): Option[Double] = Try { s.toDouble }.toOption

  def processParamSettingInt(mentions: Seq[Mention], state: State = new State()): Seq[Mention] = {
    val newMentions = new ArrayBuffer[Mention]()
    for (m <- mentions) {
      val valueArgs = m.arguments.filter(_._1.contains("value"))
      // if there are two value args, that means we have both least and most value, so it makes sense to try to remap the least and most values in case they are in the wrong order (example: "... varying from 27 000 to 22000...")
      val valueMentionsSorted: Option[Seq[Mention]] = if (valueArgs.toSeq.length == 2) {
        // check if the values are actual numbers
        if (valueArgs.forall(arg => parseDouble(arg._2.head.text.replace(" ", "")).isDefined)) {
          // if yes, sort them in increasing order (so that the least value is first and most is last)
          Some(valueArgs.flatMap(_._2).toSeq.sortBy(_.text.replace(" ", "").toDouble))
        } else None
      } else None

      val newArgs = mutable.Map[String, Seq[Mention]]()
      val attachedTo = if (m.arguments.exists(arg => looksLikeAnIdentifier(arg._2, state).nonEmpty)) "variable" else "concept"
      var inclLower: Option[Boolean] = None
      var inclUpper: Option[Boolean] = None
      for (arg <- m.arguments) {
        arg._1 match {
          case "valueLeastExcl" => {
            newArgs("valueLeast") = if (valueMentionsSorted.isDefined) {
              Seq(valueMentionsSorted.get.head)
            } else arg._2
            inclLower = Some(false)
          }
          case "valueLeastIncl" => {
            newArgs("valueLeast") = if (valueMentionsSorted.isDefined) {
              Seq(valueMentionsSorted.get.head)
            } else arg._2
            inclLower = Some(true)
          }
          case "valueMostExcl" => {
            newArgs("valueMost") = if (valueMentionsSorted.isDefined) {
              Seq(valueMentionsSorted.get.last)
            } else arg._2
            inclUpper = Some(false)
          }
          case "valueMostIncl" => {
            newArgs("valueMost") = if (valueMentionsSorted.isDefined) {
              Seq(valueMentionsSorted.get.last)
            } else arg._2
            inclUpper = Some(true)
          }

          // assumes only one variable argument
          case "variable" => {
            newArgs(arg._1) = if (looksLikeAnIdentifier(arg._2, state).nonEmpty) Seq(copyWithLabel(arg._2.head, "Identifier")) else arg._2
          }
          case _ => newArgs(arg._1) = arg._2
        }
      }

      // required for expansion
      val newPaths = mutable.Map[String, Map[Mention, SynPath]]()

      // this will only need to be done for events, not relation mentions---relation mentions don't have paths
      if (m.paths.nonEmpty) {
        // synpaths for each mention in the picture
        val synPaths = m.paths.flatMap(_._2)
        // we have remapped the args to new names already; now will need to update the paths map to have correct new names and the correct synpaths for switched out min/max values
        for (arg <- newArgs) {
          // for each arg type, get the synpath for its new mention (for now, assume one arg of each type)
          newPaths +=(arg._1 -> Map(arg._2.head -> synPaths(newArgs(arg._1).head)))
        }
      }

      val att = new ParamSettingIntAttachment(inclLower, inclUpper, attachedTo, "ParamSettingIntervalAtt")
      val newMen = copyWithArgsAndPaths(m, newArgs.toMap, newPaths.toMap)

      newMentions.append(newMen.withAttachment(att))
    }
    newMentions
  }

  def processUnits(mentions: Seq[Mention], state: State = new State()): Seq[Mention] = {
    val newMentions = new ArrayBuffer[Mention]()
    for (m <- mentions) {
      val newArgs = mutable.Map[String, Seq[Mention]]()
      val attachedTo = if (m.arguments.exists(arg => looksLikeAnIdentifier(arg._2, state).nonEmpty)) {
        newArgs += ("variable" -> Seq(copyWithLabel(m.arguments("variable").head, "Identifier")), "unit" -> m.arguments("unit"))
        "variable"
      } else {
        newArgs += ("variable" -> m.arguments("variable"), "unit" -> m.arguments("unit"))
        "concept"
      }
      val att = new UnitAttachment(attachedTo, "UnitAtt")
      newMentions.append(copyWithArgs(m, newArgs.toMap).withAttachment(att))
    }
    newMentions
  }


  def returnFirstNPInterval(mention: Mention): Option[Interval] = {
    val nPChunks = new ArrayBuffer[Int]()
    for ((chunk, idx) <- mention.sentenceObj.chunks.get.zipWithIndex) {

      if (chunk.contains("NP")) {
        nPChunks.append(idx)
      }
    }
    if (nPChunks.nonEmpty) {
      val contSpan = findContinuousSpan(nPChunks)
      Some(Interval(contSpan.head, contSpan.last + 1))
    } else None
  }

  def findContinuousSpan(indices: Seq[Int]): Seq[Int] = {
    val toReturn = new ArrayBuffer[Int]()
    // append current index
    for ((item, idx) <- indices.zipWithIndex) {
      toReturn.append(item)
      // if reached end of seq or if the next index is more than one step away (that means we have reached the end of the continuous index span), return what we have assembled by now
      if (idx == indices.length - 1 || indices(idx + 1) - item != 1) {
        return toReturn
      }
    }
    toReturn
  }

  def replaceIt(mention: Mention): Mention = {
    val firstBNPInterval = returnFirstNPInterval(mention)

    if (firstBNPInterval.isDefined) {
      val newVarArg = new TextBoundMention(
        mention.labels,
        firstBNPInterval.get,
        mention.sentence,
        mention.document,
        mention.keep,
        "resolving_coref",
        Set.empty
      )
      val newArgs = mutable.Map[String, Seq[Mention]]()
      for (arg <- mention.arguments) {
        if (arg._1 == "variable") {
          newArgs += (arg._1 -> Seq(newVarArg))
        } else {
          newArgs += (arg._1 -> mention.arguments(arg._1))
        }
      }
      copyWithArgs(mention, newArgs.toMap)
    } else mention
  }

  // assume the first NP in a sentence is what `it` resolves to;
  // see "An Investigation of Coreference Phenomena in the Biomedical Domain", Bell et al (2016): "a generally trustworthy heuristic that the earliest named entity in the sentence is likely to be the antecedent of a pronoun if they match grammatically (Hobbs, 1978)." The risk of first NP in our papers of interest not matching grammarically is, probably, low enough to just take the first NP for now
  def resolveCoref(mentions: Seq[Mention], state: State = new State()): Seq[Mention] = {
    val (withIt, woIt) = mentions.partition(m => m.arguments.contains("variable") && m.arguments("variable").head.text == "it")
    val resolved: Seq[Mention] = withIt.map(m => replaceIt(m))
    resolved ++ woIt
  }

  def resolveModelCoref(mentions: Seq[Mention], state: State = new State()): Seq[Mention] = {
    val (models, nonModels) = mentions.partition(m => m.label == "ModelDescr")
    val (theModel, modelNames) = models.partition(m => m.arguments.contains("modelName") && m.arguments("modelName").head.foundBy == "the/this_model" || m.arguments.contains("modelName") && m.arguments("modelName").head.foundBy == "model_pronouns")
    val resolved: Seq[Mention] = theModel.map(m => replaceTheModel(mentions, m).get)
    (resolved ++ modelNames ++ nonModels).distinct
  }

  def replaceTheModel(mentions: Seq[Mention], origModel: Mention): Option[Mention] = {
    val previousModel = returnPreviousModel(mentions, origModel)
    val newArgs = mutable.Map[String, Seq[Mention]]()
    for (arg <- origModel.arguments) {
      if (arg._1 == "modelName") {
        if (previousModel.nonEmpty) {
          newArgs += (arg._1 -> Seq(previousModel.get))
        }
      } else {
        newArgs += (arg._1 -> origModel.arguments(arg._1))
      }
    }
    val finalMen = if (previousModel.nonEmpty) {
      val sentences = new ArrayBuffer[Int]
      sentences.append(previousModel.get.sentence)
      sentences.append(origModel.sentence)
      val resolvedMen = new CrossSentenceEventMention(
        origModel.labels,
        origModel.tokenInterval,
        origModel.asInstanceOf[EventMention].trigger,
        newArgs.toMap,
        origModel.paths,
        origModel.sentence,
        sentences,
        origModel.document,
        origModel.keep,
        origModel.foundBy ++ "++ resolveModelCoref",
        origModel.attachments
      )
      Some(resolvedMen)
    } else Some(copyWithArgs(origModel, newArgs.toMap))
    finalMen
  }

  def returnPreviousModel(mentions: Seq[Mention], origModel: Mention): Option[Mention] = {
    val (models, nonModels) = mentions.partition(m => m.label == "Model")
    val (theModels, modelNames) = models.partition(m => m.foundBy == "the/this_model" || m.foundBy == "our_model" || m.foundBy == "model_pronouns")
    val previousModels = modelNames.filter(_.sentence <= origModel.sentence)
    val previousModels2 = modelNames.filter(_.sentence < origModel.sentence)
    if (previousModels.nonEmpty) {
      val selectedModel = previousModels.maxBy(_.sentence)
      val finalModel = if (selectedModel.sentence == origModel.sentence) {
        if (selectedModel.startOffset < origModel.startOffset) {
          Some(selectedModel)
        } else if (previousModels2.nonEmpty) Some(previousModels2.maxBy(_.sentence)) else None
      } else Some(selectedModel)
      if (finalModel.nonEmpty && origModel.sentence - finalModel.get.sentence < 10) finalModel else None
    } else None
  }

  def processFunctions(mentions: Seq[Mention], state: State = new State()): Seq[Mention] = {
    val newMentions = new ArrayBuffer[Mention]()
    for (m <- mentions) {
      val newArgs = mutable.Map[String, Seq[Mention]]()
      val trigger = if (m.isInstanceOf[EventMention]) m.asInstanceOf[EventMention].trigger.text else "no Trigger"
      val foundBy = m.foundBy
      val att = new FunctionAttachment("FunctionAtt", trigger, foundBy)
      newMentions.append(m.withAttachment(att))
      }
      newMentions
    }

    def processParamSetting(mentions: Seq[Mention], state: State = new State()): Seq[Mention] = {
      val newMentions = new ArrayBuffer[Mention]()
      for (m <- mentions) {
        // assume there's only one arg of each type
        val tokenIntervals = m.arguments.map(_._2.head).map(_.tokenInterval).toSeq
        val labelsOfTextBoundMentions = m.arguments.map(_._2.head.label).toSeq
//        println(m.text + " \n" + labelsOfTextBoundMentions.mkString("|") )
//        print(labelsOfTextBoundMentions.distinct.length)
//        print(labelsOfTextBoundMentions.length)
        // make sure mention labels are no identical (basically, checking if both are Values---they should not be)
        if (labelsOfTextBoundMentions.distinct.length == labelsOfTextBoundMentions.length) {
          // takes care of accidental arg overlap
          if (tokenIntervals.distinct.length == tokenIntervals.length) {
            val newArgs = mutable.Map[String, Seq[Mention]]()
            val attachedTo = if (m.arguments.exists(arg => looksLikeAnIdentifier(arg._2, state).nonEmpty)) {

              newArgs += ("variable" -> Seq(copyWithLabel(m.arguments("variable").head, "Identifier")), "value" -> m.arguments("value"))
              "variable"
            } else {
              newArgs += ("variable" -> m.arguments("variable"), "value" -> m.arguments("value"))
              "concept"
            }

            val att = new ParamSetAttachment(attachedTo, "ParamSetAtt")
            newMentions.append(copyWithArgs(m, newArgs.toMap).withAttachment(att))
          }
        }


      }
      newMentions
    }

  def processRuleBasedContextEvent(mentions: Seq[Mention], state: State = new State()): Seq[Mention] = {
    val contextAttachedMens = new ArrayBuffer[Mention]
    for (m <- mentions) {
      val toAttach = m.arguments.getOrElse("event", Seq.empty)
      val contexts = m.arguments.getOrElse("context", Seq.empty)
      val foundBy = m.foundBy
      if (toAttach.nonEmpty) {
        for (t <- toAttach) {
          contextAttachedMens.append(contextToAttachment(t, contexts, foundBy, state))
        }
      }
    }
    contextAttachedMens
  }

  def contextToAttachment(menToAttach: Mention, contexts: Seq[Mention], foundBy: String, state: State = new State()): Mention = {
    val newArgs = mutable.Map[String, Seq[Mention]]()
    val att = new ContextAttachment("ContextAtt", context = contextsToStrings(contexts, state), foundBy)
    menToAttach.withAttachment(att)
  }

  def contextsToStrings(context: Seq[Mention], state: State = new State()): Seq[String] = {
    val contexts = new ArrayBuffer[String]
    if (context.nonEmpty) {
      for (c <- keepLongest(context)) {
        val contextInformation = c.arguments("context")
        for (i <- contextInformation) {
          contexts.append(i.text)
        }
      }
    }
    contexts
  }

  def keepLongestValue(mentions: Seq[Mention], state: State = new State()): Seq[Mention] = {
    {
      // used to avoid values like 27 000 being split into two separate values
      val maxInGroup = new ArrayBuffer[Mention]()
      val groupedBySent = mentions.groupBy(_.sentence)
      for (gbs <- groupedBySent) {
        val groupedByIntervalOverlap = groupByTokenOverlap(gbs._2)
        for (item <- groupedByIntervalOverlap) {
          val longest = item._2.maxBy(_.tokenInterval.length)
          maxInGroup.append(longest)
        }
      }
      maxInGroup.distinct
    }
  }

  def keepLongestIdentifier(mentions: Seq[Mention], state: State = new State()): Seq[Mention] = {
      // used to avoid identifiers like R ( t ) being found as separate R, t, R(t, and so on
      val maxInGroup = new ArrayBuffer[Mention]()
      val groupedBySent = mentions.groupBy(_.sentence)
      for (gbs <- groupedBySent) {
        val groupedByIntervalOverlap = groupByTokenOverlap(gbs._2)
        for (item <- groupedByIntervalOverlap) {
          val longest = item._2.maxBy(_.tokenInterval.length)
          maxInGroup.append(longest)
        }
      }
      maxInGroup.distinct
    }


  // sentence for debugging Bearing in mind , we set our default setting to the refugee move speed is equal to 200 km per day and the awareness of surrounding is 1 link .
  // to do: create an event mention with unit and param setting with the var probably being the trigger (might display better)
  // somehow link them to definitions, maybe in previous three sent window
  // check why awareness of surrounding become param and unit
  // see how this works with interval param settings
  def assembleVarsWithParamsAndUnits(mentions: Seq[Mention], state: State = new State()): Seq[Mention] = {
    val (withVar, noVar) = mentions.partition(_.arguments.keys.toList.contains("variable"))
    val groupedBySent = withVar.groupBy(_.sentence)
    val toReturn = new ArrayBuffer[Mention]()
    for (g <- groupedBySent) {
      val groupedByVar = g._2.groupBy(_.arguments("variable"))
      // event mentions grouped by var (so, checking which ones have an overlapping variable mention)
      for (gv <- groupedByVar) {
        // if there are more than two in a group, that means we can assemble them into an event
        if (gv._2.length > 1) {
          for (v <- gv._2) toReturn.append(v)
          val newArgs = mutable.Map[String, Seq[Mention]]()
          for (m <- gv._2) {
            // it's fine if the var mention is overwritten because they are the same; the other args that matter are not gonna get overwritten
            for (arg <- m.arguments) {
              newArgs(arg._1) = arg._2

            }
          }
          val assembledMention = copyWithLabel(copyWithArgs(gv._2.head, newArgs.toMap), "ParamAndUnit")
          toReturn.append(assembledMention)

        } else toReturn.append(gv._2.head)
      }
    }
    toReturn.distinct ++ noVar
  }

  def locationsAreNotVariablesOrModels(mentions: Seq[Mention], state: State = new State()): Seq[Mention] = {
    // makes sure there are no mentions where variables are actually most likely locations
    // for now only applied to descriptions, but may want to extend to other mentions
    val (locations, nonLocations) = mentions.partition(_.label == "Location")
    val (phrases, nonPhrases) = nonLocations.partition(_.label=="Phrase")
    val noLocations = new ArrayBuffer[Mention]()

    def isInLocations(sent: Int, tokInt: Interval, locations: Seq[Mention]): Boolean = {
      locations.exists(loc => loc.sentence == sent & loc.tokenInterval==tokInt)
    }
    for (m <- nonPhrases) {

      val args = m.arguments.values.flatten
      m match {
        case m: TextBoundMention => {

          // todo: should I filter out tbm that look like identifiers but are locations?
//          val sent = m.sentence
//          val tokInt = m.tokenInterval
//          if (!isInLocations(sent, tokInt, locations))
            noLocations.append(m)

        }
        case _ => {
          var noLoc = true
//          println("M: " + m.text + " " + m.label + " " + m.foundBy)
//          for (m <- locations) {
//            println("sent, int: " + m.sentence + " " + m.tokenInterval)
//          }
          for (arg <- args) {
//            println("arg: " + arg.text)
          breakable {
            val sent = arg.sentence
//            println("arg sent: " + sent)
            val tokInt = arg.tokenInterval
//            println("arg tok int: " + arg.tokenInterval)
            if (noLoc) {
              if (isInLocations(sent, tokInt, locations)) {
                noLoc = false
              }
            } else break

          }

          }
//          println("no loc 0: " + noLoc)
//          println("current no loc: " + noLocations.map(_.text).mkString(" || "))
          if (noLoc) {
//            println("no loc 1: " + noLoc)
            noLocations.append(m)
          }

        }
      }
    }
    val toReturn =  (noLocations ++ locations ++ phrases).distinct
//    for (t <- noLocations) {
//      println("RM: " + t.text + " " + t.label + " " + t.foundBy)
//    }
    toReturn
  }

  /** Keeps the longest mention for each group of overlapping mentions * */
  // note: edited to allow functions to have overlapping inputs/outputs
  def keepLongest(mentions: Seq[Mention], state: State = new State()): Seq[Mention] = {
    val (functions, other) = mentions.partition(m => m.label == "Function" && m.arguments.contains("output") && m.arguments("output").nonEmpty)
    // distinguish between EventMention and RelationMention in functionMentions
    val (functionEm, functionRm) = functions.partition(_.isInstanceOf[EventMention])
    val mns: Iterable[Mention] = for {
      // find mentions of the same label and sentence overlap
      (k, v) <- other.groupBy(m => (m.sentence, m.label))
      m <- v
      // for overlapping mentions starting at the same token, keep only the longest
      longest = v.filter(_.tokenInterval.overlaps(m.tokenInterval)).maxBy(m => (m.end - m.start) + 0.1 * m.arguments.size)
    } yield longest
    val ems: Iterable[Mention] = for {
      (k, v) <- functionEm.groupBy(m => (m.sentence, m.asInstanceOf[EventMention].trigger.tokenInterval))
      (a, b) <- v.groupBy(m => m.arguments("output").head.tokenInterval)
      m <- b
      longest = b.filter(_.tokenInterval.overlaps(m.tokenInterval)).maxBy(m => (m.end - m.start) + 0.1 * m.arguments.size)
    } yield longest

    mns.toVector.distinct ++ ems.toVector.distinct ++ functionRm
  }


  def keepOneWithSameSpanAfterExpansion(mentions: Seq[Mention], state: State = new State()): Seq[Mention] = {
    // after expanding descriptions and ConjDescriptions, eliminate redundant mentions;
    // out of overlapping mentions, keep the ones that have more than one variable - those are the conj descriptions that can be "untangled" - those are the events that have more than one var-descr combos in them
    val mns = new ArrayBuffer[Mention]()

    // group by sentence
    val sentGroup = mentions.filter(_.arguments.contains("variable")).groupBy(_.sentence)
    for ((sentId, sameSentMentions) <- sentGroup) {
      // group by group
      val spanGroups = sameSentMentions.groupBy(_.tokenInterval)

      for (sg <- spanGroups) {
        // check the max number of args (conj descrs type 2 have at least two var-descr pairs (i.e., at least 4 args)
        val maxNumOfArgs = sg._2.maxBy(_.arguments.values.flatten.toList.length).arguments.values.flatten.toList.length
        // check the max num of variables in the mentions in the overlapping group - we want to preserve conj descrs and those will have most vars
        val maxNumOfVars = sg._2.maxBy(_.arguments("variable").length).arguments("variable").length
        // chose a mention with most args and most vars - if they have the same span and same (max) num of args and vars, it shouldnt matter which one it is, so take the first one
        val chosenMen = sg._2.filter(m => m.arguments("variable").length == maxNumOfVars & m.arguments.values.flatten.toList.length == maxNumOfArgs).head
        mns.append(chosenMen)
      }
    }

    val mens = mns.toList
    mens.toVector.distinct
  }

  def filterDescrsByOffsets(mentions: Seq[Mention], filterBy: String, state: State = new State()): Seq[Mention] = {
    // get rid of overlapping descriptions; depending on when we need to use it, we will check descr start offset or end offset - it also makes sense to do both directions
    val mns = new ArrayBuffer[Mention]()

    // group by sentence
    val sentGroup = mentions.filter(_.arguments.contains("variable")).groupBy(_.sentence)
    for ((sentId, sameSentMentions) <- sentGroup) {

      val spanGroups = filterBy match {
        case "varAndDescrStartOffset" => sameSentMentions.filter(_.arguments.contains("variable")).groupBy(m => (m.arguments("variable").head, m.arguments("description").head.startOffset))
        case "varAndDescrEndOffset" => sameSentMentions.filter(_.arguments.contains("variable")).groupBy(m => (m.arguments("variable").head, m.arguments("description").head.endOffset))
        case _ => ???

      }

      for (sg <- spanGroups) {
        // out of the overlapping group, choose the one with longest descr
        val chosenMen = sg._2.maxBy(_.arguments("description").head.text.length)
        mns.append(chosenMen)
      }
    }

    mns.toVector.distinct
  }

  def noOverlapInGivenArg(mention: Mention, argType: String): Boolean = {
    // check if mention contains overlapping args of a given type
    val argsOfGivenType = mention.arguments(argType)
    val groupedByTokenInt = groupByTokenOverlap(argsOfGivenType)
    // if there is an overlap in args, those will be grouped => the number of groups will be lower than the number of args
    groupedByTokenInt.keys.toList.length == argsOfGivenType.length
  }

  def noDescrOverlap(mentions: Seq[Mention], state: State = new State()): Seq[Mention] = {
    // used for type2 conj descriptions
    // only keep the ones that have the same number of vars and descriptions
    val sameNumOfVarsAndDescrs = mentions.filter(m => m.arguments("variable").length == m.arguments("description").length)
    // and avoid the ones where there is descr overlap
    sameNumOfVarsAndDescrs.filter(noOverlapInGivenArg(_, "description"))

  }

  def getEdgesForMention(m: Mention): List[(Int, Int, String)] = {
    // return only edges within the token interval of the mention
    m.sentenceObj.dependencies.get.allEdges.filter(edge => math.min(edge._1, edge._2) >= m.tokenInterval.start && math.max(edge._1, edge._2) <= m.tokenInterval.end)
  }

  def groupByVarOverlap(mentions: Seq[Mention]): Map[Interval, Seq[Mention]] = {
    val allVarArgs = mentions.flatMap(_.arguments("variable")).map(_.tokenInterval).distinct
    val grouped = mutable.Map[Interval, Seq[Mention]]()
    for (varMenInt <- allVarArgs) {
      val mentionsWithVar = new ArrayBuffer[Mention]()
      for (m <- mentions) {
        if (m.arguments("variable").map(_.tokenInterval).contains(varMenInt))
          mentionsWithVar.append(m)
      }
      grouped += (varMenInt -> mentionsWithVar.distinct)
    }
    grouped.toMap
  }

  def longestAndWithAtt(mentions: Seq[Mention]): Mention = {
    val maxLength = mentions.maxBy(_.tokenInterval.length).tokenInterval.length
    val (ofMaxLength, other) = mentions.partition(_.tokenInterval.length == maxLength)
    if (ofMaxLength.exists(_.attachments.nonEmpty)) {
      val (withAtt, other) = ofMaxLength.partition(_.attachments.nonEmpty)
      return withAtt.head
    } else {
      ofMaxLength.head
    }

  }

  def filterOutOverlappingDescrMen(mentions: Seq[Mention]): Seq[Mention] = {
    // input is only mentions with the label ConjDescription (types 1 and 2) or Description with conjunctions
    // this is to get rid of conj descriptions that are redundant in the presence of a more complete ConjDescription
    val toReturn = new ArrayBuffer[Mention]()
    val groupedBySent = mentions.groupBy(_.sentence)

    for (sentGroup <- groupedBySent) {
      val groupedByTokenOverlap = groupByTokenOverlap(sentGroup._2)
      for (tokOverlapGroup <- groupedByTokenOverlap.values) {
        // we will only be picking the longest one out of the ones that have a variable (identifier) overlap
        for (varOverlapGroup <- groupByVarOverlap(tokOverlapGroup).values) {
          // if there are ConjDescrs among overlapping decsrs, then pick the longest conjDescr
          if (varOverlapGroup.exists(_.label.contains("ConjDescription"))) {
            // type 2 has same num of vars and descriptions (a minimum of two pairs)
            val (type2, type1) = varOverlapGroup.partition(_.label.contains("Type2"))
            if (type2.isEmpty) {
              // use conf descrs type 1 only if there are no overlapping (more complete) type 2 descriptions
              val longestConjDescr = longestAndWithAtt(varOverlapGroup.filter(_.label == "ConjDescription"))
              toReturn.append(longestConjDescr)
            } else {
              val longestConjDescr = longestAndWithAtt(varOverlapGroup.filter(_.label == "ConjDescriptionType2"))
              toReturn.append(longestConjDescr)
            }
          } else {
            for (men <- varOverlapGroup) toReturn.append(men)
          }
        }
      }
    }
    toReturn.distinct
  }

  // this should be the descr text bound mention
  def getDiscontCharOffset(m: Mention, newTokenList: List[Int]): Seq[(Int, Int)] = {
    val charOffsets = new ArrayBuffer[Array[Int]]
    var spanStartAndEndOffset = new ArrayBuffer[Int]()
    var prevTokenIndex = 0
    for ((tokenInt, indexOnList) <- newTokenList.zipWithIndex) {
      if (indexOnList == 0) {
        spanStartAndEndOffset.append(m.sentenceObj.startOffsets(tokenInt))
        prevTokenIndex = tokenInt
      } else {
        if (!(prevTokenIndex + 1 == tokenInt)) {
          //this means, we have found the the gap in the token int
          // and the previous token was the end of previous part of the discont span, so we should get the endOffset of prev token
          spanStartAndEndOffset.append(m.sentenceObj.endOffsets(prevTokenIndex))
          charOffsets.append(spanStartAndEndOffset.toArray)
          spanStartAndEndOffset = new ArrayBuffer[Int]()
          spanStartAndEndOffset.append(m.sentenceObj.startOffsets(tokenInt))
          prevTokenIndex = tokenInt
          // if last token, get end offset and append resulting offset
          if (indexOnList + 1 == newTokenList.length) {
            spanStartAndEndOffset.append(m.sentenceObj.endOffsets(prevTokenIndex))
            charOffsets.append(spanStartAndEndOffset.toArray)
          }

        } else {
          // if last token, get end offset and append resulting offset
          if (indexOnList + 1 == newTokenList.length) {
            spanStartAndEndOffset.append(m.sentenceObj.endOffsets(prevTokenIndex))
            charOffsets.append(spanStartAndEndOffset.toArray)
          } else {
            prevTokenIndex = tokenInt
          }

        }
      }

    }
    val listOfIntCharOffsets = new ArrayBuffer[(Int, Int)]()
    for (item <- charOffsets) {
      listOfIntCharOffsets.append((item.head, item.last))
    }
    listOfIntCharOffsets
  }

  def returnWithoutConj(m: Mention, conjEdge: (Int, Int, String), preconj: Seq[Int]): Mention = {
    // only change the mention if there is a discontinuous char offset - if there is, make it into an attachment
    val sortedConj = List(conjEdge._1, conjEdge._2).sorted
    val descrMention = m.arguments("description").head
    val tokInAsList = descrMention.tokenInterval.toList

    val newTokenInt = tokInAsList.filter(idx => (idx < sortedConj.head || idx >= sortedConj.last) & !preconj.contains(idx))

    val charOffsets = new ArrayBuffer[Int]()
    val wordsWIndex = m.sentenceObj.words.zipWithIndex

    val descrTextWordsWithInd = wordsWIndex.filter(w => newTokenInt.contains(w._2))
    for (ind <- descrTextWordsWithInd.map(_._2)) {
      charOffsets.append(m.sentenceObj.startOffsets(ind))
    }
    val descrText = descrTextWordsWithInd.map(_._1)
    val charOffsetsForAttachment = getDiscontCharOffset(m, newTokenInt)
    if (charOffsetsForAttachment.length > 1) {
      val attachment = new DiscontinuousCharOffsetAttachment(charOffsetsForAttachment, "DiscontinuousCharOffset")
      // attach the attachment to the descr arg
      val descrMenWithAttachment = descrMention.withAttachment(attachment)
      val newArgs = Map("variable" -> Seq(m.arguments("variable").head), "description" -> Seq(descrMenWithAttachment))

      copyWithArgs(m, newArgs)
    } else m

  }


  def hasConj(m: Mention): Boolean = {
    val onlyThisMenEdges = getEdgesForMention(m)
    onlyThisMenEdges.map(_._3).exists(_.startsWith("conj"))
  }

  /*
A method for handling descriptions depending on whether or not they have any conjoined elements
 */
  def untangleConj(mentions: Seq[Mention], state: State = new State()): Seq[Mention] = {

    // fixme: account for cases when one conj is not part of the extracted description
    //todo: if plural noun (eg entopies) - lemmatize?

    val (descrs, nondescrs) = mentions.partition(_.label.contains("Description"))
    // check if there's overlap between conjdescrs and standard descrs; if there is, drop the standard descr; add nondescrs
    val withoutOverlap = filterOutOverlappingDescrMen(descrs) ++ nondescrs

    // all that have conj (to be grouped further) and those with no conj
    val (withConj, withoutConj) = withoutOverlap.partition(m => hasConj(m))

    // descrs that were found as ConjDescriptions - that is events with multiple variables (at least partially) sharing a descriptions vs descriptions that were found with standard rule that happened to have conjunctions in their descriptions
    val (conjDescrs, standardDescrsWithConj) = withConj.partition(_.label.contains("ConjDescription"))
    val (conjType2, conjType1) = conjDescrs.partition(_.label.contains("Type2"))

    val toReturn = new ArrayBuffer[Mention]()

    for (m <- untangleConjunctionsType2(conjType2)) {
      toReturn.append(m)
    }
    // the descrs found with conj description rules should be processed differently from standard descrs that happen to have conjs
    for (m <- untangleConjunctions(conjType1)) {
      toReturn.append(m)
    }

    for (m <- standardDescrsWithConj) {
      // only apply this to descriptions where var is to the right of the description, e.g., '...individuals who are either Susceptible (S), Infected (I), or Recovered (R)." In other cases observed so far, it removes chunks of descriptions it shouldn't remove
      if (m.arguments("variable").head.startOffset > m.arguments("description").head.startOffset) {
        val edgesForOnlyThisMen = m.sentenceObj.dependencies.get.allEdges.filter(edge => math.min(edge._1, edge._2) >= m.tokenInterval.start && math.max(edge._1, edge._2) <= m.tokenInterval.end)
        // take max conjunction hop contained inside the description - that will be removed
        val maxConj = edgesForOnlyThisMen.filter(_._3.startsWith("conj")).sortBy(triple => math.abs(triple._1 - triple._2)).reverse.head
        val preconj = m.sentenceObj.dependencies.get.outgoingEdges.flatten.filter(_._2.contains("cc:preconj")).map(_._1)
        val newMention = returnWithoutConj(m, maxConj, preconj)
        toReturn.append(newMention)
      } else toReturn.append(m)

    }
    // make sure to add non-conj events
    for (m <- withoutConj) toReturn.append(m)

    // filter by start offset can eliminate the shorter description 'index' if there are two overlapping descriptions - "index" and "index card"; filter by end offset can eliminate the shorter description 'index' if there are two overlapping descriptions - "index" and "leaf area index"
    filterDescrsByOffsets(filterDescrsByOffsets(toReturn, "varAndDescrStartOffset"), "varAndDescrEndOffset")
  }

  def untangleConjunctionsType2(mentions: Seq[Mention], state: State = new State()): Seq[Mention] = {
    // conj descr type 2 - equal number of vars and descrs, but at least 2 of each
    val toReturn = new ArrayBuffer[Mention]()
    for (m <- mentions) {
      val variableArgs = m.arguments("variable")
      val descrArgs = m.arguments("description")
      // should have correct number of args, but doing a sanity check
      if (variableArgs.length == descrArgs.length) {
        // corresponding vars and descrs will come in the same order, eg "v1, v2, and v3 stand for descr1, descr2, and descr3, respectively"
        val varsSortedByTokenInt = variableArgs.sortBy(_.tokenInterval)
        val descrsSortedByTokenInt = descrArgs.sortBy(_.tokenInterval)
        for ((v, i) <- varsSortedByTokenInt.zipWithIndex) {
          val newDescrMen = descrsSortedByTokenInt(i)
          val newArgs = Map("variable" -> Seq(v), "description" -> Seq(newDescrMen))
          val newInt = Interval(math.min(v.tokenInterval.start, newDescrMen.tokenInterval.start), math.max(v.tokenInterval.end, newDescrMen.tokenInterval.end))
          toReturn.append(new EventMention(
            m.labels,
            newInt,
            m.asInstanceOf[EventMention].trigger,
            newArgs,
            m.paths, // the paths are off
            m.sentence,
            m.document,
            m.keep,
            m.foundBy ++ "++untangleConjunctionsType2",
            m.attachments
          ))
        }
      } else {
        logger.debug(s"Number of vars is not equal to number of descrs:\nvariables: ${variableArgs.map(_.text).mkString(",")}\n${descrArgs.map(_.text).mkString(",")}")
      }
    }

    toReturn

  }

  /*
a method for handling `ConjDescription`s - descriptions that were found with a special rule---the descr has to have at least two conjoined variables and at least one (at least partially) shared description
 */
  def untangleConjunctions(mentions: Seq[Mention], state: State = new State()): Seq[Mention] = {

    val toReturn = new ArrayBuffer[Mention]()

    val groupedBySent = mentions.groupBy(_.sentence)
    for (gr1 <- groupedBySent) {
      val groupedByIntervalOverlap = groupByTokenOverlap(gr1._2)
      for (gr <- groupedByIntervalOverlap) {
        val mostComplete = gr._2.maxBy(_.arguments.toSeq.length)
        // out of overlapping descrs, take the longest one
        val headDescr = mostComplete.arguments("description").head
        val edgesForOnlyThisMen = headDescr.sentenceObj.dependencies.get.allEdges.filter(edge => math.min(edge._1, edge._2) >= headDescr.tokenInterval.start && math.max(edge._1, edge._2) <= headDescr.tokenInterval.end)
        val conjEdges = edgesForOnlyThisMen.filter(_._3.startsWith("conj"))
        val conjNodes = new ArrayBuffer[Int]()
        for (ce <- conjEdges) {
          conjNodes.append(ce._1)
          conjNodes.append(ce._2)
        }
        val allConjNodes = conjNodes.distinct.sorted
        val preconj = headDescr.sentenceObj.dependencies.get.outgoingEdges.flatten.filter(_._2.contains("cc:preconj")).map(_._1)
        val previousIndices = new ArrayBuffer[Int]()

        val newDescriptions = new ArrayBuffer[Mention]()
        val descrAttachments = new ArrayBuffer[DiscontinuousCharOffsetAttachment]()

        if (allConjNodes.nonEmpty) {
          val sortedConjNodes = allConjNodes.sorted
          for (int <- sortedConjNodes) {
            // note: this depends on where the conj is in the mention
            // ex. 1: Sl and Sh are the sunlit and shaded leaf contributions.
            // vs
            // ex. 2: Sl and Sh are the leaf contributions of sunlight and shade

            // if conjoined elements are closer to the right-hand side of the head description (ex. 2), , then the new description starts with the head descr start token (leaf contributions)
            val newDescrStartToken = if (math.abs(sortedConjNodes.head - headDescr.tokenInterval.start) > math.abs(sortedConjNodes.last - headDescr.tokenInterval.last)) {
              headDescr.tokenInterval.start
              // else the new description starts with the current conj start (ex 1)
            } else int
            // the new descr token interval is the longest descr available with words like `both` and `either` removed and ...
            var newDescrTokenInt = if (math.abs(sortedConjNodes.head - headDescr.tokenInterval.start) > math.abs(sortedConjNodes.last - headDescr.tokenInterval.last)) {
              // if conjoined elements are closer to the right-hand side of the head description (ex. 2)
              headDescr.tokenInterval.filter(item => (item >= newDescrStartToken & item <= int) & !preconj.contains(item))
            } else {
              headDescr.tokenInterval.filter(item => (item >= int & item <= headDescr.tokenInterval.last) & !preconj.contains(item))
            }
            //...with intervening conj hops removed, e.g., in `a and b are the blah of c and d, respectively`, for the descr of b, we will want to remove `c and ` - which make up the intervening conj hop
            if (previousIndices.nonEmpty) {
              newDescrTokenInt = newDescrTokenInt.filter(ind => ind < previousIndices.head || ind >= int)
            }

            val wordsWIndex = headDescr.sentenceObj.words.zipWithIndex
            //            val descrText = wordsWIndex.filter(w => newDescrTokenInt.contains(w._2)).map(_._1)
            val newDescr = new TextBoundMention(headDescr.labels, Interval(newDescrTokenInt.head, newDescrTokenInt.last + 1), headDescr.sentence, headDescr.document, headDescr.keep, headDescr.foundBy, headDescr.attachments)
            newDescriptions.append(newDescr)
            // store char offsets for discont descr as attachments
            val charOffsetsForAttachment = getDiscontCharOffset(headDescr, newDescrTokenInt.toList)

            val attachment = new DiscontinuousCharOffsetAttachment(charOffsetsForAttachment, "DiscontinuousCharOffset")
            descrAttachments.append(attachment)

            previousIndices.append(int)
          }
        }

        // get the conjoined vars
        val variables = mostComplete.arguments("variable")
        for ((v, i) <- variables.zipWithIndex) {
          // if there are new descrs, we will assume that they should be matched with the vars in the linear left to right order
          if (newDescriptions.nonEmpty) {

            val newArgs = Map("variable" -> Seq(v), "description" -> Seq(newDescriptions(i)))
            val newInt = Interval(math.min(v.tokenInterval.start, newDescriptions(i).tokenInterval.start), math.max(v.tokenInterval.end, newDescriptions(i).tokenInterval.end))

            if (descrAttachments(i).toUJson("charOffsets").arr.length > 1) {
              val descrWithAtt = newDescriptions(i).withAttachment(descrAttachments(i))
              val newArgs = Map("variable" -> Seq(v), "description" -> Seq(descrWithAtt))
              val newDescrMenWithAtt = copyWithArgs(mostComplete, newArgs)
              toReturn.append(newDescrMenWithAtt)
            } else {
              val newArgs = Map("variable" -> Seq(v), "description" -> Seq(newDescriptions(i)))
              val newDescrMen = copyWithArgs(mostComplete, newArgs)
              toReturn.append(newDescrMen)
            }

            // if there are no new descrs, we just assume that the description is shared between all the variables
          } else {
            val newArgs = Map("variable" -> Seq(v), "description" -> Seq(headDescr))
            val newInt = Interval(math.min(v.tokenInterval.start, headDescr.tokenInterval.start), math.max(v.tokenInterval.end, headDescr.tokenInterval.end))
            val newDescrMen = mostComplete match {
              case e: EventMention => {
                new EventMention(
                  mostComplete.labels,
                  newInt,
                  mostComplete.asInstanceOf[EventMention].trigger,
                  newArgs,
                  mostComplete.paths, // the paths are off
                  mostComplete.sentence,
                  mostComplete.document,
                  mostComplete.keep,
                  mostComplete.foundBy ++ "++untangleConjunctions",
                  mostComplete.attachments
                )
              }
              case r: RelationMention => {
                new RelationMention(
                  mostComplete.labels,
                  newInt,
                  newArgs,
                  mostComplete.paths, // the paths are off
                  mostComplete.sentence,
                  mostComplete.document,
                  mostComplete.keep,
                  mostComplete.foundBy ++ "++untangleConjunctions",
                  mostComplete.attachments
                )
              }
              case _ => ???
            }
            toReturn.append(newDescrMen)
          }
        }
      }

    }

    toReturn
  }


  def addArgument(mentions: Seq[Mention], state: State = new State()): Seq[Mention] = {
    for {
      m <- mentions
      argsToAdd = m.arguments - "original" // remove the original
      origMention = m.arguments("original").head // assumes one only
      combinedArgs = origMention.arguments ++ argsToAdd
    } yield copyWithArgs(origMention, combinedArgs)
  }

  def copyWithArgs(orig: Mention, newArgs: Map[String, Seq[Mention]]): Mention = {
    orig match {
      case tb: TextBoundMention => ???
      case rm: RelationMention => rm.copy(arguments = newArgs)
      case em: EventMention => em.copy(arguments = newArgs)
      case _ => ???
    }
  }

  def copyWithArgsAndPaths(orig: Mention, newArgs: Map[String, Seq[Mention]], newPaths: Map[String, Map[Mention, SynPath]]): Mention = {
    orig match {
      case tb: TextBoundMention => ???
      case rm: RelationMention => rm.copy(arguments = newArgs, paths = newPaths)
      case em: EventMention => em.copy(arguments = newArgs, paths = newPaths)
      case _ => ???
    }
  }

  def copyWithLabel(m: Mention, lab: String): Mention = {
    val newLabels = taxonomy.hypernymsFor(lab)
    val copy = m match {
      case tb: TextBoundMention => tb.copy(labels = newLabels)
      case rm: RelationMention => rm.copy(labels = newLabels)
      case em: EventMention => em.copy(labels = newLabels)
      case _ => ???
    }
    copy
  }

  def identifierArguments(mentions: Seq[Mention], state: State): Seq[Mention] = {
    val mentionsDisplayOnlyArgs = for {
      m <- mentions
      arg <- m.arguments.values.flatten
    } yield copyWithLabel(arg, "Identifier")

    mentionsDisplayOnlyArgs
  }

  def modelArguments(mentions: Seq[Mention], state: State): Seq[Mention] = {
    val mentionsDisplayOnlyArgs = for {
      m <- mentions
      arg <- m.arguments.values.flatten
    } yield copyWithLabel(arg, "Model")

    mentionsDisplayOnlyArgs
  }

  def functionArguments(mentions: Seq[Mention], state: State): Seq[Mention] = {
    val mentionsDisplayOnlyArgs = for {
      m <- mentions
      arg <- m.arguments.values.flatten
    } yield copyWithLabel(arg, "Function")

    mentionsDisplayOnlyArgs
  }

  def modelDescrArguments(mentions: Seq[Mention], state: State): Seq[Mention] = {
    val mentionsDisplayOnlyArgs = for {
      m <- mentions
      arg <- m.arguments.values.flatten
    } yield copyWithLabel(arg, "ModelDescr")

    mentionsDisplayOnlyArgs
  }

  def filterFunction(mentions: Seq[Mention], state: State): Seq[Mention] = {
    val toReturn = new ArrayBuffer[Mention]()
    val (functions, other) = mentions.partition(_.label == "Function")
    for (f <- functions) {
      val newInputs = new ArrayBuffer[Mention]()
      val newOutputs = new ArrayBuffer[Mention]()
      val newTrigger = new ArrayBuffer[Mention]()
      for (argType <- f.arguments) {
        val sameInterval = argType._2.groupBy(_.tokenInterval) // group by token intervals
        for (s <- sameInterval) {
          val numOfArgs = s._2.toList.length
          if (argType._1 == "input") {
            if (numOfArgs == 1) {
              newInputs ++= s._2
            } // if there's only one input, return that
            // if there are more than one, pick one that has "Identifier" label if available; otherwise, choose the longest
            else if (numOfArgs >= 2) {
              if (s._2.exists(_.label == "Identifier")) {
                newInputs += s._2.filter(_.label.contains("Identifier")).head
              } else {
                newInputs += s._2.maxBy(_.text.length)
              }
            }
            else logger.error(f"Function missing ${argType._1}")
          } else if (argType._1 == "output") {
            if (numOfArgs == 1) {
              newOutputs ++= s._2
            } // if there's only one output, return that
            // if there are more than one, pick one that has "Identifier" label if available; otherwise, choose the longest
            else if (numOfArgs >= 2) {
              if (s._2.exists(_.label == "Identifier")) {
                newOutputs += s._2.filter(_.label.contains("Identifier")).head
              } else {
                newOutputs += s._2.maxBy(_.text.length)
              }

            }
            else logger.error(f"Function missing ${argType._1}")
          }
          // not sure arg type trigger is possible
          else if (argType._1 == "trigger") {
            newTrigger ++= s._2
          }
          else logger.error(f"Arg type ${argType._1} is not expected in functions")
        }
      }
      val newArgs = Map("input" -> newInputs, "output" -> newOutputs)
      val newFunctions = copyWithArgs(f, newArgs)
      toReturn.append(newFunctions)
    }

    toReturn.filter(_.arguments.nonEmpty) ++ other
  }

  def combineFunction(mentions: Seq[Mention], state: State = new State()): Seq[Mention] = {
    val (functions, other) = mentions.partition(_.label == "Function")
    val (complete, fragment) = functions.partition(m => m.arguments.getOrElse("input", Seq.empty).nonEmpty && m.arguments.getOrElse("output", Seq.empty).nonEmpty)
    val toReturn = new ArrayBuffer[Mention]()
    for (f <- fragment) {
      val newInputs = new ArrayBuffer[Mention]()
      val newOutputs = new ArrayBuffer[Mention]()
      val prevSentences = functions.filter(_.sentence < f.sentence)
      if (prevSentences.nonEmpty) {
        val menToAttach = prevSentences.maxBy(_.sentence)
        if (f.arguments.contains("input")) {
          newInputs ++= menToAttach.arguments.getOrElse("input", Seq.empty) ++ f.arguments.getOrElse("input", Seq.empty)
        }
        if (f.arguments.contains("output")) {
          newOutputs ++= menToAttach.arguments.getOrElse("output", Seq.empty) ++ f.arguments.getOrElse("output", Seq.empty)
        }
        val newArgs = Map("input" -> newInputs, "output" -> newOutputs)
        val sentences = new ArrayBuffer[Int]
        sentences.append(f.sentence)
        sentences.append(menToAttach.sentence)
        val newFunctions = new CrossSentenceEventMention(
          menToAttach.labels,
          menToAttach.tokenInterval, // tokenInterval is only for the first sentence
          menToAttach.asInstanceOf[EventMention].trigger,
          newArgs,
          menToAttach.paths, // path is off
          menToAttach.sentence,
          sentences,
          menToAttach.document,
          menToAttach.keep,
          menToAttach.foundBy,
          menToAttach.attachments
        )
        toReturn.append(newFunctions)
      } else toReturn.append(f)
    }
    toReturn.distinct ++ other ++ complete
  }

  def filterFunctionArgs(mentions: Seq[Mention], state: State): Seq[Mention] = {
    val toReturn = new ArrayBuffer[Mention]()
    val (functions, other) = mentions.partition(_.label == "Function")
    val (complete, fragment) = functions.partition(m => m.arguments.getOrElse("input", Seq.empty).nonEmpty && m.arguments.getOrElse("output", Seq.empty).nonEmpty)
    for (c <- complete) {
      val newInputs = c.arguments("input").filter(m => !m.label.contains("Unit") && !m.text.contains("self") && m.tags.get.head != "VB")
      val newOutputs = c.arguments("output").filter(m => !m.label.contains("Unit") && !m.text.contains("self") && m.tags.get.head != "VB" && m.tags.get.head != "VBN")
      if (newInputs.nonEmpty && newOutputs.nonEmpty) {
        val newArgs = Map("input" -> newInputs, "output" -> newOutputs)
        val newFunctions = copyWithArgs(c, newArgs)
        toReturn.append(newFunctions)
      }
    }
    for (f <- fragment) {
      if (f.arguments.contains("input")) {
        val inputFilter = f.arguments("input").filter(!_.label.contains("Unit") && f.arguments.values.head.head.tags.get.head != "PRP" && !f.tags.get.head.contains("VB"))
        if (inputFilter.nonEmpty) {
          val newInputs = Map("input" -> inputFilter, "output" -> Seq.empty)
          val newInputMens = copyWithArgs(f, newInputs)
          toReturn.append(newInputMens)
        }
      }
      if (f.arguments.contains("output")) {
        val outputFilter = f.arguments("output").filter(!_.label.contains("Unit") && f.tags.get.head != "PRP" && !f.tags.get.head.contains("VB"))
        if (outputFilter.nonEmpty) {
          val newOutputs = Map("input" -> Seq.empty, "output" -> outputFilter)
          val newOutputMens = copyWithArgs(f, newOutputs)
          toReturn.append(newOutputMens)
        }
      }
    }
    toReturn ++ other
  }

  def filterInputOverlaps(mentions: Seq[Mention], state: State): Seq[Mention] = {
    val toReturn = new ArrayBuffer[Mention]()
    for (m <- mentions) {
      val identifierInputs = new ArrayBuffer[Mention]()
      val phraseInputs = new ArrayBuffer[Mention]()
      val newInputs = new ArrayBuffer[Mention]()
      val outputs = new ArrayBuffer[Mention]()

      for (arg <- m.arguments) {
        if (arg._1 == "input") {
          // if the argument is an input, distinguish between identifier inputs and phrase inputs
          if (arg._2.exists(_.label == "Identifier")) {
            identifierInputs ++= arg._2.filter(_.label.contains("Identifier"))
            phraseInputs ++= arg._2.filterNot(_.label.contains("Identifier"))
          } else phraseInputs ++= arg._2
          // if there is an identifier input, check if there's an overlap between the identifier input and other phrase inputs
          if (identifierInputs.nonEmpty) {
            for (i <- identifierInputs) {
              val inputNumCheck = new ArrayBuffer[Mention]
              if (phraseInputs.nonEmpty) {
                for (p <- phraseInputs) {
                  newInputs.append(p)
                  val overlappingInterval = i.tokenInterval.overlaps(p.tokenInterval)
                  // if there's no overlap, append the identifier input to the inputNumCheck
                  if (!overlappingInterval) {
                    inputNumCheck.append(i)
                  }
                }
                // if the number of identifier inputs appended to the inputNumCheck is the same as the number of phrase inputs,
                // it means that there is no overlap, so attach the identifier input to newInputs.
                // if the number is not the same, it means there is an overlap, so don't attach.
                if (inputNumCheck.length == phraseInputs.length) newInputs.append(i)
                // if there's no phrase inputs, just append the identifier inputs to the newInputs.
              } else newInputs.append(i)
            }
            // if there's no identifier inputs, just append the phrase inputs to the newInputs.
          } else newInputs ++= phraseInputs
        } else outputs ++= arg._2
      }
      // make new arguments with newInputs and outputArgs
      val newArgs = Map("input" -> newInputs.distinct, "output" -> outputs)
      val newFunctions = copyWithArgs(m, newArgs)
      toReturn.append(newFunctions)
    }
    toReturn
  }

  def filterOutputOverlaps(mentions: Seq[Mention], state: State): Seq[Mention] = {
    val phraseTokInt = new ArrayBuffer[Interval]
    val newMentions = new ArrayBuffer[Mention]
    val groupMens = mentions.groupBy(m => (m.sentence, m.asInstanceOf[EventMention].trigger.tokenInterval, m.foundBy))
    for (group <- groupMens) {
      if (group._2.head.arguments("output").nonEmpty) {
        val (identOutputMen, phraseOutputMen) = group._2.partition(_.arguments("output").head.label.contains("Identifier"))
        if (identOutputMen.nonEmpty) {
          for (i <- identOutputMen) {
            val outputNumCheck = new ArrayBuffer[Mention]
            if (phraseOutputMen.nonEmpty) {
              for (p <- phraseOutputMen) {
                val overlappingInterval = i.arguments("output").head.tokenInterval.overlaps(p.arguments("output").head.tokenInterval)
                if (!overlappingInterval) {
                  outputNumCheck.append(i)
                }
                else Seq.empty
              }
              if (outputNumCheck.length == phraseOutputMen.length) newMentions.append(i) else Seq.empty
            }
          }
        }
        newMentions ++= phraseOutputMen
      } else newMentions ++= group._2
    }
    newMentions
  }

  def filterModelDescrs(mentions: Seq[Mention], state: State): Seq[Mention] = {
    val newMentions = new ArrayBuffer[Mention]
    val groupByModelInt = mentions.groupBy(_.arguments("modelName").head.tokenInterval)
    for (m <- groupByModelInt) {
      val groupByDescrInt = m._2.groupBy(_.arguments("modelDescr").head.tokenInterval)
      for (d <- groupByDescrInt) {
        val groupByTrigInt = d._2.groupBy(_.asInstanceOf[EventMention].trigger.tokenInterval)
        for (t <- groupByTrigInt) {
          newMentions.append(t._2.head)
        }
      }
    }
    newMentions
  }

  def filterModelNames(mentions: Seq[Mention], state: State = new State()): Seq[Mention] = {
    val filterModelNames = mentions.filterNot(m => m.foundBy == "model_pronouns" || m.foundBy == "the/this_model")
    filterModelNames
  }

  def makeNewMensWithContexts(mentions: Seq[Mention], state: State = new State()): Seq[Mention] = {
    val contextTokInt = new ArrayBuffer[Interval]
    val mensSelected = new ArrayBuffer[Mention]
    val contextSelected = new ArrayBuffer[Mention]
    val toReturn = new ArrayBuffer[Mention]
    val (mensToAttach, mensNotToAttach) = mentions.partition(m => m.label == "Function" || m.label.contains("ParameterSetting"))
    // note: attachment to description creates too many false positives - needs to be revised to be applied to description mentions
    val contextMens = mentions.filter(_.label == "Context")
    if (mensToAttach.nonEmpty) {
      for (m <- mensToAttach) {
        val contextSameSntnce = contextMens.filter(c => c.sentence == m.sentence)
        if (contextSameSntnce.nonEmpty) {
          for (c <- contextSameSntnce) contextTokInt += c.tokenInterval
          if (findOverlappingInterval(m.tokenInterval, contextTokInt.toList) != None) {
            mensSelected.append(m)
          } else toReturn.append(m)
          if (mensSelected.nonEmpty) {
            for (m <- mensSelected) {
              for (c <- contextSameSntnce) {
                if (m.sentence == c.sentence && m.tokenInterval.overlaps(c.tokenInterval)) {
                  contextSelected.append(c)
                }
              }
              val filteredContext = filterContextSelected(contextSelected, m)
              if (filteredContext.nonEmpty) {
                val newMen = contextToAttachment(m, filteredContext, foundBy = "tokenInterval overlap", state)
                toReturn.append(newMen)
              } else toReturn.append(m)
            }
          }
        } else toReturn.append(m)
      }
    }
    toReturn.distinct ++ mensNotToAttach
  }

  def filterContextSelected(contexts: Seq[Mention], mention: Mention): Seq[Mention] = {
    val filteredContext = new ArrayBuffer[Mention]
    val contextNumCheck = new ArrayBuffer[Mention]
    val completeFilterContext = new ArrayBuffer[Mention]
    val trigger = if (mention.isInstanceOf[EventMention]) mention.asInstanceOf[EventMention].trigger.tokenInterval else null
    for (c <- contexts) {
      for (argType <- mention.arguments) {
        for {
          arg <- argType._2
          newMention = mention match {
            case rm: RelationMention => if (!c.tokenInterval.overlaps(arg.tokenInterval)) contextNumCheck.append(c)
            case em: EventMention => if (!c.tokenInterval.overlaps(arg.tokenInterval) && !c.tokenInterval.overlaps(trigger)) contextNumCheck.append(c)
            case _ => ???
          }
        } yield contextNumCheck
        if (contextNumCheck.nonEmpty && contextNumCheck.length == argType._2.length) {
          filteredContext.append(c)
        }
        completeFilterContext ++= filteredContext.filter(c => c.tokenInterval != mention.tokenInterval)
      }
    }
    completeFilterContext.distinct
  }

  def selectShorterAsIdentifier(mentions: Seq[Mention], state: State): Seq[Mention] = {
    def foundBy(base: String) = s"$base++selectShorter"

    def mkDescriptionMention(m: Mention): Seq[Mention] = {
      val outer = m.arguments("c1").head
      val inner = m.arguments("c2").head
      if (outer.text.split(" ").last.length == 1 & inner.text.length == 1) return Seq.empty // this is a filter that helps avoid splitting of compound variables/identifiers, e.g. the rate R(t) - t should not be extracted as a variable with a description 'rate R'
      val sorted = Seq(outer, inner).sortBy(_.text.length)
      // The longest mention (i.e., the description) should be at least 3 characters, else it's likely a false positive
      // todo: tune
      // todo: should we constrain on the length of the variable name??
      // looksLikeAnIdentifier is there to eliminate some false negatives, e.g., 'radiometer' in 'the Rn device (radiometer)':
      // might need to revisit
      if (sorted.last.text.length < 3 || looksLikeAnIdentifier(Seq(sorted.head), state).isEmpty) {
        return Seq.empty
      }
      val variable = changeLabel(sorted.head, IDENTIFIER_LABEL) // the shortest is the variable/identifier
      val description = changeLabel(sorted.last, DESCRIPTION_LABEL) // the longest if the description
      val descrMention = m match {
        case rm: RelationMention => rm.copy(
          arguments = Map(VARIABLE_ARG -> Seq(variable), DESCRIPTION_ARG -> Seq(description)),
          foundBy = foundBy(rm.foundBy),
          tokenInterval = Interval(math.min(variable.start, description.start), math.max(variable.end, description.end)))
        //         case em: EventMention => em.copy(//alexeeva wrote this to try to try to fix an appos. dependency rule
        //is changing the keys in 'paths' to variable and description bc as of now they show up downstream (in the expansion handler) as c1 and c2
        //           arguments = Map(VARIABLE_ARG -> Seq(variable), DEFINITION_ARG -> Seq(description)),
        //           foundBy=foundBy(em.foundBy),
        //           tokenInterval = Interval(math.min(variable.start, description.start), math.max(variable.end, description.end)))
        case _ => ???
      }
      Seq(variable, descrMention)
    }

    mentions.flatMap(mkDescriptionMention)
  }

  def allCaps(string: String): Boolean = {
    // assume it's true, but return false if find evidence to the contrary
    for (ch <- string) {
      if (!ch.isUpper) {
        return false
      }
    }
    true
  }

  def looksLikeAnIdentifier(mentions: Seq[Mention], state: State): Seq[Mention] = {

    // here, can add different characters we want to allow in identifiers; use with caution
    val compoundIdentifierComponents = Seq("(", ")")

    //returns mentions that look like an identifier
    def passesFilters(v: Mention, isArg: Boolean): Boolean = {
      // If the variable/identifier was found with a Gazetteer passed through the webservice, keep it
      if (v == null) return false
      if ((v matches OdinEngine.VARIABLE_GAZETTEER_LABEL) && isArg) return true
      // to allow vars like R(t) and e°(Tmax)---to pass, there have to be at least four chars and the paren can't be the first char
      if (v.words.exists(_ == "and")) return false
      if (v.words.length > 3 && v.words.tail.intersect(compoundIdentifierComponents).nonEmpty) return true
      if (v.words.length < 3 && v.entities.exists(ent => ent.exists(_ == "B-GreekLetter"))) return true
      if (v.entities.get.exists(_ == "B-unit")) return false
      if (allCaps(v.words.mkString("").replace(" ", ""))) return true
      // account for all caps variables, e.g., EORATIO
      if (v.words.length == 1 && allCaps(v.words.head)) return true
      if (v.words.length == 1 && !(v.words.head.count(_.isLetter) > 0)) return false
      if ((v.words.length >= 1) && v.entities.get.exists(m => m matches "B-GreekLetter")) return true //account for identifiers that include a greek letter---those are found as separate words even if there is not space
      if (v.words.length != 1) return false
      if (v.words.head.contains("-") & v.words.head.last.isDigit) return false
      // Else, the identifier candidate has length 1
      val word = v.words.head
      if (word.contains("_")) return true
      if (freqWords.contains(word.toLowerCase())) return false //filter out potential variables that are freq words
      if (word.length > 6) return false
      // an identifier/variable cannot be a unit

      val tag = v.tags.get.head
      if (tag == "POS") return false
      return (
        word.toLowerCase != word // mixed case or all UPPER
        |
        v.entities.exists(ent => ent.contains("B-GreekLetter")) //or is a greek letter
        |
        word.length == 1 && (tag.startsWith("NN") | tag == "FW") //or the word is one character long and is a noun or a foreign word (the second part of the constraint helps avoid standalone one-digit numbers, punct, and the article 'a'
        |
        word.length < 3 && word.exists(_.isDigit) && !word.contains("-") && word.replaceAll("\\d|\\s", "").length > 0 //this is too specific; trying to get to single-letter identifiers with a subscript (e.g., u2) without getting units like m-2
        |
        (word.length < 6 && tag != "CD") //here, we allow words for under 6 char bc we already checked above that they are not among the freq words
        )
    }


    for {
      m <- mentions
      // Identifiers are extracted as a variable argument
      (varMention, isArg) = m match {
        case tb: TextBoundMention => (m, false)
        case rm: RelationMention => {
          if (m.arguments.contains("variable")) {
            (m.arguments("variable").head, true)
          } else (null, false)
        }
        case em: EventMention => (m.arguments.getOrElse("variable", Seq.empty).head, true)
        case _ => ???
      }
      if passesFilters(varMention, isArg)
    } yield m
  }

  def looksLikeAnIdentifierWithGreek(mentions: Seq[Mention], state: State): Seq[Mention] = {
    //returns mentions that look like an identifier
    for {
      m <- mentions
      varMention = m match {
        case tb: TextBoundMention => m
        case rm: RelationMention => m.arguments.getOrElse("variable", Seq.empty).head
        case em: EventMention => m.arguments.getOrElse("variable", Seq.empty).head
        case _ => ???
      }
      if varMention.words.length < 3
      if varMention.entities.exists(ent => ent.exists(_ == "B-GreekLetter"))

    } yield m
  }


  def descrIsNotVar(mentions: Seq[Mention], state: State): Seq[Mention] = {
    //returns mentions in which descriptions are not also variables
    //and the variable and the description don't overlap

//    for (m <- mentions) {
//      println(m.text + " " + m.label)
//    }
    for {
      m <- mentions
      if !m.words.contains("not") //make sure, the description is not negative

      variableMention = m.arguments.getOrElse("variable", Seq.empty)
      descrMention = m.arguments.getOrElse("description", Seq.empty)
      if descrMention.nonEmpty //there has to be a description
      descrMen = descrMention.head
      if (
        looksLikeADescr(descrMention, state).nonEmpty && //make sure the descr looks like a descr
          descrMen.text.length > 4 && //the descr can't be the length of a var
        !descrMention.head.text.contains("=") &&
        looksLikeAnIdentifier(descrMention, state).isEmpty //makes sure the description is not another variable (or does not look like what could be an identifier)
        &&
          descrMen.tokenInterval.intersect(variableMention.head.tokenInterval).isEmpty //makes sure the variable and the description don't overlap
        ) || (descrMention.nonEmpty && freqWords.contains(descrMen.text)) //the description can be one short, frequent word: fixme: should be looking at lemmas, not head text bc frequent words are (for the most part) not plural
      // make sure there's at least one noun or participle/gerund; there may be more nominal pos that will need to be included - revisit: excluded descr like "Susceptible (S)"
      if descrMen.tags.get.exists(t => (t.startsWith("N") || t == "VBN") || descrMen.words.exists(w => capitalized(w)))
    } yield m
  }

  def compoundIdentifierActionFlow(mentions: Seq[Mention], state: State): Seq[Mention] = {
    val toReturn = looksLikeAnIdentifier(mentions, state)
    toReturn
  }

  def descriptionActionFlow(mentions: Seq[Mention], state: State): Seq[Mention] = {
    val toReturn = descrIsNotVar(looksLikeAnIdentifier(mentions, state), state)
    toReturn
  }

  def descriptionActionFlowSpecialCase(mentions: Seq[Mention], state: State): Seq[Mention] = {
    //select shorter as var (identifier) is only applicable to one rule, so it can't be part of the regular descr. action flow
    val varAndDescr = selectShorterAsIdentifier(mentions, state)
    val toReturn = if (varAndDescr.nonEmpty) descriptionActionFlow(varAndDescr, state) else Seq.empty
    toReturn
  }

  def unitActionFlow(mentions: Seq[Mention], state: State): Seq[Mention] = {
    val toReturn = processUnits(looksLikeAUnit(mentions, state), state)
    toReturn
  }

  def functionActionFlow(mentions: Seq[Mention], state: State): Seq[Mention] = {
    val filteredMen = filterFunction(mentions, state)
    val filteredOutputs = if (filteredMen.nonEmpty) filterOutputOverlaps(filteredMen, state) else Seq.empty
    val filteredInputs = if (filteredOutputs.nonEmpty) filterInputOverlaps(filteredOutputs, state) else Seq.empty
    val filteredArgs = if (filteredInputs.nonEmpty) filterFunctionArgs(filteredInputs, state) else Seq.empty
    val toReturn = if (filteredArgs.nonEmpty) processFunctions(filteredArgs, state) else Seq.empty

    toReturn
  }

  def looksLikeAUnit(mentions: Seq[Mention], state: State): Seq[Mention] = {
    for {
      //every mention in array...
      m <- mentions
      //get the split text of the suspected unit
      unitTextSplit = m match {
        //for tbs, the text of the unit, is the text of the whole mention
        case tb: TextBoundMention => m.text.split(" ")
        //for relation and event mentions, the unit is the value of the arg with the argName "unit"
        case _ => {
          val unitArgs = m.arguments.getOrElse("unit", Seq.empty)
          if (unitArgs.nonEmpty) {
            unitArgs.head.text.split(" ")
          }
          unitArgs.head.text.split(" ")
        }

      }
      //the pattern to check if the suspected unit contains dashes (e.g., m-1), slashes (e.g., MJ/kg, or square brackets
      //didn't add digits bc that resulted in more false positives (e.g., for years)
      pattern = "[-/\\[\\]]".r
      //negative pattern checks if the suspected unit contains char-s that should not be present in a unit
      negPattern = "[<>=]".r
      // fixme: there should be a better way to do this...
      durationUnitPattern = "day|month|year|per|people".r
      //the length constraints: the unit should consist of no more than 5 words and the first word of the unit should be no longer than 3 characters long (heuristics)
      if durationUnitPattern.findFirstIn(unitTextSplit.mkString(" ")).nonEmpty || (((unitTextSplit.length <= 5 && unitTextSplit.head.length <= 3) || pattern.findFirstIn(unitTextSplit.mkString(" ")).nonEmpty) && negPattern.findFirstIn(unitTextSplit.mkString(" ")).isEmpty)
    } yield m
  }

  def looksLikeADescr(mentions: Seq[Mention], state: State): Seq[Mention] = {
    val valid = "abcdefghijklmnopqrstuvwxyzABCDEFGHIJKLMNOPQRSTUVWXYZ "
    val singleCapitalWord = """^[A-Z]+$""".r
    for {
      m <- mentions
      descrText = m match {
        case tb: TextBoundMention => tb
        case rm: RelationMention => rm.arguments.getOrElse("description", Seq()).head
        case em: EventMention => em.arguments.getOrElse("description", Seq()).head
        case _ => ???
      }

      if descrText.text.filter(c => valid contains c).length.toFloat / descrText.text.length > 0.75
      if (descrText.words.exists(_.length > 1))
      if singleCapitalWord.findFirstIn(descrText.text).isEmpty
      if !descrText.text.startsWith(")")

    } yield m
  }

  def capitalized(string: String): Boolean = {
    string.head.isUpper && !allCaps(string.tail)
  }

  def changeLabel(orig: Mention, label: String): Mention = {
    orig match {
      case tb: TextBoundMention => tb.copy(labels = taxonomy.hypernymsFor(label))
      case rm: RelationMention => rm.copy(labels = taxonomy.hypernymsFor(label))
      case em: EventMention => em.copy(labels = taxonomy.hypernymsFor(label))
    }
  }

<<<<<<< HEAD
  def relabelLocation(mentions: Seq[Mention], state: State): Seq[Mention] = {
    val (locationMentions, other) = mentions.partition(_.label matches "Location")
    val onlyNewLocation = locationMentions.map(m => copyWithLabel(m.arguments("loc").head, "Location"))
    onlyNewLocation ++ other
=======
  def paramSettingVarToModelParam(mentions: Seq[Mention], state: State = new State()): Seq[Mention] = {
    val paramSettingMens = mentions.filter(m => m.labels.contains("ParameterSetting"))
    val modelParams = new ArrayBuffer[Mention]
    for (p <- paramSettingMens) {
      val paramSettingVars = p.arguments.filter(m => m._1 == "variable")
      for (vars <- paramSettingVars.values) {
        val variable = vars.head
        val newArgs = Map("modelParameter" -> Seq(variable))
        val newLabels = List("ModelComponent", "Model", "Phrase", "Entity").toSeq
        val modelParam = new TextBoundMention(
          newLabels,
          variable.tokenInterval,
          variable.sentence,
          variable.document,
          variable.keep,
          "paramSettingVarToModelParam",
          variable.attachments)
        modelParams.append(modelParam)
      }
    }
    modelParams
  }

  def functionArgsToModelParam(mentions: Seq[Mention], state: State = new State()): Seq[Mention] = {
    val functionMens = mentions.filter(_.label == "Function")
    val modelParams = new ArrayBuffer[Mention]
    for (f <- functionMens) {
      for (args <- f.arguments.values) {
        val newLabels = List("ModelComponent", "Model", "Phrase", "Entity").toSeq
        for (arg <- args) {
          val modelParam = new TextBoundMention(
            newLabels,
            arg.tokenInterval,
            arg.sentence,
            arg.document,
            arg.keep,
            "functionArgsToModelParam",
            arg.attachments)
          modelParams.append(modelParam)
        }
      }
    }
    modelParams
  }

  def filterModelParam(mentions: Seq[Mention], state: State = new State()): Seq[Mention] = {
    val filter1 = mentions.filter(m => m.text.length < 40) // Note: Too long args are unlikely to be a model parameter. length can be adjusted later.
    val filter2 = filter1.filterNot(m => m.tags.head.contains("CD") || m.tags.head.contains("PRP")) // Note: arg with a numeric value is unlikely to be a model parameter.
    val filter3 = filter2.filterNot(m => m.entities.head.contains("LOCATION")) // Note: arg with LOCATION entity is unlikely to be a model parameter.
    val filter4 = filter3.filterNot(m => m.text.contains("data"))
    // more filters can be added here
    filter4
>>>>>>> ad7026cb
  }
}


object OdinActions {

  def apply(taxonomyPath: String, enableExpansion: Boolean, validArgs: List[String], freqWords: Array[String]) =
    {
      val expansionHandler = if(enableExpansion) {
      Some(ExpansionHandler())
      } else None
      new OdinActions(readTaxonomy(taxonomyPath), expansionHandler, validArgs, freqWords)
    }

  def readTaxonomy(path: String): Taxonomy = {
    val input = FileUtils.getTextFromResource(path)
    val yaml = new Yaml(new Constructor(classOf[java.util.Collection[Any]]))
    val data = yaml.load(input).asInstanceOf[java.util.Collection[Any]]
    Taxonomy(data)
  }
}<|MERGE_RESOLUTION|>--- conflicted
+++ resolved
@@ -213,7 +213,9 @@
   }
 
   // solution from https://stackoverflow.com/questions/9542126/how-to-find-if-a-scala-string-is-parseable-as-a-double-or-not
-  def parseDouble(s: String): Option[Double] = Try { s.toDouble }.toOption
+  def parseDouble(s: String): Option[Double] = Try {
+    s.toDouble
+  }.toOption
 
   def processParamSettingInt(mentions: Seq[Mention], state: State = new State()): Seq[Mention] = {
     val newMentions = new ArrayBuffer[Mention]()
@@ -277,7 +279,7 @@
         // we have remapped the args to new names already; now will need to update the paths map to have correct new names and the correct synpaths for switched out min/max values
         for (arg <- newArgs) {
           // for each arg type, get the synpath for its new mention (for now, assume one arg of each type)
-          newPaths +=(arg._1 -> Map(arg._2.head -> synPaths(newArgs(arg._1).head)))
+          newPaths += (arg._1 -> Map(arg._2.head -> synPaths(newArgs(arg._1).head)))
         }
       }
 
@@ -432,42 +434,42 @@
       val foundBy = m.foundBy
       val att = new FunctionAttachment("FunctionAtt", trigger, foundBy)
       newMentions.append(m.withAttachment(att))
-      }
-      newMentions
-    }
-
-    def processParamSetting(mentions: Seq[Mention], state: State = new State()): Seq[Mention] = {
-      val newMentions = new ArrayBuffer[Mention]()
-      for (m <- mentions) {
-        // assume there's only one arg of each type
-        val tokenIntervals = m.arguments.map(_._2.head).map(_.tokenInterval).toSeq
-        val labelsOfTextBoundMentions = m.arguments.map(_._2.head.label).toSeq
-//        println(m.text + " \n" + labelsOfTextBoundMentions.mkString("|") )
-//        print(labelsOfTextBoundMentions.distinct.length)
-//        print(labelsOfTextBoundMentions.length)
-        // make sure mention labels are no identical (basically, checking if both are Values---they should not be)
-        if (labelsOfTextBoundMentions.distinct.length == labelsOfTextBoundMentions.length) {
-          // takes care of accidental arg overlap
-          if (tokenIntervals.distinct.length == tokenIntervals.length) {
-            val newArgs = mutable.Map[String, Seq[Mention]]()
-            val attachedTo = if (m.arguments.exists(arg => looksLikeAnIdentifier(arg._2, state).nonEmpty)) {
-
-              newArgs += ("variable" -> Seq(copyWithLabel(m.arguments("variable").head, "Identifier")), "value" -> m.arguments("value"))
-              "variable"
-            } else {
-              newArgs += ("variable" -> m.arguments("variable"), "value" -> m.arguments("value"))
-              "concept"
-            }
-
-            val att = new ParamSetAttachment(attachedTo, "ParamSetAtt")
-            newMentions.append(copyWithArgs(m, newArgs.toMap).withAttachment(att))
-          }
-        }
-
-
-      }
-      newMentions
-    }
+    }
+    newMentions
+  }
+
+  def processParamSetting(mentions: Seq[Mention], state: State = new State()): Seq[Mention] = {
+    val newMentions = new ArrayBuffer[Mention]()
+    for (m <- mentions) {
+      // assume there's only one arg of each type
+      val tokenIntervals = m.arguments.map(_._2.head).map(_.tokenInterval).toSeq
+      val labelsOfTextBoundMentions = m.arguments.map(_._2.head.label).toSeq
+      //        println(m.text + " \n" + labelsOfTextBoundMentions.mkString("|") )
+      //        print(labelsOfTextBoundMentions.distinct.length)
+      //        print(labelsOfTextBoundMentions.length)
+      // make sure mention labels are no identical (basically, checking if both are Values---they should not be)
+      if (labelsOfTextBoundMentions.distinct.length == labelsOfTextBoundMentions.length) {
+        // takes care of accidental arg overlap
+        if (tokenIntervals.distinct.length == tokenIntervals.length) {
+          val newArgs = mutable.Map[String, Seq[Mention]]()
+          val attachedTo = if (m.arguments.exists(arg => looksLikeAnIdentifier(arg._2, state).nonEmpty)) {
+
+            newArgs += ("variable" -> Seq(copyWithLabel(m.arguments("variable").head, "Identifier")), "value" -> m.arguments("value"))
+            "variable"
+          } else {
+            newArgs += ("variable" -> m.arguments("variable"), "value" -> m.arguments("value"))
+            "concept"
+          }
+
+          val att = new ParamSetAttachment(attachedTo, "ParamSetAtt")
+          newMentions.append(copyWithArgs(m, newArgs.toMap).withAttachment(att))
+        }
+      }
+
+
+    }
+    newMentions
+  }
 
   def processRuleBasedContextEvent(mentions: Seq[Mention], state: State = new State()): Seq[Mention] = {
     val contextAttachedMens = new ArrayBuffer[Mention]
@@ -520,18 +522,18 @@
   }
 
   def keepLongestIdentifier(mentions: Seq[Mention], state: State = new State()): Seq[Mention] = {
-      // used to avoid identifiers like R ( t ) being found as separate R, t, R(t, and so on
-      val maxInGroup = new ArrayBuffer[Mention]()
-      val groupedBySent = mentions.groupBy(_.sentence)
-      for (gbs <- groupedBySent) {
-        val groupedByIntervalOverlap = groupByTokenOverlap(gbs._2)
-        for (item <- groupedByIntervalOverlap) {
-          val longest = item._2.maxBy(_.tokenInterval.length)
-          maxInGroup.append(longest)
-        }
-      }
-      maxInGroup.distinct
-    }
+    // used to avoid identifiers like R ( t ) being found as separate R, t, R(t, and so on
+    val maxInGroup = new ArrayBuffer[Mention]()
+    val groupedBySent = mentions.groupBy(_.sentence)
+    for (gbs <- groupedBySent) {
+      val groupedByIntervalOverlap = groupByTokenOverlap(gbs._2)
+      for (item <- groupedByIntervalOverlap) {
+        val longest = item._2.maxBy(_.tokenInterval.length)
+        maxInGroup.append(longest)
+      }
+    }
+    maxInGroup.distinct
+  }
 
 
   // sentence for debugging Bearing in mind , we set our default setting to the refugee move speed is equal to 200 km per day and the awareness of surrounding is 1 link .
@@ -571,12 +573,13 @@
     // makes sure there are no mentions where variables are actually most likely locations
     // for now only applied to descriptions, but may want to extend to other mentions
     val (locations, nonLocations) = mentions.partition(_.label == "Location")
-    val (phrases, nonPhrases) = nonLocations.partition(_.label=="Phrase")
+    val (phrases, nonPhrases) = nonLocations.partition(_.label == "Phrase")
     val noLocations = new ArrayBuffer[Mention]()
 
     def isInLocations(sent: Int, tokInt: Interval, locations: Seq[Mention]): Boolean = {
-      locations.exists(loc => loc.sentence == sent & loc.tokenInterval==tokInt)
-    }
+      locations.exists(loc => loc.sentence == sent & loc.tokenInterval == tokInt)
+    }
+
     for (m <- nonPhrases) {
 
       val args = m.arguments.values.flatten
@@ -584,48 +587,48 @@
         case m: TextBoundMention => {
 
           // todo: should I filter out tbm that look like identifiers but are locations?
-//          val sent = m.sentence
-//          val tokInt = m.tokenInterval
-//          if (!isInLocations(sent, tokInt, locations))
-            noLocations.append(m)
+          //          val sent = m.sentence
+          //          val tokInt = m.tokenInterval
+          //          if (!isInLocations(sent, tokInt, locations))
+          noLocations.append(m)
 
         }
         case _ => {
           var noLoc = true
-//          println("M: " + m.text + " " + m.label + " " + m.foundBy)
-//          for (m <- locations) {
-//            println("sent, int: " + m.sentence + " " + m.tokenInterval)
-//          }
+          //          println("M: " + m.text + " " + m.label + " " + m.foundBy)
+          //          for (m <- locations) {
+          //            println("sent, int: " + m.sentence + " " + m.tokenInterval)
+          //          }
           for (arg <- args) {
-//            println("arg: " + arg.text)
-          breakable {
-            val sent = arg.sentence
-//            println("arg sent: " + sent)
-            val tokInt = arg.tokenInterval
-//            println("arg tok int: " + arg.tokenInterval)
-            if (noLoc) {
-              if (isInLocations(sent, tokInt, locations)) {
-                noLoc = false
-              }
-            } else break
-
-          }
-
-          }
-//          println("no loc 0: " + noLoc)
-//          println("current no loc: " + noLocations.map(_.text).mkString(" || "))
+            //            println("arg: " + arg.text)
+            breakable {
+              val sent = arg.sentence
+              //            println("arg sent: " + sent)
+              val tokInt = arg.tokenInterval
+              //            println("arg tok int: " + arg.tokenInterval)
+              if (noLoc) {
+                if (isInLocations(sent, tokInt, locations)) {
+                  noLoc = false
+                }
+              } else break
+
+            }
+
+          }
+          //          println("no loc 0: " + noLoc)
+          //          println("current no loc: " + noLocations.map(_.text).mkString(" || "))
           if (noLoc) {
-//            println("no loc 1: " + noLoc)
+            //            println("no loc 1: " + noLoc)
             noLocations.append(m)
           }
 
         }
       }
     }
-    val toReturn =  (noLocations ++ locations ++ phrases).distinct
-//    for (t <- noLocations) {
-//      println("RM: " + t.text + " " + t.label + " " + t.foundBy)
-//    }
+    val toReturn = (noLocations ++ locations ++ phrases).distinct
+    //    for (t <- noLocations) {
+    //      println("RM: " + t.text + " " + t.label + " " + t.foundBy)
+    //    }
     toReturn
   }
 
@@ -1514,14 +1517,14 @@
       if (tag == "POS") return false
       return (
         word.toLowerCase != word // mixed case or all UPPER
-        |
-        v.entities.exists(ent => ent.contains("B-GreekLetter")) //or is a greek letter
-        |
-        word.length == 1 && (tag.startsWith("NN") | tag == "FW") //or the word is one character long and is a noun or a foreign word (the second part of the constraint helps avoid standalone one-digit numbers, punct, and the article 'a'
-        |
-        word.length < 3 && word.exists(_.isDigit) && !word.contains("-") && word.replaceAll("\\d|\\s", "").length > 0 //this is too specific; trying to get to single-letter identifiers with a subscript (e.g., u2) without getting units like m-2
-        |
-        (word.length < 6 && tag != "CD") //here, we allow words for under 6 char bc we already checked above that they are not among the freq words
+          |
+          v.entities.exists(ent => ent.contains("B-GreekLetter")) //or is a greek letter
+          |
+          word.length == 1 && (tag.startsWith("NN") | tag == "FW") //or the word is one character long and is a noun or a foreign word (the second part of the constraint helps avoid standalone one-digit numbers, punct, and the article 'a'
+          |
+          word.length < 3 && word.exists(_.isDigit) && !word.contains("-") && word.replaceAll("\\d|\\s", "").length > 0 //this is too specific; trying to get to single-letter identifiers with a subscript (e.g., u2) without getting units like m-2
+          |
+          (word.length < 6 && tag != "CD") //here, we allow words for under 6 char bc we already checked above that they are not among the freq words
         )
     }
 
@@ -1564,9 +1567,9 @@
     //returns mentions in which descriptions are not also variables
     //and the variable and the description don't overlap
 
-//    for (m <- mentions) {
-//      println(m.text + " " + m.label)
-//    }
+    //    for (m <- mentions) {
+    //      println(m.text + " " + m.label)
+    //    }
     for {
       m <- mentions
       if !m.words.contains("not") //make sure, the description is not negative
@@ -1578,9 +1581,9 @@
       if (
         looksLikeADescr(descrMention, state).nonEmpty && //make sure the descr looks like a descr
           descrMen.text.length > 4 && //the descr can't be the length of a var
-        !descrMention.head.text.contains("=") &&
-        looksLikeAnIdentifier(descrMention, state).isEmpty //makes sure the description is not another variable (or does not look like what could be an identifier)
-        &&
+          !descrMention.head.text.contains("=") &&
+          looksLikeAnIdentifier(descrMention, state).isEmpty //makes sure the description is not another variable (or does not look like what could be an identifier)
+          &&
           descrMen.tokenInterval.intersect(variableMention.head.tokenInterval).isEmpty //makes sure the variable and the description don't overlap
         ) || (descrMention.nonEmpty && freqWords.contains(descrMen.text)) //the description can be one short, frequent word: fixme: should be looking at lemmas, not head text bc frequent words are (for the most part) not plural
       // make sure there's at least one noun or participle/gerund; there may be more nominal pos that will need to be included - revisit: excluded descr like "Susceptible (S)"
@@ -1682,12 +1685,13 @@
     }
   }
 
-<<<<<<< HEAD
   def relabelLocation(mentions: Seq[Mention], state: State): Seq[Mention] = {
     val (locationMentions, other) = mentions.partition(_.label matches "Location")
     val onlyNewLocation = locationMentions.map(m => copyWithLabel(m.arguments("loc").head, "Location"))
     onlyNewLocation ++ other
-=======
+  }
+
+
   def paramSettingVarToModelParam(mentions: Seq[Mention], state: State = new State()): Seq[Mention] = {
     val paramSettingMens = mentions.filter(m => m.labels.contains("ParameterSetting"))
     val modelParams = new ArrayBuffer[Mention]
@@ -1740,7 +1744,6 @@
     val filter4 = filter3.filterNot(m => m.text.contains("data"))
     // more filters can be added here
     filter4
->>>>>>> ad7026cb
   }
 }
 
