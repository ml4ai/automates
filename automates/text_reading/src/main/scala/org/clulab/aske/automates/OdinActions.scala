package org.clulab.aske.automates

import com.typesafe.scalalogging.LazyLogging
import org.clulab.aske.automates.actions.ExpansionHandler
import org.clulab.odin.{Mention, _}
import org.clulab.odin.impl.Taxonomy
import org.clulab.utils.FileUtils
import org.yaml.snakeyaml.Yaml
import org.yaml.snakeyaml.constructor.Constructor
import org.clulab.aske.automates.OdinEngine._
<<<<<<< HEAD
import org.clulab.aske.automates.attachments.{DiscontinuousCharOffsetAttachment, ParamSetAttachment, ParamSettingIntAttachment, UnitAttachment}
=======
import org.clulab.aske.automates.attachments.{ContextAttachment, DiscontinuousCharOffsetAttachment, ParamSettingIntAttachment, UnitAttachment, FunctionAttachment}
>>>>>>> 19774826
import org.clulab.processors.fastnlp.FastNLPProcessor
import org.clulab.struct.Interval

import scala.collection.mutable
import scala.collection.mutable.ArrayBuffer
import scala.util.matching.Regex




class OdinActions(val taxonomy: Taxonomy, expansionHandler: Option[ExpansionHandler], validArgs: List[String], freqWords: Array[String]) extends Actions with LazyLogging {

  val proc = new FastNLPProcessor()
  def globalAction(mentions: Seq[Mention], state: State = new State()): Seq[Mention] = {

//mentions
    if (expansionHandler.nonEmpty) {
      // expand arguments

      val (identifiers, non_identifiers) = mentions.partition(m => m.label == "Identifier")
      val expandedIdentifiers = keepLongestIdentifier(identifiers)

      val (descriptions, other) = (expandedIdentifiers ++ non_identifiers).partition(m => m.label.contains("Description"))
      val (functions, nonFunc) = other.partition(m => m.label.contains("Function"))
      // only expand concepts in param settings and units, not the identifier-looking variables (e.g., expand `temperature` in `temparature is set to 0`, but not `T` in `T is set to 0`)
      val (paramSettingsAndUnitsNoIdfr, nonExpandable) = nonFunc.partition(m => (m.label.contains("ParameterSetting") || m.label.contains("UnitRelation")) && !m.arguments("variable").head.labels.contains("Identifier"))

      val expandedParamSettings = expansionHandler.get.expandArguments(paramSettingsAndUnitsNoIdfr, state, List("variable"))

      val expandedDescriptions = expansionHandler.get.expandArguments(descriptions, state, validArgs)
      val expandedFunction = expansionHandler.get.expandArguments(functions, state, List("input", "output"))
      val (conjDescrType2, otherDescrs) = expandedDescriptions.partition(_.label.contains("Type2"))
      // only keep type 2 conj definitions that do not have definition arg overlap AFTER expansion
      val allDescrs = noDescrOverlap(conjDescrType2) ++ otherDescrs
      resolveCoref(keepOneWithSameSpanAfterExpansion(allDescrs) ++ expandedFunction ++ expandedParamSettings ++ nonExpandable)
//      allDescrs ++ other

    } else {
      mentions
    }

  }

  def findOverlappingInterval(tokenInt: Interval, intervals: Seq[Interval]): Option[Interval] = {
    val overlapping = new ArrayBuffer[Interval]()
    for (int <- intervals) {
      if (tokenInt.intersect(int).nonEmpty) overlapping.append(int)
    }
    if (overlapping.nonEmpty) {
      Some(overlapping.maxBy(_.length))
    } else None

  }

  def findMentionWithOverlappingInterval(tokenInt: Interval, mentions: Seq[Mention]): Option[Mention] = {
    val overlapping = new ArrayBuffer[Mention]()
    for (m <- mentions) {
      if (tokenInt.intersect(m.tokenInterval).nonEmpty) overlapping.append(m)
    }
    if (overlapping.nonEmpty) {
      Some(overlapping.maxBy(_.text.length))
    } else None

  }

  def replaceWithLongerIdentifier(mentions: Seq[Mention], state: State = new State()): Seq[Mention] = {
    val toReturn = new ArrayBuffer[Mention]()
    // group identifiers by sentence to avoid replacing an identifier from one sent with a longer identifier from a different one
    val allIdentifierMentionsBySent = mentions.filter(_.label == "Identifier").groupBy(_.sentence)
    val (mentionsWithIdentifier, other) = mentions.partition(m => m.arguments.contains("variable") && m.arguments("variable").head.label == "Identifier")// for now, if there are two vars, then both would be either identifiers or not identifiers, so can just check the first one
    for (m <- mentionsWithIdentifier) {
      val newIdentifiers = new ArrayBuffer[Mention]()
      for (varArg <- m.arguments("variable")) {
        val overlappingMention = findMentionWithOverlappingInterval(varArg.tokenInterval, allIdentifierMentionsBySent(m.sentence))
        if (overlappingMention.nonEmpty) {
          newIdentifiers.append(overlappingMention.get)
        }
      }
      if (newIdentifiers.nonEmpty) {
        // construct a new mention with the new identifiers
        val newArgs = m.arguments.filter(_._1 != "variable") ++ Map("variable" -> newIdentifiers)
        val newMen = copyWithArgs(m, newArgs)
        toReturn.append(newMen)
      }
    }
    toReturn ++ other
  }

  def replaceWithLongerValue(mentions: Seq[Mention], state: State = new State()): Seq[Mention] = {
    val toReturn = new ArrayBuffer[Mention]()
    // group values by sentence to avoid replacing a value from one sent with a longer value from a different one
    val allValueMentionsBySent = mentions.filter(_.label == "Value").groupBy(_.sentence)
    val (mentionsWithValues, other) = mentions.partition(m => m.arguments.contains("value"))// for now, if there are two vars, then both would be either identifiers or not identifiers, so can just check the first one
    for (m <- mentionsWithValues) {
      val newValues = new ArrayBuffer[Mention]()
      for (valArg <- m.arguments("value")) {
        val overlappingMention = findMentionWithOverlappingInterval(valArg.tokenInterval, allValueMentionsBySent(m.sentence))
        if (overlappingMention.nonEmpty) {
          newValues.append(overlappingMention.get)
        }
      }
      if (newValues.nonEmpty) {
        // construct a new mention with the new identifiers
        val newArgs = m.arguments.filter(_._1 != "value") ++ Map("value" -> newValues)
        val newMen = copyWithArgs(m, newArgs)
        toReturn.append(newMen)
      }
    }
    toReturn ++ other
  }


  def keepWithGivenArgs(mentions: Seq[Mention], argTypes: Seq[String]): Seq[Mention] = {
    val toReturn = new ArrayBuffer[Mention]()
    for (m <- mentions) {
      if (m.arguments.keys.toList.intersect(argTypes).length == argTypes.length) {
        toReturn.append(m)
      }
    }
    toReturn
  }

  def groupByDescrOverlap(mentions: Seq[Mention]): Map[Interval, Seq[Mention]] = {
    // only apply this when there is one var and one descr
    // group mentions by token overlap of a given argument
    // has to be used for mentions in the same sentence - token intervals are per sentence

    val intervalMentionMap = mutable.Map[Interval, Seq[Mention]]()
    val mentionsWithRightArgs = keepWithGivenArgs(mentions, Seq("description"))
    for (m <- mentionsWithRightArgs) {
      // assume there's one of each arg
      val descrTextBoundMention = m.arguments("description").head
      if (intervalMentionMap.isEmpty) {
        intervalMentionMap += (descrTextBoundMention.tokenInterval -> Seq(m))
      } else {
        if (intervalMentionMap.keys.exists(k => k.intersect(descrTextBoundMention.tokenInterval).nonEmpty)) {
          val interval = findOverlappingInterval(descrTextBoundMention.tokenInterval, intervalMentionMap.keys.toSeq).get
          val currMen = intervalMentionMap(interval)
          val updMen = currMen :+ m
          if (interval.length >= descrTextBoundMention.tokenInterval.length) {
            intervalMentionMap += (interval -> updMen)
          } else {
            intervalMentionMap += (descrTextBoundMention.tokenInterval -> updMen)
            intervalMentionMap.remove(interval)
          }

        } else {
          intervalMentionMap += (descrTextBoundMention.tokenInterval -> Seq(m))
        }
      }
    }
    intervalMentionMap.toMap
  }

  def groupByTokenOverlap(mentions: Seq[Mention]): Map[Interval, Seq[Mention]] = {
    // returns a map of intervals to mentions that overlap with that (max) interval
    // has to be used for mentions in the same sentence - token intervals are per sentence
    val intervalMentionMap = mutable.Map[Interval, Seq[Mention]]()
    // start with longest - the shorter overlapping ones should be subsumed this way
    for (m <- mentions.sortBy(_.tokenInterval.length).reverse) {
      if (intervalMentionMap.isEmpty) {
        intervalMentionMap += (m.tokenInterval -> Seq(m))
      } else {
        if (intervalMentionMap.keys.exists(k => k.intersect(m.tokenInterval).nonEmpty)) {
          val interval = findOverlappingInterval(m.tokenInterval, intervalMentionMap.keys.toSeq).get
          val currMen = intervalMentionMap(interval)
          val updMen = currMen :+ m
          if (interval.length >= m.tokenInterval.length) {
            intervalMentionMap += (interval -> updMen)
          } else {
            intervalMentionMap += (m.tokenInterval -> updMen)
            intervalMentionMap.remove(interval)
          }

        } else {
          intervalMentionMap += (m.tokenInterval -> Seq(m))
        }
      }
    }

    intervalMentionMap.toMap
  }


  def processParamSettingInt(mentions: Seq[Mention], state: State = new State()): Seq[Mention] = {
    val newMentions = new ArrayBuffer[Mention]()
    for (m <- mentions) {
      val newArgs = mutable.Map[String, Seq[Mention]]()
      val attachedTo = if (m.arguments.exists(arg => looksLikeAnIdentifier(arg._2, state).nonEmpty)) "variable" else "concept"
      var inclLower: Option[Boolean] = None
      var inclUpper: Option[Boolean] = None
      for (arg <- m.arguments) {
        arg._1 match {
          case "valueLeastExcl" => {
            newArgs("valueLeast") = arg._2
            inclLower = Some(false)
          }
          case "valueLeastIncl" => {
          newArgs("valueLeast") = arg._2
            inclLower = Some(true)
        }
          case "valueMostExcl" => {
            newArgs("valueMost") = arg._2
            inclUpper = Some(false)
          }
          case "valueMostIncl" => {
            newArgs("valueMost") = arg._2
            inclUpper = Some(true)
          }

            // assumes only one variable argument
          case "variable" => {
            newArgs(arg._1) = if (looksLikeAnIdentifier(arg._2, state).nonEmpty) Seq(copyWithLabel(arg._2.head, "Identifier")) else arg._2
          }
          case _ => newArgs(arg._1) = arg._2
        }
      }


      // required for expansion
      val newPaths = mutable.Map[String, Map[Mention, SynPath]]()

      val oldArgNewArgMap = Map(
        "valueMostIncl"->"valueMost",
        "valueMostExcl"->"valueMost",
        "valueLeastIncl"->"valueLeast",
        "valueLeastExcl"->"valueLeast",
        "variable" -> "variable"
      )
      for (key <- m.paths.keys) {
        val value = m.paths(key)
        newPaths(oldArgNewArgMap(key)) = value
      }

      val att = new ParamSettingIntAttachment(inclLower, inclUpper, attachedTo, "ParamSettingIntervalAtt")
      newMentions.append(copyWithArgsAndPaths(m, newArgs.toMap, newPaths.toMap).withAttachment(att))
    }
    newMentions
  }

  def processUnits(mentions: Seq[Mention], state: State = new State()): Seq[Mention] = {
    val newMentions = new ArrayBuffer[Mention]()
    for (m <- mentions) {
      val newArgs = mutable.Map[String, Seq[Mention]]()
      val attachedTo = if (m.arguments.exists(arg => looksLikeAnIdentifier(arg._2, state).nonEmpty)) {
        newArgs += ("variable" -> Seq(copyWithLabel(m.arguments("variable").head, "Identifier")), "unit" -> m.arguments("unit"))
        "variable"
      } else {
        newArgs += ("variable" -> m.arguments("variable"), "unit" -> m.arguments("unit"))
        "concept"
      }
      val att = new UnitAttachment(attachedTo, "UnitAtt")
      newMentions.append(copyWithArgs(m, newArgs.toMap).withAttachment(att))
    }
    newMentions
  }

<<<<<<< HEAD
  def returnFirstNPInterval(mention: Mention): Option[Interval] = {
    val nPChunks = new ArrayBuffer[Int]()
    for ((chunk, idx) <- mention.sentenceObj.chunks.get.zipWithIndex) {

      if (chunk.contains("NP")) {
        nPChunks.append(idx)
      }
    }
    if (nPChunks.nonEmpty) {
      val contSpan = findContinuousSpan(nPChunks)
      Some(Interval(contSpan.head, contSpan.last + 1))
    }  else None
  }

  def findContinuousSpan(indices: Seq[Int]): Seq[Int] = {
    val toReturn = new ArrayBuffer[Int]()
    // append current index
    for ((item, idx) <- indices.zipWithIndex) {
        toReturn.append(item)
        // if reached end of seq or if the next index is more than one step away (that means we have reached the end of the continuous index span), return what we have assembled by now
        if (idx == indices.length -1 || indices(idx + 1) - item != 1) {
          return toReturn
        }
    }
    toReturn
  }

  def replaceIt(mention: Mention): Mention = {
    val firstBNPInterval = returnFirstNPInterval(mention)

    if (firstBNPInterval.isDefined) {
      val newVarArg = new TextBoundMention(
        mention.labels,
        firstBNPInterval.get,
        mention.sentence,
        mention.document,
        mention.keep,
        "resolving_coref",
        Set.empty
      )
      val newArgs = mutable.Map[String, Seq[Mention]]()
      for (arg <- mention.arguments) {
        if (arg._1 == "variable") {
          newArgs += (arg._1 -> Seq(newVarArg))
        } else {
          newArgs += (arg._1 -> mention.arguments(arg._1))
        }
      }
      copyWithArgs(mention, newArgs.toMap)
    } else mention
  }

  // assume the first NP in a sentence is what `it` resolves to;
  // see "An Investigation of Coreference Phenomena in the Biomedical Domain", Bell et al (2016): "a generally trustworthy heuristic that the earliest named entity in the sentence is likely to be the antecedent of a pronoun if they match grammatically (Hobbs, 1978)." The risk of first NP in our papers of interest not matching grammarically is, probably, low enough to just take the first NP for now
  def resolveCoref(mentions: Seq[Mention], state: State = new State()): Seq[Mention] = {
    val (withIt, woIt) = mentions.partition(m => m.arguments.contains("variable") && m.arguments("variable").head.text == "it")
    val resolved: Seq[Mention] = withIt.map(m => replaceIt(m))
    resolved ++ woIt

=======
  def processFunctions(mentions: Seq[Mention], state: State = new State()): Seq[Mention] = {
    val newMentions = new ArrayBuffer[Mention]()
    for (m <- mentions) {
      val newArgs = mutable.Map[String, Seq[Mention]]()
      val trigger = if (m.isInstanceOf[EventMention]) m.asInstanceOf[EventMention].trigger.text else "no Trigger"
      val foundBy = m.foundBy
      val att = new FunctionAttachment("FunctionAtt", trigger, foundBy)
      newMentions.append(m.withAttachment(att))
    }
    newMentions
>>>>>>> 19774826
  }

  def processParamSetting(mentions: Seq[Mention], state: State = new State()): Seq[Mention] = {
    val newMentions = new ArrayBuffer[Mention]()
    for (m <- mentions) {
      // assume there's only one arg of each type
      val tokenIntervals = m.arguments.map(_._2.head).map(_.tokenInterval).toSeq
      // takes care of accidental arg overlap
      if (tokenIntervals.distinct.length == tokenIntervals.length) {
        val newArgs = mutable.Map[String, Seq[Mention]]()
        val attachedTo = if (m.arguments.exists(arg => looksLikeAnIdentifier(arg._2, state).nonEmpty)) {

          newArgs += ("variable" -> Seq(copyWithLabel(m.arguments("variable").head, "Identifier")), "value" -> m.arguments("value"))
          "variable"
        } else {
          newArgs += ("variable" -> m.arguments("variable"), "value" -> m.arguments("value"))
          "concept"
        }

        val att = new ParamSetAttachment(attachedTo, "ParamSetAtt")
        newMentions.append(copyWithArgs(m, newArgs.toMap).withAttachment(att))
      }

    }
    newMentions
  }

  def processRuleBasedContextEvent(mentions: Seq[Mention], state: State = new State()): Seq[Mention] = {
    val contextAttachedMens = new ArrayBuffer[Mention]
    for (m <- mentions) {
      val toAttach = m.arguments.getOrElse("event", Seq())
      val contexts = m.arguments.getOrElse("context", Seq())
      val foundBy = m.foundBy
      if (toAttach.nonEmpty) {
        for (t <- toAttach) {
          contextAttachedMens.append(contextToAttachment(t, contexts, foundBy, state))
        }
      }
    }
    contextAttachedMens
  }

  def contextToAttachment(menToAttach: Mention, contexts: Seq[Mention], foundBy: String, state: State = new State()): Mention = {
    val newArgs = mutable.Map[String, Seq[Mention]]()
    val att = new ContextAttachment("ContextAtt", context = contextsToStrings(contexts, state), foundBy)
    menToAttach.withAttachment(att)
  }

  def contextsToStrings(context: Seq[Mention], state: State = new State()): Seq[String] = {
    val contexts = new ArrayBuffer[String]
    if (context.nonEmpty) {
      for (c <- keepLongest(context)) {
        val contextInformation = c.arguments("context")
        for (i <- contextInformation) {
          contexts.append(i.text)
        }
      }
    }
  contexts
  }

  def keepLongestIdentifier(mentions: Seq[Mention], state: State = new State()): Seq[Mention] = {
    // used to avoid identifiers like R ( t ) being found as separate R, t, R(t, and so on
    val maxInGroup = new ArrayBuffer[Mention]()
    val groupedBySent = mentions.groupBy(_.sentence)
    for (gbs <- groupedBySent) {
      val groupedByIntervalOverlap = groupByTokenOverlap(gbs._2)
      for (item <- groupedByIntervalOverlap) {
        val longest = item._2.maxBy(_.tokenInterval.length)
        maxInGroup.append(longest)
      }
    }
    maxInGroup.distinct
  }

  /** Keeps the longest mention for each group of overlapping mentions **/ // note: edited to allow functions to have overlapping inputs/outputs
  def keepLongest(mentions: Seq[Mention], state: State = new State()): Seq[Mention] = {
    val (functions, other) = mentions.partition(m => m.label == "Function" && m.arguments.contains("output") && m.arguments("output").nonEmpty)
    // distinguish between EventMention and RelationMention in functionMentions
    val (functionEm, functionRm) = functions.partition(_.isInstanceOf[EventMention])
    val mns: Iterable[Mention] = for {
      // find mentions of the same label and sentence overlap
      (k, v) <- other.groupBy(m => (m.sentence, m.label))
      m <- v
      // for overlapping mentions starting at the same token, keep only the longest
      longest = v.filter(_.tokenInterval.overlaps(m.tokenInterval)).maxBy(m => (m.end - m.start) + 0.1 * m.arguments.size)
    } yield longest
    val ems: Iterable[Mention] = for {
      (k, v) <- functionEm.groupBy(m => (m.sentence, m.asInstanceOf[EventMention].trigger.tokenInterval))
      (a, b) <- v.groupBy(m => m.arguments("output").head.tokenInterval)
      m <- b
      longest = b.filter(_.tokenInterval.overlaps(m.tokenInterval)).maxBy(m => (m.end - m.start) + 0.1 * m.arguments.size)
    } yield longest

    mns.toVector.distinct ++ ems.toVector.distinct ++ functionRm
  }


  def keepOneWithSameSpanAfterExpansion(mentions: Seq[Mention], state: State = new State()): Seq[Mention] = {
    // after expanding descriptions and ConjDescriptions, eliminate redundant mentions;
    // out of overlapping mentions, keep the ones that have more than one variable - those are the conj descriptions that can be "untangled" - those are the events that have more than one var-descr combos in them
    val mns = new ArrayBuffer[Mention]()

    // group by sentence
    val sentGroup = mentions.filter(_.arguments.contains("variable")).groupBy(_.sentence)
    for ((sentId, sameSentMentions) <- sentGroup) {
      // group by group
      val spanGroups = sameSentMentions.groupBy(_.tokenInterval)

      for (sg <- spanGroups) {
        // check the max number of args (conj descrs type 2 have at least two var-descr pairs (i.e., at least 4 args)
        val maxNumOfArgs = sg._2.maxBy(_.arguments.values.flatten.toList.length).arguments.values.flatten.toList.length
        // check the max num of variables in the mentions in the overlapping group - we want to preserve conj descrs and those will have most vars
        val maxNumOfVars = sg._2.maxBy(_.arguments("variable").length).arguments("variable").length
        // chose a mention with most args and most vars - if they have the same span and same (max) num of args and vars, it shouldnt matter which one it is, so take the first one
        val chosenMen = sg._2.filter(m => m.arguments("variable").length == maxNumOfVars & m.arguments.values.flatten.toList.length==maxNumOfArgs).head
        mns.append(chosenMen)
      }
    }

    val mens = mns.toList
    mens.toVector.distinct
  }

  def filterDescrsByOffsets(mentions: Seq[Mention], filterBy: String ,state: State = new State()): Seq[Mention] = {
    // get rid of overlapping descriptions; depending on when we need to use it, we will check descr start offset or end offset - it also makes sense to do both directions
    val mns = new ArrayBuffer[Mention]()

    // group by sentence
    val sentGroup = mentions.filter(_.arguments.contains("variable")).groupBy(_.sentence)
    for ((sentId, sameSentMentions) <- sentGroup) {

      val spanGroups = filterBy match {
        case "varAndDescrStartOffset" => sameSentMentions.filter(_.arguments.contains("variable")).groupBy(m => (m.arguments("variable").head, m.arguments("description").head.startOffset))
        case "varAndDescrEndOffset" => sameSentMentions.filter(_.arguments.contains("variable")).groupBy(m => (m.arguments("variable").head, m.arguments("description").head.endOffset))
        case _ => ???

      }

      for (sg <- spanGroups) {
        // out of the overlapping group, choose the one with longest descr
        val chosenMen = sg._2.maxBy(_.arguments("description").head.text.length)
        mns.append(chosenMen)
      }
    }

    mns.toVector.distinct
  }

  def noOverlapInGivenArg(mention: Mention, argType: String): Boolean = {
    // check if mention contains overlapping args of a given type
    val argsOfGivenType = mention.arguments(argType)
    val groupedByTokenInt = groupByTokenOverlap(argsOfGivenType)
    // if there is an overlap in args, those will be grouped => the number of groups will be lower than the number of args
    groupedByTokenInt.keys.toList.length == argsOfGivenType.length
  }

  def noDescrOverlap(mentions: Seq[Mention], state: State = new State()): Seq[Mention] = {
    // used for type2 conj descriptions
    // only keep the ones that have the same number of vars and descriptions
    val sameNumOfVarsAndDescrs = mentions.filter(m => m.arguments("variable").length == m.arguments("description").length)
    // and avoid the ones where there is descr overlap
    sameNumOfVarsAndDescrs.filter(noOverlapInGivenArg(_, "description"))

  }

  def getEdgesForMention(m: Mention): List[(Int, Int, String)] = {
    // return only edges within the token interval of the mention
    m.sentenceObj.dependencies.get.allEdges.filter(edge => math.min(edge._1, edge._2) >= m.tokenInterval.start && math.max(edge._1, edge._2) <= m.tokenInterval.end)
  }

  def groupByVarOverlap(mentions: Seq[Mention]): Map[Interval, Seq[Mention]] = {
    val allVarArgs = mentions.flatMap(_.arguments("variable")).map(_.tokenInterval).distinct
    val grouped = mutable.Map[Interval, Seq[Mention]]()
      for (varMenInt <- allVarArgs) {
        val mentionsWithVar = new ArrayBuffer[Mention]()
        for (m <- mentions) {
          if (m.arguments("variable").map(_.tokenInterval).contains(varMenInt))
          mentionsWithVar.append(m)
        }
        grouped += (varMenInt -> mentionsWithVar.distinct)
      }
    grouped.toMap
  }

  def longestAndWithAtt(mentions: Seq[Mention]): Mention = {
    val maxLength = mentions.maxBy(_.tokenInterval.length).tokenInterval.length
    val (ofMaxLength, other) = mentions.partition(_.tokenInterval.length==maxLength)
    if (ofMaxLength.exists(_.attachments.nonEmpty)) {
      val (withAtt, other) = ofMaxLength.partition(_.attachments.nonEmpty)
      return withAtt.head
    } else {
      ofMaxLength.head
    }

  }

  def filterOutOverlappingDescrMen(mentions: Seq[Mention]): Seq[Mention] = {
    // input is only mentions with the label ConjDescription (types 1 and 2) or Description with conjunctions
    // this is to get rid of conj descriptions that are redundant in the presence of a more complete ConjDescription
    val toReturn = new ArrayBuffer[Mention]()
    val groupedBySent = mentions.groupBy(_.sentence)

    for (sentGroup <- groupedBySent) {
      val groupedByTokenOverlap = groupByTokenOverlap(sentGroup._2)
      for (tokOverlapGroup <- groupedByTokenOverlap.values) {
        // we will only be picking the longest one out of the ones that have a variable (identifier) overlap
        for (varOverlapGroup <- groupByVarOverlap(tokOverlapGroup).values) {
          // if there are ConjDescrs among overlapping decsrs, then pick the longest conjDescr
          if (varOverlapGroup.exists(_.label.contains("ConjDescription"))) {
            // type 2 has same num of vars and descriptions (a minimum of two pairs)
            val (type2, type1) = varOverlapGroup.partition(_.label.contains("Type2"))
            if (type2.isEmpty) {
              // use conf descrs type 1 only if there are no overlapping (more complete) type 2 descriptions
              val longestConjDescr = longestAndWithAtt(varOverlapGroup.filter(_.label == "ConjDescription"))
              toReturn.append(longestConjDescr)
            } else {
              val longestConjDescr = longestAndWithAtt(varOverlapGroup.filter(_.label == "ConjDescriptionType2"))
              toReturn.append(longestConjDescr)
            }
          } else {
            for (men <- varOverlapGroup) toReturn.append(men)
          }
        }
      }
    }
    toReturn.distinct
  }

  // this should be the descr text bound mention
  def getDiscontCharOffset(m: Mention, newTokenList: List[Int]): Seq[(Int, Int)] = {
    val charOffsets = new ArrayBuffer[Array[Int]]
    var spanStartAndEndOffset = new ArrayBuffer[Int]()
    var prevTokenIndex = 0
    for ((tokenInt, indexOnList) <- newTokenList.zipWithIndex) {
      if (indexOnList == 0) {
        spanStartAndEndOffset.append(m.sentenceObj.startOffsets(tokenInt))
        prevTokenIndex = tokenInt
      } else {
        if (!(prevTokenIndex + 1 == tokenInt) ) {
          //this means, we have found the the gap in the token int
          // and the previous token was the end of previous part of the discont span, so we should get the endOffset of prev token
          spanStartAndEndOffset.append(m.sentenceObj.endOffsets(prevTokenIndex))
          charOffsets.append(spanStartAndEndOffset.toArray)
          spanStartAndEndOffset = new ArrayBuffer[Int]()
          spanStartAndEndOffset.append(m.sentenceObj.startOffsets(tokenInt))
          prevTokenIndex = tokenInt
          // if last token, get end offset and append resulting offset
          if (indexOnList + 1 == newTokenList.length) {
            spanStartAndEndOffset.append(m.sentenceObj.endOffsets(prevTokenIndex))
            charOffsets.append(spanStartAndEndOffset.toArray)
          }

        } else {
          // if last token, get end offset and append resulting offset
          if (indexOnList + 1 == newTokenList.length) {
            spanStartAndEndOffset.append(m.sentenceObj.endOffsets(prevTokenIndex))
            charOffsets.append(spanStartAndEndOffset.toArray)
          } else {
            prevTokenIndex = tokenInt
          }

        }
      }

    }
    val listOfIntCharOffsets = new ArrayBuffer[(Int, Int)]()
    for (item <- charOffsets) {
      listOfIntCharOffsets.append((item.head, item.last))
    }
    listOfIntCharOffsets
  }

  def returnWithoutConj(m: Mention, conjEdge: (Int, Int, String), preconj: Seq[Int]): Mention = {
    // only change the mention if there is a discontinuous char offset - if there is, make it into an attachment
    val sortedConj = List(conjEdge._1, conjEdge._2).sorted
    val descrMention = m.arguments("description").head
    val tokInAsList = descrMention.tokenInterval.toList

    val newTokenInt = tokInAsList.filter(idx => (idx < sortedConj.head || idx >= sortedConj.last) & !preconj.contains(idx))

    val charOffsets = new ArrayBuffer[Int]()
    val wordsWIndex = m.sentenceObj.words.zipWithIndex

    val descrTextWordsWithInd = wordsWIndex.filter(w => newTokenInt.contains(w._2))
    for (ind <- descrTextWordsWithInd.map(_._2)) {
      charOffsets.append(m.sentenceObj.startOffsets(ind))
    }
    val descrText = descrTextWordsWithInd.map(_._1)
    val charOffsetsForAttachment= getDiscontCharOffset(m, newTokenInt)
    if (charOffsetsForAttachment.length > 1) {
      val attachment = new DiscontinuousCharOffsetAttachment(charOffsetsForAttachment,  "DiscontinuousCharOffset")
      // attach the attachment to the descr arg
      val descrMenWithAttachment = descrMention.withAttachment(attachment)
      val newArgs = Map("variable" -> Seq(m.arguments("variable").head), "description" -> Seq(descrMenWithAttachment))

        copyWithArgs(m, newArgs)
    } else m

  }


  def hasConj(m: Mention): Boolean = {
    val onlyThisMenEdges = getEdgesForMention(m)
    onlyThisMenEdges.map(_._3).exists(_.startsWith("conj"))
  }

  /*
  A method for handling descriptions depending on whether or not they have any conjoined elements
   */
  def untangleConj(mentions: Seq[Mention], state: State = new State()): Seq[Mention] = {

    // fixme: account for cases when one conj is not part of the extracted description
    //todo: if plural noun (eg entopies) - lemmatize?

    val (descrs, nondescrs) = mentions.partition(_.label.contains("Description"))
    // check if there's overlap between conjdescrs and standard descrs; if there is, drop the standard descr; add nondescrs
    val withoutOverlap = filterOutOverlappingDescrMen(descrs) ++ nondescrs

    // all that have conj (to be grouped further) and those with no conj
    val (withConj, withoutConj) = withoutOverlap.partition(m => hasConj(m))

    // descrs that were found as ConjDescriptions - that is events with multiple variables (at least partially) sharing a descriptions vs descriptions that were found with standard rule that happened to have conjunctions in their descriptions
    val (conjDescrs, standardDescrsWithConj) = withConj.partition(_.label.contains("ConjDescription"))
    val (conjType2, conjType1) = conjDescrs.partition(_.label.contains("Type2"))
<<<<<<< HEAD

=======
>>>>>>> 19774826
    val toReturn = new ArrayBuffer[Mention]()

    for (m <- untangleConjunctionsType2(conjType2)) {
      toReturn.append(m)
    }
    // the descrs found with conj description rules should be processed differently from standard descrs that happen to have conjs
    for (m <- untangleConjunctions(conjType1)) {
      toReturn.append(m)
    }

    for (m <- standardDescrsWithConj) {
      // only apply this to descriptions where var is to the right of the description, e.g., '...individuals who are either Susceptible (S), Infected (I), or Recovered (R)." In other cases observed so far, it removes chunks of descriptions it shouldn't remove
      if (m.arguments("variable").head.startOffset > m.arguments("description").head.startOffset) {
        val edgesForOnlyThisMen = m.sentenceObj.dependencies.get.allEdges.filter(edge => math.min(edge._1, edge._2) >= m.tokenInterval.start && math.max(edge._1, edge._2) <= m.tokenInterval.end)
        // take max conjunction hop contained inside the description - that will be removed
        val maxConj = edgesForOnlyThisMen.filter(_._3.startsWith("conj")).sortBy(triple => math.abs(triple._1 - triple._2)).reverse.head
        val preconj = m.sentenceObj.dependencies.get.outgoingEdges.flatten.filter(_._2.contains("cc:preconj")).map(_._1)
        val newMention = returnWithoutConj(m, maxConj, preconj)
        toReturn.append(newMention)
      } else toReturn.append(m)

    }
    // make sure to add non-conj events
    for (m <- withoutConj) toReturn.append(m)

    // filter by start offset can eliminate the shorter description 'index' if there are two overlapping descriptions - "index" and "index card"; filter by end offset can eliminate the shorter description 'index' if there are two overlapping descriptions - "index" and "leaf area index"
    filterDescrsByOffsets(filterDescrsByOffsets(toReturn, "varAndDescrStartOffset"), "varAndDescrEndOffset")
  }

  def untangleConjunctionsType2(mentions: Seq[Mention], state: State = new State()): Seq[Mention] = {
    // conj descr type 2 - equal number of vars and descrs, but at least 2 of each
    val toReturn = new ArrayBuffer[Mention]()
    for (m <- mentions) {
      val variableArgs = m.arguments("variable")
      val descrArgs = m.arguments("description")
      // should have correct number of args, but doing a sanity check
      if (variableArgs.length == descrArgs.length) {
        // corresponding vars and descrs will come in the same order, eg "v1, v2, and v3 stand for descr1, descr2, and descr3, respectively"
        val varsSortedByTokenInt = variableArgs.sortBy(_.tokenInterval)
        val descrsSortedByTokenInt = descrArgs.sortBy(_.tokenInterval)
        for ((v, i) <- varsSortedByTokenInt.zipWithIndex) {
          val newDescrMen = descrsSortedByTokenInt(i)
          val newArgs = Map("variable" -> Seq(v), "description" -> Seq(newDescrMen))
          val newInt = Interval(math.min(v.tokenInterval.start, newDescrMen.tokenInterval.start), math.max(v.tokenInterval.end, newDescrMen.tokenInterval.end))
          toReturn.append(new EventMention(
            m.labels,
            newInt,
            m.asInstanceOf[EventMention].trigger,
            newArgs,
            m.paths, // the paths are off
            m.sentence,
            m.document,
            m.keep,
            m.foundBy ++ "++untangleConjunctionsType2",
            m.attachments
          ))
        }
      } else {
        logger.debug(s"Number of vars is not equal to number of descrs:\nvariables: ${variableArgs.map(_.text).mkString(",")}\n${descrArgs.map(_.text).mkString(",")}")
      }
    }

    toReturn

  }

  /*
  a method for handling `ConjDescription`s - descriptions that were found with a special rule---the descr has to have at least two conjoined variables and at least one (at least partially) shared description
   */
  def untangleConjunctions(mentions: Seq[Mention], state: State = new State()): Seq[Mention] = {

    val toReturn = new ArrayBuffer[Mention]()

    val groupedBySent = mentions.groupBy(_.sentence)
    for (gr1 <- groupedBySent) {
      val groupedByIntervalOverlap = groupByTokenOverlap(gr1._2)
      for (gr <- groupedByIntervalOverlap) {
        val mostComplete = gr._2.maxBy(_.arguments.toSeq.length)
        // out of overlapping descrs, take the longest one
        val headDescr = mostComplete.arguments("description").head
        val edgesForOnlyThisMen = headDescr.sentenceObj.dependencies.get.allEdges.filter(edge => math.min(edge._1, edge._2) >= headDescr.tokenInterval.start && math.max(edge._1, edge._2) <= headDescr.tokenInterval.end)
        val conjEdges = edgesForOnlyThisMen.filter(_._3.startsWith("conj"))
        val conjNodes = new ArrayBuffer[Int]()
        for (ce <- conjEdges) {
          conjNodes.append(ce._1)
          conjNodes.append(ce._2)
        }
        val allConjNodes = conjNodes.distinct.sorted
        val preconj = headDescr.sentenceObj.dependencies.get.outgoingEdges.flatten.filter(_._2.contains("cc:preconj")).map(_._1)
        val previousIndices = new ArrayBuffer[Int]()

        val newDescriptions = new ArrayBuffer[Mention]()
        val descrAttachments = new ArrayBuffer[DiscontinuousCharOffsetAttachment]()

        if (allConjNodes.nonEmpty) {
          val sortedConjNodes = allConjNodes.sorted
          for (int <- sortedConjNodes) {
            // note: this depends on where the conj is in the mention
            // ex. 1: Sl and Sh are the sunlit and shaded leaf contributions.
            // vs
            // ex. 2: Sl and Sh are the leaf contributions of sunlight and shade

            // if conjoined elements are closer to the right-hand side of the head description (ex. 2), , then the new description starts with the head descr start token (leaf contributions)
            val newDescrStartToken = if (math.abs(sortedConjNodes.head - headDescr.tokenInterval.start) > math.abs(sortedConjNodes.last - headDescr.tokenInterval.last)) {
              headDescr.tokenInterval.start
              // else the new description starts with the current conj start (ex 1)
            } else int
            // the new descr token interval is the longest descr available with words like `both` and `either` removed and ...
            var newDescrTokenInt = if (math.abs(sortedConjNodes.head - headDescr.tokenInterval.start) > math.abs(sortedConjNodes.last - headDescr.tokenInterval.last)) {
              // if conjoined elements are closer to the right-hand side of the head description (ex. 2)
              headDescr.tokenInterval.filter(item => (item >= newDescrStartToken & item <= int) & !preconj.contains(item))
            } else {
              headDescr.tokenInterval.filter(item => (item >= int & item <= headDescr.tokenInterval.last) & !preconj.contains(item))
            }
            //...with intervening conj hops removed, e.g., in `a and b are the blah of c and d, respectively`, for the descr of b, we will want to remove `c and ` - which make up the intervening conj hop
            if (previousIndices.nonEmpty) {
              newDescrTokenInt = newDescrTokenInt.filter(ind => ind < previousIndices.head || ind >= int )
            }

            val wordsWIndex = headDescr.sentenceObj.words.zipWithIndex
//            val descrText = wordsWIndex.filter(w => newDescrTokenInt.contains(w._2)).map(_._1)
            val newDescr = new TextBoundMention(headDescr.labels, Interval(newDescrTokenInt.head, newDescrTokenInt.last + 1), headDescr.sentence, headDescr.document, headDescr.keep, headDescr.foundBy, headDescr.attachments)
            newDescriptions.append(newDescr)
            // store char offsets for discont descr as attachments
            val charOffsetsForAttachment= getDiscontCharOffset(headDescr, newDescrTokenInt.toList)

            val attachment = new DiscontinuousCharOffsetAttachment(charOffsetsForAttachment, "DiscontinuousCharOffset")
            descrAttachments.append(attachment)

            previousIndices.append(int)
          }
        }

        // get the conjoined vars
        val variables = mostComplete.arguments("variable")
        for ((v, i) <- variables.zipWithIndex) {
          // if there are new descrs, we will assume that they should be matched with the vars in the linear left to right order
          if (newDescriptions.nonEmpty) {

            val newArgs = Map("variable" -> Seq(v), "description" -> Seq(newDescriptions(i)))
            val newInt = Interval(math.min(v.tokenInterval.start, newDescriptions(i).tokenInterval.start), math.max(v.tokenInterval.end, newDescriptions(i).tokenInterval.end))

            if (descrAttachments(i).toUJson("charOffsets").arr.length > 1) {
              val descrWithAtt = newDescriptions(i).withAttachment(descrAttachments(i))
              val newArgs = Map("variable" -> Seq(v), "description" -> Seq(descrWithAtt))
              val newDescrMenWithAtt = copyWithArgs(mostComplete, newArgs)
              toReturn.append(newDescrMenWithAtt)
            } else {
              val newArgs = Map("variable" -> Seq(v), "description" -> Seq(newDescriptions(i)))
              val newDescrMen = copyWithArgs(mostComplete, newArgs)
              toReturn.append(newDescrMen)
            }

            // if there are no new descrs, we just assume that the description is shared between all the variables
          } else {
            val newArgs = Map("variable" -> Seq(v), "description" -> Seq(headDescr))
            val newInt = Interval(math.min(v.tokenInterval.start, headDescr.tokenInterval.start), math.max(v.tokenInterval.end, headDescr.tokenInterval.end))
            val newDescrMen = mostComplete match {
              case e: EventMention => {
                new EventMention(
                  mostComplete.labels,
                  newInt,
                  mostComplete.asInstanceOf[EventMention].trigger,
                  newArgs,
                  mostComplete.paths, // the paths are off
                  mostComplete.sentence,
                  mostComplete.document,
                  mostComplete.keep,
                  mostComplete.foundBy ++ "++untangleConjunctions",
                  mostComplete.attachments
                )
              }
              case r: RelationMention => {
                new RelationMention(
                  mostComplete.labels,
                  newInt,
                  newArgs,
                  mostComplete.paths, // the paths are off
                  mostComplete.sentence,
                  mostComplete.document,
                  mostComplete.keep,
                  mostComplete.foundBy ++ "++untangleConjunctions",
                  mostComplete.attachments
                )
              }
              case _ => ???
            }
            toReturn.append(newDescrMen)
          }
        }
      }

    }

    toReturn
  }



  def addArgument(mentions: Seq[Mention], state: State = new State()): Seq[Mention] = {
    for {
      m <- mentions
      argsToAdd = m.arguments - "original" // remove the original
      origMention = m.arguments("original").head // assumes one only
      combinedArgs = origMention.arguments ++ argsToAdd
    } yield copyWithArgs(origMention, combinedArgs)
  }

  def copyWithArgs(orig: Mention, newArgs: Map[String, Seq[Mention]]): Mention = {
    orig match {
      case tb: TextBoundMention => ???
      case rm: RelationMention => rm.copy(arguments = newArgs)
      case em: EventMention => em.copy(arguments = newArgs)
      case _ => ???
    }
  }

  def copyWithArgsAndPaths(orig: Mention, newArgs: Map[String, Seq[Mention]], newPaths: Map[String, Map[Mention, SynPath]]): Mention = {
    orig match {
      case tb: TextBoundMention => ???
      case rm: RelationMention => rm.copy(arguments = newArgs, paths = newPaths)
      case em: EventMention => em.copy(arguments = newArgs, paths = newPaths)
      case _ => ???
    }
  }

  def copyWithLabel(m: Mention, lab: String): Mention = {
    val newLabels = taxonomy.hypernymsFor(lab)
    val copy = m match {
      case tb: TextBoundMention => tb.copy(labels = newLabels)
      case rm: RelationMention => rm.copy(labels = newLabels)
      case em: EventMention=> em.copy(labels = newLabels)
      case _ => ???
    }
    copy
  }

  def identifierArguments(mentions: Seq[Mention], state: State): Seq[Mention] = {
    val mentionsDisplayOnlyArgs = for {
      m <- mentions
      arg <- m.arguments.values.flatten
    } yield copyWithLabel(arg, "Identifier")

    mentionsDisplayOnlyArgs
  }

  def modelArguments(mentions: Seq[Mention], state: State): Seq[Mention] = {
    val mentionsDisplayOnlyArgs = for {
      m <- mentions
      arg <- m.arguments.values.flatten
    } yield copyWithLabel(arg, "Model")

    mentionsDisplayOnlyArgs
  }

  def functionArguments(mentions: Seq[Mention], state: State): Seq[Mention] = {
    val mentionsDisplayOnlyArgs = for {
      m <- mentions
      arg <- m.arguments.values.flatten
    } yield copyWithLabel(arg, "Function")

    mentionsDisplayOnlyArgs
  }

  def filterFunction(mentions: Seq[Mention], state: State): Seq[Mention] = {
    val toReturn = new ArrayBuffer[Mention]()
    val (functions, other) = mentions.partition(_.label == "Function")
    for (f <- functions) {
      val newInputs = new ArrayBuffer[Mention]()
      val newOutputs = new ArrayBuffer[Mention]()
      val newTrigger = new ArrayBuffer[Mention]()
      for (argType <- f.arguments) {
        val sameInterval = argType._2.groupBy(_.tokenInterval) // group by token intervals
        for (s <- sameInterval) {
          val numOfArgs = s._2.toList.length
          if (argType._1 == "input" ) {
            if (numOfArgs == 1) {newInputs ++= s._2} // if there's only one input, return that
            // if there are more than one, pick one that has "Identifier" label if available; otherwise, choose the longest
            else if (numOfArgs >= 2) {
              if (s._2.exists(_.label == "Identifier")) {
                newInputs += s._2.filter(_.label.contains("Identifier")).head
              } else {
                newInputs += s._2.maxBy(_.text.length)
              }
            }
            else logger.error(f"Function missing ${argType._1}")
          } else if (argType._1 == "output") {
            if (numOfArgs == 1) {newOutputs ++= s._2} // if there's only one output, return that
            // if there are more than one, pick one that has "Identifier" label if available; otherwise, choose the longest
            else if (numOfArgs >= 2) {
              if (s._2.exists(_.label == "Identifier")) {
                newOutputs += s._2.filter(_.label.contains("Identifier")).head
              } else {
                newOutputs += s._2.maxBy(_.text.length)
              }

            }
            else logger.error(f"Function missing ${argType._1}")
          }
          // not sure arg type trigger is possible
          else if (argType._1 == "trigger") {newTrigger ++= s._2}
          else logger.error(f"Arg type ${argType._1} is not expected in functions")
        }
      }
      val newArgs = Map("input" -> newInputs, "output" -> newOutputs)
      val newFunctions = copyWithArgs(f, newArgs)
      toReturn.append(newFunctions)
    }

    toReturn.filter(_.arguments.nonEmpty) ++ other
  }

  def combineFunction(mentions: Seq[Mention], state: State = new State()): Seq[Mention] = {
    val (functions, other) = mentions.partition(_.label == "Function")
    val (complete, fragment) = functions.partition(m => m.arguments("input").nonEmpty && m.arguments("output").nonEmpty)
    val toReturn = new ArrayBuffer[Mention]()
    for (f <- fragment) {
      val newInputs = new ArrayBuffer[Mention]()
      val newOutputs = new ArrayBuffer[Mention]()
      val prevSentences = functions.filter(_.sentence < f.sentence)
      if (prevSentences.nonEmpty) {
        val menToAttach = prevSentences.maxBy(_.sentence)
        if (f.arguments.contains("input")) {
          newInputs ++= menToAttach.arguments.getOrElse("input", Seq()) ++ f.arguments.getOrElse("input", Seq())
        }
        if (f.arguments.contains("output")) {
          newOutputs ++= menToAttach.arguments.getOrElse("output", Seq()) ++ f.arguments.getOrElse("output", Seq())
        }
        val newArgs = Map("input" -> newInputs, "output" -> newOutputs)
        val newFunctions = copyWithArgs(f, newArgs)
        toReturn.append(newFunctions)
      } else toReturn.append(f)
    }
    toReturn ++ other ++ complete
  }

  def filterFunctionArgs(mentions: Seq[Mention], state: State): Seq[Mention] = {
    val toReturn = new ArrayBuffer[Mention]()
    val (functions, other) = mentions.partition(_.label == "Function")
    val (complete, fragment) = functions.partition(m => m.arguments("input").nonEmpty && m.arguments("output").nonEmpty)
    for (c <- complete) {
      val newInputs = c.arguments("input").filter(m => !m.label.contains("Unit") && !m.text.contains("self") && !m.tags.get.head.contains("VB"))
      val newOutputs = c.arguments("output").filter(m => !m.label.contains("Unit") && !m.text.contains("self") && !m.tags.get.head.contains("VB"))
      if (newInputs.nonEmpty && newOutputs.nonEmpty) {
        val newArgs = Map("input" -> newInputs, "output" -> newOutputs)
        val newFunctions = copyWithArgs(c, newArgs)
        toReturn.append(newFunctions)
      }
    }
    for (f <- fragment) {
      if (f.arguments.contains("input")) {
        val inputFilter = f.arguments("input").filter(!_.label.contains("Unit") && f.tags.get.head != "PRP" && !f.tags.get.head.contains("VB"))
        if (inputFilter.nonEmpty) {
          val newInputs = Map("input" -> inputFilter, "output" -> Seq())
          val newInputMens = copyWithArgs(f, newInputs)
          toReturn.append(newInputMens)
        }
      }
      if (f.arguments.contains("output")) {
        val outputFilter = f.arguments("output").filter(!_.label.contains("Unit") && f.tags.get.head != "PRP" && !f.tags.get.head.contains("VB"))
        if (outputFilter.nonEmpty) {
          val newOutputs = Map("input" -> Seq(), "output" -> outputFilter)
          val newOutputMens = copyWithArgs(f, newOutputs)
          toReturn.append(newOutputMens)
        }
      }
    }
    toReturn ++ other
  }

  def filterInputOverlaps(mentions: Seq[Mention], state: State): Seq[Mention] = {
    val toReturn = new ArrayBuffer[Mention]()
    for (m <- mentions) {
      val identifierInputs = new ArrayBuffer[Mention]()
      val phraseInputs = new ArrayBuffer[Mention]()
      val newInputs = new ArrayBuffer[Mention]()
      val outputs = new ArrayBuffer[Mention]()

      for (arg <- m.arguments) {
        if (arg._1 == "input") {
          // if the argument is an input, distinguish between identifier inputs and phrase inputs
          if (arg._2.exists(_.label == "Identifier")) {
            identifierInputs ++= arg._2.filter(_.label.contains("Identifier"))
            phraseInputs ++= arg._2.filterNot(_.label.contains("Identifier"))
          } else phraseInputs ++= arg._2
          // if there is an identifier input, check if there's an overlap between the identifier input and other phrase inputs
          if (identifierInputs.nonEmpty) {
            for (i <- identifierInputs) {
              val inputNumCheck = new ArrayBuffer[Mention]
              if (phraseInputs.nonEmpty) {
                for (p <- phraseInputs) {
                  newInputs.append(p)
                  val overlappingInterval = i.tokenInterval.overlaps(p.tokenInterval)
                  // if there's no overlap, append the identifier input to the inputNumCheck
                  if (!overlappingInterval) { inputNumCheck.append(i) }
                }
                // if the number of identifier inputs appended to the inputNumCheck is the same as the number of phrase inputs,
                // it means that there is no overlap, so attach the identifier input to newInputs.
                // if the number is not the same, it means there is an overlap, so don't attach.
                if (inputNumCheck.length == phraseInputs.length) newInputs.append(i)
                // if there's no phrase inputs, just append the identifier inputs to the newInputs.
              } else newInputs.append(i)
            }
            // if there's no identifier inputs, just append the phrase inputs to the newInputs.
          } else newInputs ++= phraseInputs
        } else outputs ++= arg._2
      }
      // make new arguments with newInputs and outputArgs
        val newArgs = Map("input" -> newInputs.distinct, "output" -> outputs)
        val newFunctions = copyWithArgs(m, newArgs)
        toReturn.append(newFunctions)
    }
    toReturn
  }

  def filterOutputOverlaps(mentions: Seq[Mention], state: State): Seq[Mention] = {
    val phraseTokInt = new ArrayBuffer[Interval]
    val newMentions = new ArrayBuffer[Mention]
    val groupMens = mentions.groupBy(m => (m.sentence, m.asInstanceOf[EventMention].trigger.tokenInterval, m.foundBy))
    for (group <- groupMens) {
      if (group._2.head.arguments("output").nonEmpty) {
        val (identOutputMen, phraseOutputMen) = group._2.partition(_.arguments("output").head.label.contains("Identifier"))
        if (identOutputMen.nonEmpty) {
          for (i <- identOutputMen) {
            val outputNumCheck = new ArrayBuffer[Mention]
            if (phraseOutputMen.nonEmpty) {
              for (p <- phraseOutputMen) {
              val overlappingInterval = i.arguments("output").head.tokenInterval.overlaps(p.arguments("output").head.tokenInterval)
              if (!overlappingInterval) {outputNumCheck.append(i)}
              else Seq()
            }
              if (outputNumCheck.length == phraseOutputMen.length) newMentions.append(i) else Seq()
            }
          }
        }
        newMentions ++= phraseOutputMen
      } else newMentions ++= group._2
    }
    newMentions
  }

  def makeNewMensWithContexts(mentions: Seq[Mention], state: State = new State()): Seq[Mention] = {
    val contextTokInt = new ArrayBuffer[Interval]
    val mensSelected = new ArrayBuffer[Mention]
    val contextSelected = new ArrayBuffer[Mention]
    val toReturn = new ArrayBuffer[Mention]
    val (mensToAttach, mensNotToAttach) = mentions.partition(m => m.label == "Function" || m.label.contains("ParameterSetting"))
    // note: attachment to description creates too many false positives - needs to be revised to be applied to description mentions
    val contextMens = mentions.filter(_.label == "Context")
    if (mensToAttach.nonEmpty) {
      for (m <- mensToAttach) {
        val contextSameSntnce = contextMens.filter(c => c.sentence == m.sentence)
        if (contextSameSntnce.nonEmpty) {
          for (c <- contextSameSntnce) contextTokInt += c.tokenInterval
          if (findOverlappingInterval(m.tokenInterval, contextTokInt.toList) != None) {
            mensSelected.append(m)
          } else toReturn.append(m)
          if (mensSelected.nonEmpty) {
            for (m <- mensSelected) {
              for (c <- contextSameSntnce) {
                if (m.sentence == c.sentence && m.tokenInterval.overlaps(c.tokenInterval)) {
                  contextSelected.append(c)
                }
              }
              if (contextSelected.nonEmpty) {
                val newMen = contextToAttachment(m, contextSelected, foundBy = "tokenInterval overlap", state)
                toReturn.append(newMen)
              }
            }
          }
        } else toReturn.append(m)
      }
    }
    toReturn.distinct ++ mensNotToAttach
  }

  def filterContextSelected(contexts: Seq[Mention], mention: Mention): Seq[Mention] = {
    val filteredContext = new ArrayBuffer[Mention]
    val contextNumCheck = new ArrayBuffer[Mention]
    val completeFilterContext = new ArrayBuffer[Mention]
    val trigger = new ArrayBuffer[Mention]
    if (mention.isInstanceOf[EventMention]) trigger.append(mention.asInstanceOf[EventMention].trigger)
    for (c <- contexts) {
    for (argType <- mention.arguments) {
      for {
        arg <- argType._2
        newMention = mention match {
          case rm: RelationMention => if (!(c.startOffset == arg.startOffset && c.endOffset == arg.endOffset)) contextNumCheck.append(c)
          case em: EventMention => if (!(c.startOffset == arg.startOffset && c.endOffset == arg.endOffset)) contextNumCheck.append(c)
          case _ => ???
      }
        } yield contextNumCheck
      if (contextNumCheck.nonEmpty && contextNumCheck.length == argType._2.length) {
        filteredContext.append(c)
      }
      completeFilterContext ++= filteredContext.filter(c => c.tokenInterval != mention.tokenInterval)
      }
    }
    completeFilterContext.distinct
  }

  def selectShorterAsIdentifier(mentions: Seq[Mention], state: State): Seq[Mention] = {
    def foundBy(base: String) = s"$base++selectShorter"

    def mkDescriptionMention(m: Mention): Seq[Mention] = {
      val outer = m.arguments("c1").head
      val inner = m.arguments("c2").head
      if (outer.text.split(" ").last.length == 1 & inner.text.length == 1) return Seq.empty // this is a filter that helps avoid splitting of compound variables/identifiers, e.g. the rate R(t) - t should not be extracted as a variable with a description 'rate R'
      val sorted = Seq(outer, inner).sortBy(_.text.length)
      // The longest mention (i.e., the description) should be at least 3 characters, else it's likely a false positive
      // todo: tune
      // todo: should we constrain on the length of the variable name??
      // looksLikeAnIdentifier is there to eliminate some false negatives, e.g., 'radiometer' in 'the Rn device (radiometer)':
      // might need to revisit
      if (sorted.last.text.length < 3 || looksLikeAnIdentifier(Seq(sorted.head), state).isEmpty) {
        return Seq.empty
      }
      val variable = changeLabel(sorted.head, IDENTIFIER_LABEL) // the shortest is the variable/identifier
      val description = changeLabel(sorted.last, DESCRIPTION_LABEL) // the longest if the description
      val descrMention = m match {
        case rm: RelationMention => rm.copy(
          arguments = Map(VARIABLE_ARG -> Seq(variable), DESCRIPTION_ARG -> Seq(description)),
          foundBy=foundBy(rm.foundBy),
          tokenInterval = Interval(math.min(variable.start, description.start), math.max(variable.end, description.end)))
//         case em: EventMention => em.copy(//alexeeva wrote this to try to try to fix an appos. dependency rule
        //is changing the keys in 'paths' to variable and description bc as of now they show up downstream (in the expansion handler) as c1 and c2
//           arguments = Map(VARIABLE_ARG -> Seq(variable), DEFINITION_ARG -> Seq(description)),
//           foundBy=foundBy(em.foundBy),
//           tokenInterval = Interval(math.min(variable.start, description.start), math.max(variable.end, description.end)))
        case _ => ???
      }
      Seq(variable, descrMention)
    }

    mentions.flatMap(mkDescriptionMention)
  }

  def allCaps(string: String): Boolean = {
    // assume it's true, but return false if find evidence to the contrary
    for (ch <- string) {
      if (!ch.isUpper) {
        return false
      }
    }
    true
  }

  def looksLikeAnIdentifier(mentions: Seq[Mention], state: State): Seq[Mention] = {

    // here, can add different characters we want to allow in identifiers; use with caution
    val compoundIdentifierComponents = Seq("(", ")")
    //returns mentions that look like an identifier
    def passesFilters(v: Mention, isArg: Boolean): Boolean = {
      // If the variable/identifier was found with a Gazetteer passed through the webservice, keep it
      if (v == null) return false
      if ((v matches OdinEngine.VARIABLE_GAZETTEER_LABEL) && isArg) return true
      // to allow vars like R(t) and e°(Tmax)---to pass, there have to be at least four chars and the paren can't be the first char
      if (v.words.exists(_ == "and")) return false
      if (v.words.length > 3 && v.words.tail.intersect(compoundIdentifierComponents).nonEmpty) return true
      if (v.words.length < 3 && v.entities.exists(ent => ent.exists(_ == "B-GreekLetter"))) return true
      if (v.entities.get.exists(_ == "B-unit")) return false
      // account for all caps variables, e.g., EORATIO
      if (v.words.length == 1 && allCaps(v.words.head)) return true
      if (v.words.length == 1 && !(v.words.head.count(_.isLetter) > 0)) return false
      if ((v.words.length >= 1) && v.entities.get.exists(m => m matches "B-GreekLetter")) return true //account for identifiers that include a greek letter---those are found as separate words even if there is not space
      if (v.words.length != 1) return false
      if (v.words.head.contains("-") & v.words.head.last.isDigit) return false
      // Else, the identifier candidate has length 1
      val word = v.words.head
      if (word.contains("_")) return true
      if (freqWords.contains(word.toLowerCase())) return false //filter out potential variables that are freq words
      if (word.length > 6) return false
      // an identifier/variable cannot be a unit

      val tag = v.tags.get.head
      if (tag == "POS") return false
      return (
        word.toLowerCase != word // mixed case or all UPPER
        |
        v.entities.exists(ent => ent.contains("B-GreekLetter")) //or is a greek letter
        |
        word.length == 1 && (tag.startsWith("NN") | tag == "FW") //or the word is one character long and is a noun or a foreign word (the second part of the constraint helps avoid standalone one-digit numbers, punct, and the article 'a'
        |
        word.length < 3 && word.exists(_.isDigit) && !word.contains("-")  && word.replaceAll("\\d|\\s", "").length > 0//this is too specific; trying to get to single-letter identifiers with a subscript (e.g., u2) without getting units like m-2
      |
          (word.length < 6 && tag != "CD") //here, we allow words for under 6 char bc we already checked above that they are not among the freq words
        )
    }


    for {
      m <- mentions
      // Identifiers are extracted as a variable argument
      (varMention, isArg) = m match {
        case tb: TextBoundMention => (m, false)
        case rm: RelationMention => {
          if (m.arguments.contains("variable")) {
            (m.arguments("variable").head, true)
          } else (null, false)
        }
        case em: EventMention => (m.arguments.getOrElse("variable", Seq()).head, true)
        case _ => ???
      }
      if passesFilters(varMention, isArg)
    } yield m
  }

  def looksLikeAnIdentifierWithGreek(mentions: Seq[Mention], state: State): Seq[Mention] = {
    //returns mentions that look like an identifier
    for {
      m <- mentions
      varMention = m match {
        case tb: TextBoundMention => m
        case rm: RelationMention => m.arguments.getOrElse("variable", Seq()).head
        case em: EventMention => m.arguments.getOrElse("variable", Seq()).head
        case _ => ???
      }
      if varMention.words.length < 3
      if varMention.entities.exists(ent => ent.exists(_ == "B-GreekLetter"))

    } yield m
  }


  def descrIsNotVar(mentions: Seq[Mention], state: State): Seq[Mention] = {
    //returns mentions in which descriptions are not also variables
    //and the variable and the description don't overlap
    for {
      m <- mentions
      if !m.words.contains("not") //make sure, the description is not negative

      variableMention = m.arguments.getOrElse("variable", Seq())
      descrMention = m.arguments.getOrElse("description", Seq())
      if (
        descrMention.nonEmpty && //there has to be a description
        looksLikeADescr(descrMention, state).nonEmpty && //make sure the descr looks like a descr
        descrMention.head.text.length > 4 && //the descr can't be the length of a var
        !descrMention.head.text.contains("=") &&
        looksLikeAnIdentifier(descrMention, state).isEmpty //makes sure the description is not another variable (or does not look like what could be an identifier)
        &&
        descrMention.head.tokenInterval.intersect(variableMention.head.tokenInterval).isEmpty //makes sure the variable and the description don't overlap
        ) || (descrMention.nonEmpty && freqWords.contains(descrMention.head.text)) //the description can be one short, frequent word
    } yield m
  }


  def descriptionActionFlow(mentions: Seq[Mention], state: State): Seq[Mention] = {
    val toReturn = descrIsNotVar(looksLikeAnIdentifier(mentions, state), state)
    toReturn
  }

  def descriptionActionFlowSpecialCase(mentions: Seq[Mention], state: State): Seq[Mention] = {
    //select shorter as var (identifier) is only applicable to one rule, so it can't be part of the regular descr. action flow
    val varAndDescr = selectShorterAsIdentifier(mentions, state)
    val toReturn = if (varAndDescr.nonEmpty) descriptionActionFlow(varAndDescr, state) else Seq.empty
    toReturn
  }

  def unitActionFlow(mentions: Seq[Mention], state: State): Seq[Mention] = {
    val toReturn = processUnits(looksLikeAUnit(mentions, state), state)
    toReturn
  }

  def functionActionFlow(mentions: Seq[Mention], state: State): Seq[Mention] = {
    val filteredMen = filterFunction(mentions, state)
    val filteredOutputs = if (filteredMen.nonEmpty) filterOutputOverlaps(filteredMen, state) else Seq.empty
    val filteredInputs = if (filteredOutputs.nonEmpty) filterInputOverlaps(filteredOutputs, state) else Seq.empty
    val filteredArgs = if (filteredInputs.nonEmpty) filterFunctionArgs(filteredInputs, state) else Seq.empty
    val toReturn = if (filteredArgs.nonEmpty) processFunctions(filteredArgs, state) else Seq.empty

    toReturn
//    mentions
  }

  def looksLikeAUnit(mentions: Seq[Mention], state: State): Seq[Mention] = {
    for {
      //every mention in array...
      m <- mentions
      //get the split text of the suspected unit
      unitTextSplit = m match {
          //for tbs, the text of the unit, is the text of the whole mention
        case tb: TextBoundMention => m.text.split(" ")
          //for relation and event mentions, the unit is the value of the arg with the argName "unit"
        case _ => {
          val unitArgs = m.arguments.getOrElse("unit", Seq())
          if (unitArgs.nonEmpty) {
            unitArgs.head.text.split(" ")
          }
          unitArgs.head.text.split(" ")
        }

      }
      //the pattern to check if the suspected unit contains dashes (e.g., m-1), slashes (e.g., MJ/kg, or square brackets
      //didn't add digits bc that resulted in more false positives (e.g., for years)
      pattern = "[-/\\[\\]]".r
      //negative pattern checks if the suspected unit contains char-s that should not be present in a unit
      negPattern = "[<>=]".r
      // fixme: there should be a better way to do this...
      durationUnitPattern = "day|month|year|per|people".r
      //the length constraints: the unit should consist of no more than 5 words and the first word of the unit should be no longer than 3 characters long (heuristics)
      if durationUnitPattern.findFirstIn(unitTextSplit.mkString(" ")).nonEmpty ||(((unitTextSplit.length <=5 && unitTextSplit.head.length <=3) || pattern.findFirstIn(unitTextSplit.mkString(" ")).nonEmpty ) && negPattern.findFirstIn(unitTextSplit.mkString(" ")).isEmpty)
    } yield m
  }

  def looksLikeADescr(mentions: Seq[Mention], state: State): Seq[Mention] = {
    val valid = "abcdefghijklmnopqrstuvwxyzABCDEFGHIJKLMNOPQRSTUVWXYZ "
    val singleCapitalWord = """^[A-Z]+$""".r
    for {
      m <- mentions
      descrText = m match {
        case tb: TextBoundMention => m
        case rm: RelationMention => m.arguments.getOrElse("description", Seq()).head
        case em: EventMention => m.arguments.getOrElse("description", Seq()).head
        case _ => ???
      }

      if descrText.text.filter(c => valid contains c).length.toFloat / descrText.text.length > 0.60
<<<<<<< HEAD
      // make sure there's at least one noun or participle/gerund; there may be more nominal pos that will need to be included - revisit: excluded descr like "Susceptible (S)"
      if (m.tags.get.exists(t => t.startsWith("N") || t == "VBN") || m.words.exists(w => capitalized(w)))
=======
      if singleCapitalWord.findFirstIn(descrText.text).isEmpty
      // make sure there's at least one noun; there may be more nominal pos that will need to be included - revisit: excluded descr like "Susceptible (S)"
//      if m.tags.get.exists(_.contains("N"))
>>>>>>> 19774826

    } yield m
  }

  def capitalized(string: String): Boolean = {
    string.head.isUpper && !allCaps(string.tail)
  }

  def changeLabel(orig: Mention, label: String): Mention = {
    orig match {
      case tb: TextBoundMention => tb.copy(labels = taxonomy.hypernymsFor(label))
      case rm: RelationMention => rm.copy(labels = taxonomy.hypernymsFor(label))
      case em: EventMention => em.copy(labels = taxonomy.hypernymsFor(label))
    }
  }

}

object OdinActions {

  def apply(taxonomyPath: String, enableExpansion: Boolean, validArgs: List[String], freqWords: Array[String]) =
    {
      val expansionHandler = if(enableExpansion) {
      Some(ExpansionHandler())
      } else None
      new OdinActions(readTaxonomy(taxonomyPath), expansionHandler, validArgs, freqWords)
    }

  def readTaxonomy(path: String): Taxonomy = {
    val input = FileUtils.getTextFromResource(path)
    val yaml = new Yaml(new Constructor(classOf[java.util.Collection[Any]]))
    val data = yaml.load(input).asInstanceOf[java.util.Collection[Any]]
    Taxonomy(data)
  }
}<|MERGE_RESOLUTION|>--- conflicted
+++ resolved
@@ -8,11 +8,7 @@
 import org.yaml.snakeyaml.Yaml
 import org.yaml.snakeyaml.constructor.Constructor
 import org.clulab.aske.automates.OdinEngine._
-<<<<<<< HEAD
-import org.clulab.aske.automates.attachments.{DiscontinuousCharOffsetAttachment, ParamSetAttachment, ParamSettingIntAttachment, UnitAttachment}
-=======
-import org.clulab.aske.automates.attachments.{ContextAttachment, DiscontinuousCharOffsetAttachment, ParamSettingIntAttachment, UnitAttachment, FunctionAttachment}
->>>>>>> 19774826
+import org.clulab.aske.automates.attachments.{ContextAttachment, DiscontinuousCharOffsetAttachment, FunctionAttachment, ParamSetAttachment, ParamSettingIntAttachment, UnitAttachment}
 import org.clulab.processors.fastnlp.FastNLPProcessor
 import org.clulab.struct.Interval
 
@@ -26,9 +22,10 @@
 class OdinActions(val taxonomy: Taxonomy, expansionHandler: Option[ExpansionHandler], validArgs: List[String], freqWords: Array[String]) extends Actions with LazyLogging {
 
   val proc = new FastNLPProcessor()
+
   def globalAction(mentions: Seq[Mention], state: State = new State()): Seq[Mention] = {
 
-//mentions
+    //mentions
     if (expansionHandler.nonEmpty) {
       // expand arguments
 
@@ -48,7 +45,7 @@
       // only keep type 2 conj definitions that do not have definition arg overlap AFTER expansion
       val allDescrs = noDescrOverlap(conjDescrType2) ++ otherDescrs
       resolveCoref(keepOneWithSameSpanAfterExpansion(allDescrs) ++ expandedFunction ++ expandedParamSettings ++ nonExpandable)
-//      allDescrs ++ other
+      //      allDescrs ++ other
 
     } else {
       mentions
@@ -82,7 +79,7 @@
     val toReturn = new ArrayBuffer[Mention]()
     // group identifiers by sentence to avoid replacing an identifier from one sent with a longer identifier from a different one
     val allIdentifierMentionsBySent = mentions.filter(_.label == "Identifier").groupBy(_.sentence)
-    val (mentionsWithIdentifier, other) = mentions.partition(m => m.arguments.contains("variable") && m.arguments("variable").head.label == "Identifier")// for now, if there are two vars, then both would be either identifiers or not identifiers, so can just check the first one
+    val (mentionsWithIdentifier, other) = mentions.partition(m => m.arguments.contains("variable") && m.arguments("variable").head.label == "Identifier") // for now, if there are two vars, then both would be either identifiers or not identifiers, so can just check the first one
     for (m <- mentionsWithIdentifier) {
       val newIdentifiers = new ArrayBuffer[Mention]()
       for (varArg <- m.arguments("variable")) {
@@ -105,7 +102,7 @@
     val toReturn = new ArrayBuffer[Mention]()
     // group values by sentence to avoid replacing a value from one sent with a longer value from a different one
     val allValueMentionsBySent = mentions.filter(_.label == "Value").groupBy(_.sentence)
-    val (mentionsWithValues, other) = mentions.partition(m => m.arguments.contains("value"))// for now, if there are two vars, then both would be either identifiers or not identifiers, so can just check the first one
+    val (mentionsWithValues, other) = mentions.partition(m => m.arguments.contains("value")) // for now, if there are two vars, then both would be either identifiers or not identifiers, so can just check the first one
     for (m <- mentionsWithValues) {
       val newValues = new ArrayBuffer[Mention]()
       for (valArg <- m.arguments("value")) {
@@ -211,9 +208,9 @@
             inclLower = Some(false)
           }
           case "valueLeastIncl" => {
-          newArgs("valueLeast") = arg._2
+            newArgs("valueLeast") = arg._2
             inclLower = Some(true)
-        }
+          }
           case "valueMostExcl" => {
             newArgs("valueMost") = arg._2
             inclUpper = Some(false)
@@ -223,7 +220,7 @@
             inclUpper = Some(true)
           }
 
-            // assumes only one variable argument
+          // assumes only one variable argument
           case "variable" => {
             newArgs(arg._1) = if (looksLikeAnIdentifier(arg._2, state).nonEmpty) Seq(copyWithLabel(arg._2.head, "Identifier")) else arg._2
           }
@@ -236,10 +233,10 @@
       val newPaths = mutable.Map[String, Map[Mention, SynPath]]()
 
       val oldArgNewArgMap = Map(
-        "valueMostIncl"->"valueMost",
-        "valueMostExcl"->"valueMost",
-        "valueLeastIncl"->"valueLeast",
-        "valueLeastExcl"->"valueLeast",
+        "valueMostIncl" -> "valueMost",
+        "valueMostExcl" -> "valueMost",
+        "valueLeastIncl" -> "valueLeast",
+        "valueLeastExcl" -> "valueLeast",
         "variable" -> "variable"
       )
       for (key <- m.paths.keys) {
@@ -270,7 +267,7 @@
     newMentions
   }
 
-<<<<<<< HEAD
+
   def returnFirstNPInterval(mention: Mention): Option[Interval] = {
     val nPChunks = new ArrayBuffer[Int]()
     for ((chunk, idx) <- mention.sentenceObj.chunks.get.zipWithIndex) {
@@ -282,18 +279,18 @@
     if (nPChunks.nonEmpty) {
       val contSpan = findContinuousSpan(nPChunks)
       Some(Interval(contSpan.head, contSpan.last + 1))
-    }  else None
+    } else None
   }
 
   def findContinuousSpan(indices: Seq[Int]): Seq[Int] = {
     val toReturn = new ArrayBuffer[Int]()
     // append current index
     for ((item, idx) <- indices.zipWithIndex) {
-        toReturn.append(item)
-        // if reached end of seq or if the next index is more than one step away (that means we have reached the end of the continuous index span), return what we have assembled by now
-        if (idx == indices.length -1 || indices(idx + 1) - item != 1) {
-          return toReturn
-        }
+      toReturn.append(item)
+      // if reached end of seq or if the next index is more than one step away (that means we have reached the end of the continuous index span), return what we have assembled by now
+      if (idx == indices.length - 1 || indices(idx + 1) - item != 1) {
+        return toReturn
+      }
     }
     toReturn
   }
@@ -330,7 +327,9 @@
     val resolved: Seq[Mention] = withIt.map(m => replaceIt(m))
     resolved ++ woIt
 
-=======
+  }
+
+
   def processFunctions(mentions: Seq[Mention], state: State = new State()): Seq[Mention] = {
     val newMentions = new ArrayBuffer[Mention]()
     for (m <- mentions) {
@@ -339,1078 +338,1082 @@
       val foundBy = m.foundBy
       val att = new FunctionAttachment("FunctionAtt", trigger, foundBy)
       newMentions.append(m.withAttachment(att))
-    }
-    newMentions
->>>>>>> 19774826
-  }
-
-  def processParamSetting(mentions: Seq[Mention], state: State = new State()): Seq[Mention] = {
-    val newMentions = new ArrayBuffer[Mention]()
-    for (m <- mentions) {
-      // assume there's only one arg of each type
-      val tokenIntervals = m.arguments.map(_._2.head).map(_.tokenInterval).toSeq
-      // takes care of accidental arg overlap
-      if (tokenIntervals.distinct.length == tokenIntervals.length) {
-        val newArgs = mutable.Map[String, Seq[Mention]]()
-        val attachedTo = if (m.arguments.exists(arg => looksLikeAnIdentifier(arg._2, state).nonEmpty)) {
-
-          newArgs += ("variable" -> Seq(copyWithLabel(m.arguments("variable").head, "Identifier")), "value" -> m.arguments("value"))
-          "variable"
-        } else {
-          newArgs += ("variable" -> m.arguments("variable"), "value" -> m.arguments("value"))
-          "concept"
-        }
-
-        val att = new ParamSetAttachment(attachedTo, "ParamSetAtt")
-        newMentions.append(copyWithArgs(m, newArgs.toMap).withAttachment(att))
-      }
-
-    }
-    newMentions
-  }
-
-  def processRuleBasedContextEvent(mentions: Seq[Mention], state: State = new State()): Seq[Mention] = {
-    val contextAttachedMens = new ArrayBuffer[Mention]
-    for (m <- mentions) {
-      val toAttach = m.arguments.getOrElse("event", Seq())
-      val contexts = m.arguments.getOrElse("context", Seq())
-      val foundBy = m.foundBy
-      if (toAttach.nonEmpty) {
-        for (t <- toAttach) {
-          contextAttachedMens.append(contextToAttachment(t, contexts, foundBy, state))
-        }
-      }
-    }
-    contextAttachedMens
-  }
-
-  def contextToAttachment(menToAttach: Mention, contexts: Seq[Mention], foundBy: String, state: State = new State()): Mention = {
-    val newArgs = mutable.Map[String, Seq[Mention]]()
-    val att = new ContextAttachment("ContextAtt", context = contextsToStrings(contexts, state), foundBy)
-    menToAttach.withAttachment(att)
-  }
-
-  def contextsToStrings(context: Seq[Mention], state: State = new State()): Seq[String] = {
-    val contexts = new ArrayBuffer[String]
-    if (context.nonEmpty) {
-      for (c <- keepLongest(context)) {
-        val contextInformation = c.arguments("context")
-        for (i <- contextInformation) {
-          contexts.append(i.text)
-        }
-      }
-    }
-  contexts
-  }
-
-  def keepLongestIdentifier(mentions: Seq[Mention], state: State = new State()): Seq[Mention] = {
-    // used to avoid identifiers like R ( t ) being found as separate R, t, R(t, and so on
-    val maxInGroup = new ArrayBuffer[Mention]()
-    val groupedBySent = mentions.groupBy(_.sentence)
-    for (gbs <- groupedBySent) {
-      val groupedByIntervalOverlap = groupByTokenOverlap(gbs._2)
-      for (item <- groupedByIntervalOverlap) {
-        val longest = item._2.maxBy(_.tokenInterval.length)
-        maxInGroup.append(longest)
-      }
-    }
-    maxInGroup.distinct
-  }
-
-  /** Keeps the longest mention for each group of overlapping mentions **/ // note: edited to allow functions to have overlapping inputs/outputs
-  def keepLongest(mentions: Seq[Mention], state: State = new State()): Seq[Mention] = {
-    val (functions, other) = mentions.partition(m => m.label == "Function" && m.arguments.contains("output") && m.arguments("output").nonEmpty)
-    // distinguish between EventMention and RelationMention in functionMentions
-    val (functionEm, functionRm) = functions.partition(_.isInstanceOf[EventMention])
-    val mns: Iterable[Mention] = for {
-      // find mentions of the same label and sentence overlap
-      (k, v) <- other.groupBy(m => (m.sentence, m.label))
-      m <- v
-      // for overlapping mentions starting at the same token, keep only the longest
-      longest = v.filter(_.tokenInterval.overlaps(m.tokenInterval)).maxBy(m => (m.end - m.start) + 0.1 * m.arguments.size)
-    } yield longest
-    val ems: Iterable[Mention] = for {
-      (k, v) <- functionEm.groupBy(m => (m.sentence, m.asInstanceOf[EventMention].trigger.tokenInterval))
-      (a, b) <- v.groupBy(m => m.arguments("output").head.tokenInterval)
-      m <- b
-      longest = b.filter(_.tokenInterval.overlaps(m.tokenInterval)).maxBy(m => (m.end - m.start) + 0.1 * m.arguments.size)
-    } yield longest
-
-    mns.toVector.distinct ++ ems.toVector.distinct ++ functionRm
-  }
-
-
-  def keepOneWithSameSpanAfterExpansion(mentions: Seq[Mention], state: State = new State()): Seq[Mention] = {
-    // after expanding descriptions and ConjDescriptions, eliminate redundant mentions;
-    // out of overlapping mentions, keep the ones that have more than one variable - those are the conj descriptions that can be "untangled" - those are the events that have more than one var-descr combos in them
-    val mns = new ArrayBuffer[Mention]()
-
-    // group by sentence
-    val sentGroup = mentions.filter(_.arguments.contains("variable")).groupBy(_.sentence)
-    for ((sentId, sameSentMentions) <- sentGroup) {
-      // group by group
-      val spanGroups = sameSentMentions.groupBy(_.tokenInterval)
-
-      for (sg <- spanGroups) {
-        // check the max number of args (conj descrs type 2 have at least two var-descr pairs (i.e., at least 4 args)
-        val maxNumOfArgs = sg._2.maxBy(_.arguments.values.flatten.toList.length).arguments.values.flatten.toList.length
-        // check the max num of variables in the mentions in the overlapping group - we want to preserve conj descrs and those will have most vars
-        val maxNumOfVars = sg._2.maxBy(_.arguments("variable").length).arguments("variable").length
-        // chose a mention with most args and most vars - if they have the same span and same (max) num of args and vars, it shouldnt matter which one it is, so take the first one
-        val chosenMen = sg._2.filter(m => m.arguments("variable").length == maxNumOfVars & m.arguments.values.flatten.toList.length==maxNumOfArgs).head
-        mns.append(chosenMen)
-      }
-    }
-
-    val mens = mns.toList
-    mens.toVector.distinct
-  }
-
-  def filterDescrsByOffsets(mentions: Seq[Mention], filterBy: String ,state: State = new State()): Seq[Mention] = {
-    // get rid of overlapping descriptions; depending on when we need to use it, we will check descr start offset or end offset - it also makes sense to do both directions
-    val mns = new ArrayBuffer[Mention]()
-
-    // group by sentence
-    val sentGroup = mentions.filter(_.arguments.contains("variable")).groupBy(_.sentence)
-    for ((sentId, sameSentMentions) <- sentGroup) {
-
-      val spanGroups = filterBy match {
-        case "varAndDescrStartOffset" => sameSentMentions.filter(_.arguments.contains("variable")).groupBy(m => (m.arguments("variable").head, m.arguments("description").head.startOffset))
-        case "varAndDescrEndOffset" => sameSentMentions.filter(_.arguments.contains("variable")).groupBy(m => (m.arguments("variable").head, m.arguments("description").head.endOffset))
-        case _ => ???
-
-      }
-
-      for (sg <- spanGroups) {
-        // out of the overlapping group, choose the one with longest descr
-        val chosenMen = sg._2.maxBy(_.arguments("description").head.text.length)
-        mns.append(chosenMen)
-      }
-    }
-
-    mns.toVector.distinct
-  }
-
-  def noOverlapInGivenArg(mention: Mention, argType: String): Boolean = {
-    // check if mention contains overlapping args of a given type
-    val argsOfGivenType = mention.arguments(argType)
-    val groupedByTokenInt = groupByTokenOverlap(argsOfGivenType)
-    // if there is an overlap in args, those will be grouped => the number of groups will be lower than the number of args
-    groupedByTokenInt.keys.toList.length == argsOfGivenType.length
-  }
-
-  def noDescrOverlap(mentions: Seq[Mention], state: State = new State()): Seq[Mention] = {
-    // used for type2 conj descriptions
-    // only keep the ones that have the same number of vars and descriptions
-    val sameNumOfVarsAndDescrs = mentions.filter(m => m.arguments("variable").length == m.arguments("description").length)
-    // and avoid the ones where there is descr overlap
-    sameNumOfVarsAndDescrs.filter(noOverlapInGivenArg(_, "description"))
-
-  }
-
-  def getEdgesForMention(m: Mention): List[(Int, Int, String)] = {
-    // return only edges within the token interval of the mention
-    m.sentenceObj.dependencies.get.allEdges.filter(edge => math.min(edge._1, edge._2) >= m.tokenInterval.start && math.max(edge._1, edge._2) <= m.tokenInterval.end)
-  }
-
-  def groupByVarOverlap(mentions: Seq[Mention]): Map[Interval, Seq[Mention]] = {
-    val allVarArgs = mentions.flatMap(_.arguments("variable")).map(_.tokenInterval).distinct
-    val grouped = mutable.Map[Interval, Seq[Mention]]()
+      }
+      newMentions
+    }
+
+
+    def processParamSetting(mentions: Seq[Mention], state: State = new State()): Seq[Mention] = {
+      val newMentions = new ArrayBuffer[Mention]()
+      for (m <- mentions) {
+        // assume there's only one arg of each type
+        val tokenIntervals = m.arguments.map(_._2.head).map(_.tokenInterval).toSeq
+        // takes care of accidental arg overlap
+        if (tokenIntervals.distinct.length == tokenIntervals.length) {
+          val newArgs = mutable.Map[String, Seq[Mention]]()
+          val attachedTo = if (m.arguments.exists(arg => looksLikeAnIdentifier(arg._2, state).nonEmpty)) {
+
+            newArgs += ("variable" -> Seq(copyWithLabel(m.arguments("variable").head, "Identifier")), "value" -> m.arguments("value"))
+            "variable"
+          } else {
+            newArgs += ("variable" -> m.arguments("variable"), "value" -> m.arguments("value"))
+            "concept"
+          }
+
+          val att = new ParamSetAttachment(attachedTo, "ParamSetAtt")
+          newMentions.append(copyWithArgs(m, newArgs.toMap).withAttachment(att))
+        }
+
+      }
+      newMentions
+    }
+
+    def processRuleBasedContextEvent(mentions: Seq[Mention], state: State = new State()): Seq[Mention] = {
+      val contextAttachedMens = new ArrayBuffer[Mention]
+      for (m <- mentions) {
+        val toAttach = m.arguments.getOrElse("event", Seq())
+        val contexts = m.arguments.getOrElse("context", Seq())
+        val foundBy = m.foundBy
+        if (toAttach.nonEmpty) {
+          for (t <- toAttach) {
+            contextAttachedMens.append(contextToAttachment(t, contexts, foundBy, state))
+          }
+        }
+      }
+      contextAttachedMens
+    }
+
+    def contextToAttachment(menToAttach: Mention, contexts: Seq[Mention], foundBy: String, state: State = new State()): Mention = {
+      val newArgs = mutable.Map[String, Seq[Mention]]()
+      val att = new ContextAttachment("ContextAtt", context = contextsToStrings(contexts, state), foundBy)
+      menToAttach.withAttachment(att)
+    }
+
+    def contextsToStrings(context: Seq[Mention], state: State = new State()): Seq[String] = {
+      val contexts = new ArrayBuffer[String]
+      if (context.nonEmpty) {
+        for (c <- keepLongest(context)) {
+          val contextInformation = c.arguments("context")
+          for (i <- contextInformation) {
+            contexts.append(i.text)
+          }
+        }
+      }
+      contexts
+    }
+
+    def keepLongestIdentifier(mentions: Seq[Mention], state: State = new State()): Seq[Mention] = {
+      // used to avoid identifiers like R ( t ) being found as separate R, t, R(t, and so on
+      val maxInGroup = new ArrayBuffer[Mention]()
+      val groupedBySent = mentions.groupBy(_.sentence)
+      for (gbs <- groupedBySent) {
+        val groupedByIntervalOverlap = groupByTokenOverlap(gbs._2)
+        for (item <- groupedByIntervalOverlap) {
+          val longest = item._2.maxBy(_.tokenInterval.length)
+          maxInGroup.append(longest)
+        }
+      }
+      maxInGroup.distinct
+    }
+
+    /** Keeps the longest mention for each group of overlapping mentions * */
+    // note: edited to allow functions to have overlapping inputs/outputs
+    def keepLongest(mentions: Seq[Mention], state: State = new State()): Seq[Mention] = {
+      val (functions, other) = mentions.partition(m => m.label == "Function" && m.arguments.contains("output") && m.arguments("output").nonEmpty)
+      // distinguish between EventMention and RelationMention in functionMentions
+      val (functionEm, functionRm) = functions.partition(_.isInstanceOf[EventMention])
+      val mns: Iterable[Mention] = for {
+        // find mentions of the same label and sentence overlap
+        (k, v) <- other.groupBy(m => (m.sentence, m.label))
+        m <- v
+        // for overlapping mentions starting at the same token, keep only the longest
+        longest = v.filter(_.tokenInterval.overlaps(m.tokenInterval)).maxBy(m => (m.end - m.start) + 0.1 * m.arguments.size)
+      } yield longest
+      val ems: Iterable[Mention] = for {
+        (k, v) <- functionEm.groupBy(m => (m.sentence, m.asInstanceOf[EventMention].trigger.tokenInterval))
+        (a, b) <- v.groupBy(m => m.arguments("output").head.tokenInterval)
+        m <- b
+        longest = b.filter(_.tokenInterval.overlaps(m.tokenInterval)).maxBy(m => (m.end - m.start) + 0.1 * m.arguments.size)
+      } yield longest
+
+      mns.toVector.distinct ++ ems.toVector.distinct ++ functionRm
+    }
+
+
+    def keepOneWithSameSpanAfterExpansion(mentions: Seq[Mention], state: State = new State()): Seq[Mention] = {
+      // after expanding descriptions and ConjDescriptions, eliminate redundant mentions;
+      // out of overlapping mentions, keep the ones that have more than one variable - those are the conj descriptions that can be "untangled" - those are the events that have more than one var-descr combos in them
+      val mns = new ArrayBuffer[Mention]()
+
+      // group by sentence
+      val sentGroup = mentions.filter(_.arguments.contains("variable")).groupBy(_.sentence)
+      for ((sentId, sameSentMentions) <- sentGroup) {
+        // group by group
+        val spanGroups = sameSentMentions.groupBy(_.tokenInterval)
+
+        for (sg <- spanGroups) {
+          // check the max number of args (conj descrs type 2 have at least two var-descr pairs (i.e., at least 4 args)
+          val maxNumOfArgs = sg._2.maxBy(_.arguments.values.flatten.toList.length).arguments.values.flatten.toList.length
+          // check the max num of variables in the mentions in the overlapping group - we want to preserve conj descrs and those will have most vars
+          val maxNumOfVars = sg._2.maxBy(_.arguments("variable").length).arguments("variable").length
+          // chose a mention with most args and most vars - if they have the same span and same (max) num of args and vars, it shouldnt matter which one it is, so take the first one
+          val chosenMen = sg._2.filter(m => m.arguments("variable").length == maxNumOfVars & m.arguments.values.flatten.toList.length == maxNumOfArgs).head
+          mns.append(chosenMen)
+        }
+      }
+
+      val mens = mns.toList
+      mens.toVector.distinct
+    }
+
+    def filterDescrsByOffsets(mentions: Seq[Mention], filterBy: String, state: State = new State()): Seq[Mention] = {
+      // get rid of overlapping descriptions; depending on when we need to use it, we will check descr start offset or end offset - it also makes sense to do both directions
+      val mns = new ArrayBuffer[Mention]()
+
+      // group by sentence
+      val sentGroup = mentions.filter(_.arguments.contains("variable")).groupBy(_.sentence)
+      for ((sentId, sameSentMentions) <- sentGroup) {
+
+        val spanGroups = filterBy match {
+          case "varAndDescrStartOffset" => sameSentMentions.filter(_.arguments.contains("variable")).groupBy(m => (m.arguments("variable").head, m.arguments("description").head.startOffset))
+          case "varAndDescrEndOffset" => sameSentMentions.filter(_.arguments.contains("variable")).groupBy(m => (m.arguments("variable").head, m.arguments("description").head.endOffset))
+          case _ => ???
+
+        }
+
+        for (sg <- spanGroups) {
+          // out of the overlapping group, choose the one with longest descr
+          val chosenMen = sg._2.maxBy(_.arguments("description").head.text.length)
+          mns.append(chosenMen)
+        }
+      }
+
+      mns.toVector.distinct
+    }
+
+    def noOverlapInGivenArg(mention: Mention, argType: String): Boolean = {
+      // check if mention contains overlapping args of a given type
+      val argsOfGivenType = mention.arguments(argType)
+      val groupedByTokenInt = groupByTokenOverlap(argsOfGivenType)
+      // if there is an overlap in args, those will be grouped => the number of groups will be lower than the number of args
+      groupedByTokenInt.keys.toList.length == argsOfGivenType.length
+    }
+
+    def noDescrOverlap(mentions: Seq[Mention], state: State = new State()): Seq[Mention] = {
+      // used for type2 conj descriptions
+      // only keep the ones that have the same number of vars and descriptions
+      val sameNumOfVarsAndDescrs = mentions.filter(m => m.arguments("variable").length == m.arguments("description").length)
+      // and avoid the ones where there is descr overlap
+      sameNumOfVarsAndDescrs.filter(noOverlapInGivenArg(_, "description"))
+
+    }
+
+    def getEdgesForMention(m: Mention): List[(Int, Int, String)] = {
+      // return only edges within the token interval of the mention
+      m.sentenceObj.dependencies.get.allEdges.filter(edge => math.min(edge._1, edge._2) >= m.tokenInterval.start && math.max(edge._1, edge._2) <= m.tokenInterval.end)
+    }
+
+    def groupByVarOverlap(mentions: Seq[Mention]): Map[Interval, Seq[Mention]] = {
+      val allVarArgs = mentions.flatMap(_.arguments("variable")).map(_.tokenInterval).distinct
+      val grouped = mutable.Map[Interval, Seq[Mention]]()
       for (varMenInt <- allVarArgs) {
         val mentionsWithVar = new ArrayBuffer[Mention]()
         for (m <- mentions) {
           if (m.arguments("variable").map(_.tokenInterval).contains(varMenInt))
-          mentionsWithVar.append(m)
+            mentionsWithVar.append(m)
         }
         grouped += (varMenInt -> mentionsWithVar.distinct)
       }
-    grouped.toMap
-  }
-
-  def longestAndWithAtt(mentions: Seq[Mention]): Mention = {
-    val maxLength = mentions.maxBy(_.tokenInterval.length).tokenInterval.length
-    val (ofMaxLength, other) = mentions.partition(_.tokenInterval.length==maxLength)
-    if (ofMaxLength.exists(_.attachments.nonEmpty)) {
-      val (withAtt, other) = ofMaxLength.partition(_.attachments.nonEmpty)
-      return withAtt.head
-    } else {
-      ofMaxLength.head
-    }
-
-  }
-
-  def filterOutOverlappingDescrMen(mentions: Seq[Mention]): Seq[Mention] = {
-    // input is only mentions with the label ConjDescription (types 1 and 2) or Description with conjunctions
-    // this is to get rid of conj descriptions that are redundant in the presence of a more complete ConjDescription
-    val toReturn = new ArrayBuffer[Mention]()
-    val groupedBySent = mentions.groupBy(_.sentence)
-
-    for (sentGroup <- groupedBySent) {
-      val groupedByTokenOverlap = groupByTokenOverlap(sentGroup._2)
-      for (tokOverlapGroup <- groupedByTokenOverlap.values) {
-        // we will only be picking the longest one out of the ones that have a variable (identifier) overlap
-        for (varOverlapGroup <- groupByVarOverlap(tokOverlapGroup).values) {
-          // if there are ConjDescrs among overlapping decsrs, then pick the longest conjDescr
-          if (varOverlapGroup.exists(_.label.contains("ConjDescription"))) {
-            // type 2 has same num of vars and descriptions (a minimum of two pairs)
-            val (type2, type1) = varOverlapGroup.partition(_.label.contains("Type2"))
-            if (type2.isEmpty) {
-              // use conf descrs type 1 only if there are no overlapping (more complete) type 2 descriptions
-              val longestConjDescr = longestAndWithAtt(varOverlapGroup.filter(_.label == "ConjDescription"))
-              toReturn.append(longestConjDescr)
+      grouped.toMap
+    }
+
+    def longestAndWithAtt(mentions: Seq[Mention]): Mention = {
+      val maxLength = mentions.maxBy(_.tokenInterval.length).tokenInterval.length
+      val (ofMaxLength, other) = mentions.partition(_.tokenInterval.length == maxLength)
+      if (ofMaxLength.exists(_.attachments.nonEmpty)) {
+        val (withAtt, other) = ofMaxLength.partition(_.attachments.nonEmpty)
+        return withAtt.head
+      } else {
+        ofMaxLength.head
+      }
+
+    }
+
+    def filterOutOverlappingDescrMen(mentions: Seq[Mention]): Seq[Mention] = {
+      // input is only mentions with the label ConjDescription (types 1 and 2) or Description with conjunctions
+      // this is to get rid of conj descriptions that are redundant in the presence of a more complete ConjDescription
+      val toReturn = new ArrayBuffer[Mention]()
+      val groupedBySent = mentions.groupBy(_.sentence)
+
+      for (sentGroup <- groupedBySent) {
+        val groupedByTokenOverlap = groupByTokenOverlap(sentGroup._2)
+        for (tokOverlapGroup <- groupedByTokenOverlap.values) {
+          // we will only be picking the longest one out of the ones that have a variable (identifier) overlap
+          for (varOverlapGroup <- groupByVarOverlap(tokOverlapGroup).values) {
+            // if there are ConjDescrs among overlapping decsrs, then pick the longest conjDescr
+            if (varOverlapGroup.exists(_.label.contains("ConjDescription"))) {
+              // type 2 has same num of vars and descriptions (a minimum of two pairs)
+              val (type2, type1) = varOverlapGroup.partition(_.label.contains("Type2"))
+              if (type2.isEmpty) {
+                // use conf descrs type 1 only if there are no overlapping (more complete) type 2 descriptions
+                val longestConjDescr = longestAndWithAtt(varOverlapGroup.filter(_.label == "ConjDescription"))
+                toReturn.append(longestConjDescr)
+              } else {
+                val longestConjDescr = longestAndWithAtt(varOverlapGroup.filter(_.label == "ConjDescriptionType2"))
+                toReturn.append(longestConjDescr)
+              }
             } else {
-              val longestConjDescr = longestAndWithAtt(varOverlapGroup.filter(_.label == "ConjDescriptionType2"))
-              toReturn.append(longestConjDescr)
+              for (men <- varOverlapGroup) toReturn.append(men)
             }
-          } else {
-            for (men <- varOverlapGroup) toReturn.append(men)
-          }
-        }
-      }
-    }
-    toReturn.distinct
-  }
-
-  // this should be the descr text bound mention
-  def getDiscontCharOffset(m: Mention, newTokenList: List[Int]): Seq[(Int, Int)] = {
-    val charOffsets = new ArrayBuffer[Array[Int]]
-    var spanStartAndEndOffset = new ArrayBuffer[Int]()
-    var prevTokenIndex = 0
-    for ((tokenInt, indexOnList) <- newTokenList.zipWithIndex) {
-      if (indexOnList == 0) {
-        spanStartAndEndOffset.append(m.sentenceObj.startOffsets(tokenInt))
-        prevTokenIndex = tokenInt
-      } else {
-        if (!(prevTokenIndex + 1 == tokenInt) ) {
-          //this means, we have found the the gap in the token int
-          // and the previous token was the end of previous part of the discont span, so we should get the endOffset of prev token
-          spanStartAndEndOffset.append(m.sentenceObj.endOffsets(prevTokenIndex))
-          charOffsets.append(spanStartAndEndOffset.toArray)
-          spanStartAndEndOffset = new ArrayBuffer[Int]()
+          }
+        }
+      }
+      toReturn.distinct
+    }
+
+    // this should be the descr text bound mention
+    def getDiscontCharOffset(m: Mention, newTokenList: List[Int]): Seq[(Int, Int)] = {
+      val charOffsets = new ArrayBuffer[Array[Int]]
+      var spanStartAndEndOffset = new ArrayBuffer[Int]()
+      var prevTokenIndex = 0
+      for ((tokenInt, indexOnList) <- newTokenList.zipWithIndex) {
+        if (indexOnList == 0) {
           spanStartAndEndOffset.append(m.sentenceObj.startOffsets(tokenInt))
           prevTokenIndex = tokenInt
-          // if last token, get end offset and append resulting offset
-          if (indexOnList + 1 == newTokenList.length) {
+        } else {
+          if (!(prevTokenIndex + 1 == tokenInt)) {
+            //this means, we have found the the gap in the token int
+            // and the previous token was the end of previous part of the discont span, so we should get the endOffset of prev token
             spanStartAndEndOffset.append(m.sentenceObj.endOffsets(prevTokenIndex))
             charOffsets.append(spanStartAndEndOffset.toArray)
-          }
-
-        } else {
-          // if last token, get end offset and append resulting offset
-          if (indexOnList + 1 == newTokenList.length) {
-            spanStartAndEndOffset.append(m.sentenceObj.endOffsets(prevTokenIndex))
-            charOffsets.append(spanStartAndEndOffset.toArray)
+            spanStartAndEndOffset = new ArrayBuffer[Int]()
+            spanStartAndEndOffset.append(m.sentenceObj.startOffsets(tokenInt))
+            prevTokenIndex = tokenInt
+            // if last token, get end offset and append resulting offset
+            if (indexOnList + 1 == newTokenList.length) {
+              spanStartAndEndOffset.append(m.sentenceObj.endOffsets(prevTokenIndex))
+              charOffsets.append(spanStartAndEndOffset.toArray)
+            }
+
           } else {
-            prevTokenIndex = tokenInt
-          }
-
-        }
-      }
-
-    }
-    val listOfIntCharOffsets = new ArrayBuffer[(Int, Int)]()
-    for (item <- charOffsets) {
-      listOfIntCharOffsets.append((item.head, item.last))
-    }
-    listOfIntCharOffsets
-  }
-
-  def returnWithoutConj(m: Mention, conjEdge: (Int, Int, String), preconj: Seq[Int]): Mention = {
-    // only change the mention if there is a discontinuous char offset - if there is, make it into an attachment
-    val sortedConj = List(conjEdge._1, conjEdge._2).sorted
-    val descrMention = m.arguments("description").head
-    val tokInAsList = descrMention.tokenInterval.toList
-
-    val newTokenInt = tokInAsList.filter(idx => (idx < sortedConj.head || idx >= sortedConj.last) & !preconj.contains(idx))
-
-    val charOffsets = new ArrayBuffer[Int]()
-    val wordsWIndex = m.sentenceObj.words.zipWithIndex
-
-    val descrTextWordsWithInd = wordsWIndex.filter(w => newTokenInt.contains(w._2))
-    for (ind <- descrTextWordsWithInd.map(_._2)) {
-      charOffsets.append(m.sentenceObj.startOffsets(ind))
-    }
-    val descrText = descrTextWordsWithInd.map(_._1)
-    val charOffsetsForAttachment= getDiscontCharOffset(m, newTokenInt)
-    if (charOffsetsForAttachment.length > 1) {
-      val attachment = new DiscontinuousCharOffsetAttachment(charOffsetsForAttachment,  "DiscontinuousCharOffset")
-      // attach the attachment to the descr arg
-      val descrMenWithAttachment = descrMention.withAttachment(attachment)
-      val newArgs = Map("variable" -> Seq(m.arguments("variable").head), "description" -> Seq(descrMenWithAttachment))
+            // if last token, get end offset and append resulting offset
+            if (indexOnList + 1 == newTokenList.length) {
+              spanStartAndEndOffset.append(m.sentenceObj.endOffsets(prevTokenIndex))
+              charOffsets.append(spanStartAndEndOffset.toArray)
+            } else {
+              prevTokenIndex = tokenInt
+            }
+
+          }
+        }
+
+      }
+      val listOfIntCharOffsets = new ArrayBuffer[(Int, Int)]()
+      for (item <- charOffsets) {
+        listOfIntCharOffsets.append((item.head, item.last))
+      }
+      listOfIntCharOffsets
+    }
+
+    def returnWithoutConj(m: Mention, conjEdge: (Int, Int, String), preconj: Seq[Int]): Mention = {
+      // only change the mention if there is a discontinuous char offset - if there is, make it into an attachment
+      val sortedConj = List(conjEdge._1, conjEdge._2).sorted
+      val descrMention = m.arguments("description").head
+      val tokInAsList = descrMention.tokenInterval.toList
+
+      val newTokenInt = tokInAsList.filter(idx => (idx < sortedConj.head || idx >= sortedConj.last) & !preconj.contains(idx))
+
+      val charOffsets = new ArrayBuffer[Int]()
+      val wordsWIndex = m.sentenceObj.words.zipWithIndex
+
+      val descrTextWordsWithInd = wordsWIndex.filter(w => newTokenInt.contains(w._2))
+      for (ind <- descrTextWordsWithInd.map(_._2)) {
+        charOffsets.append(m.sentenceObj.startOffsets(ind))
+      }
+      val descrText = descrTextWordsWithInd.map(_._1)
+      val charOffsetsForAttachment = getDiscontCharOffset(m, newTokenInt)
+      if (charOffsetsForAttachment.length > 1) {
+        val attachment = new DiscontinuousCharOffsetAttachment(charOffsetsForAttachment, "DiscontinuousCharOffset")
+        // attach the attachment to the descr arg
+        val descrMenWithAttachment = descrMention.withAttachment(attachment)
+        val newArgs = Map("variable" -> Seq(m.arguments("variable").head), "description" -> Seq(descrMenWithAttachment))
 
         copyWithArgs(m, newArgs)
-    } else m
-
-  }
-
-
-  def hasConj(m: Mention): Boolean = {
-    val onlyThisMenEdges = getEdgesForMention(m)
-    onlyThisMenEdges.map(_._3).exists(_.startsWith("conj"))
-  }
-
-  /*
+      } else m
+
+    }
+
+
+    def hasConj(m: Mention): Boolean = {
+      val onlyThisMenEdges = getEdgesForMention(m)
+      onlyThisMenEdges.map(_._3).exists(_.startsWith("conj"))
+    }
+
+    /*
   A method for handling descriptions depending on whether or not they have any conjoined elements
    */
-  def untangleConj(mentions: Seq[Mention], state: State = new State()): Seq[Mention] = {
-
-    // fixme: account for cases when one conj is not part of the extracted description
-    //todo: if plural noun (eg entopies) - lemmatize?
-
-    val (descrs, nondescrs) = mentions.partition(_.label.contains("Description"))
-    // check if there's overlap between conjdescrs and standard descrs; if there is, drop the standard descr; add nondescrs
-    val withoutOverlap = filterOutOverlappingDescrMen(descrs) ++ nondescrs
-
-    // all that have conj (to be grouped further) and those with no conj
-    val (withConj, withoutConj) = withoutOverlap.partition(m => hasConj(m))
-
-    // descrs that were found as ConjDescriptions - that is events with multiple variables (at least partially) sharing a descriptions vs descriptions that were found with standard rule that happened to have conjunctions in their descriptions
-    val (conjDescrs, standardDescrsWithConj) = withConj.partition(_.label.contains("ConjDescription"))
-    val (conjType2, conjType1) = conjDescrs.partition(_.label.contains("Type2"))
-<<<<<<< HEAD
-
-=======
->>>>>>> 19774826
-    val toReturn = new ArrayBuffer[Mention]()
-
-    for (m <- untangleConjunctionsType2(conjType2)) {
-      toReturn.append(m)
-    }
-    // the descrs found with conj description rules should be processed differently from standard descrs that happen to have conjs
-    for (m <- untangleConjunctions(conjType1)) {
-      toReturn.append(m)
-    }
-
-    for (m <- standardDescrsWithConj) {
-      // only apply this to descriptions where var is to the right of the description, e.g., '...individuals who are either Susceptible (S), Infected (I), or Recovered (R)." In other cases observed so far, it removes chunks of descriptions it shouldn't remove
-      if (m.arguments("variable").head.startOffset > m.arguments("description").head.startOffset) {
-        val edgesForOnlyThisMen = m.sentenceObj.dependencies.get.allEdges.filter(edge => math.min(edge._1, edge._2) >= m.tokenInterval.start && math.max(edge._1, edge._2) <= m.tokenInterval.end)
-        // take max conjunction hop contained inside the description - that will be removed
-        val maxConj = edgesForOnlyThisMen.filter(_._3.startsWith("conj")).sortBy(triple => math.abs(triple._1 - triple._2)).reverse.head
-        val preconj = m.sentenceObj.dependencies.get.outgoingEdges.flatten.filter(_._2.contains("cc:preconj")).map(_._1)
-        val newMention = returnWithoutConj(m, maxConj, preconj)
-        toReturn.append(newMention)
-      } else toReturn.append(m)
-
-    }
-    // make sure to add non-conj events
-    for (m <- withoutConj) toReturn.append(m)
-
-    // filter by start offset can eliminate the shorter description 'index' if there are two overlapping descriptions - "index" and "index card"; filter by end offset can eliminate the shorter description 'index' if there are two overlapping descriptions - "index" and "leaf area index"
-    filterDescrsByOffsets(filterDescrsByOffsets(toReturn, "varAndDescrStartOffset"), "varAndDescrEndOffset")
-  }
-
-  def untangleConjunctionsType2(mentions: Seq[Mention], state: State = new State()): Seq[Mention] = {
-    // conj descr type 2 - equal number of vars and descrs, but at least 2 of each
-    val toReturn = new ArrayBuffer[Mention]()
-    for (m <- mentions) {
-      val variableArgs = m.arguments("variable")
-      val descrArgs = m.arguments("description")
-      // should have correct number of args, but doing a sanity check
-      if (variableArgs.length == descrArgs.length) {
-        // corresponding vars and descrs will come in the same order, eg "v1, v2, and v3 stand for descr1, descr2, and descr3, respectively"
-        val varsSortedByTokenInt = variableArgs.sortBy(_.tokenInterval)
-        val descrsSortedByTokenInt = descrArgs.sortBy(_.tokenInterval)
-        for ((v, i) <- varsSortedByTokenInt.zipWithIndex) {
-          val newDescrMen = descrsSortedByTokenInt(i)
-          val newArgs = Map("variable" -> Seq(v), "description" -> Seq(newDescrMen))
-          val newInt = Interval(math.min(v.tokenInterval.start, newDescrMen.tokenInterval.start), math.max(v.tokenInterval.end, newDescrMen.tokenInterval.end))
-          toReturn.append(new EventMention(
-            m.labels,
-            newInt,
-            m.asInstanceOf[EventMention].trigger,
-            newArgs,
-            m.paths, // the paths are off
-            m.sentence,
-            m.document,
-            m.keep,
-            m.foundBy ++ "++untangleConjunctionsType2",
-            m.attachments
-          ))
-        }
-      } else {
-        logger.debug(s"Number of vars is not equal to number of descrs:\nvariables: ${variableArgs.map(_.text).mkString(",")}\n${descrArgs.map(_.text).mkString(",")}")
-      }
-    }
-
-    toReturn
-
-  }
-
-  /*
+    def untangleConj(mentions: Seq[Mention], state: State = new State()): Seq[Mention] = {
+
+      // fixme: account for cases when one conj is not part of the extracted description
+      //todo: if plural noun (eg entopies) - lemmatize?
+
+      val (descrs, nondescrs) = mentions.partition(_.label.contains("Description"))
+      // check if there's overlap between conjdescrs and standard descrs; if there is, drop the standard descr; add nondescrs
+      val withoutOverlap = filterOutOverlappingDescrMen(descrs) ++ nondescrs
+
+      // all that have conj (to be grouped further) and those with no conj
+      val (withConj, withoutConj) = withoutOverlap.partition(m => hasConj(m))
+
+      // descrs that were found as ConjDescriptions - that is events with multiple variables (at least partially) sharing a descriptions vs descriptions that were found with standard rule that happened to have conjunctions in their descriptions
+      val (conjDescrs, standardDescrsWithConj) = withConj.partition(_.label.contains("ConjDescription"))
+      val (conjType2, conjType1) = conjDescrs.partition(_.label.contains("Type2"))
+
+      val toReturn = new ArrayBuffer[Mention]()
+
+      for (m <- untangleConjunctionsType2(conjType2)) {
+        toReturn.append(m)
+      }
+      // the descrs found with conj description rules should be processed differently from standard descrs that happen to have conjs
+      for (m <- untangleConjunctions(conjType1)) {
+        toReturn.append(m)
+      }
+
+      for (m <- standardDescrsWithConj) {
+        // only apply this to descriptions where var is to the right of the description, e.g., '...individuals who are either Susceptible (S), Infected (I), or Recovered (R)." In other cases observed so far, it removes chunks of descriptions it shouldn't remove
+        if (m.arguments("variable").head.startOffset > m.arguments("description").head.startOffset) {
+          val edgesForOnlyThisMen = m.sentenceObj.dependencies.get.allEdges.filter(edge => math.min(edge._1, edge._2) >= m.tokenInterval.start && math.max(edge._1, edge._2) <= m.tokenInterval.end)
+          // take max conjunction hop contained inside the description - that will be removed
+          val maxConj = edgesForOnlyThisMen.filter(_._3.startsWith("conj")).sortBy(triple => math.abs(triple._1 - triple._2)).reverse.head
+          val preconj = m.sentenceObj.dependencies.get.outgoingEdges.flatten.filter(_._2.contains("cc:preconj")).map(_._1)
+          val newMention = returnWithoutConj(m, maxConj, preconj)
+          toReturn.append(newMention)
+        } else toReturn.append(m)
+
+      }
+      // make sure to add non-conj events
+      for (m <- withoutConj) toReturn.append(m)
+
+      // filter by start offset can eliminate the shorter description 'index' if there are two overlapping descriptions - "index" and "index card"; filter by end offset can eliminate the shorter description 'index' if there are two overlapping descriptions - "index" and "leaf area index"
+      filterDescrsByOffsets(filterDescrsByOffsets(toReturn, "varAndDescrStartOffset"), "varAndDescrEndOffset")
+    }
+
+    def untangleConjunctionsType2(mentions: Seq[Mention], state: State = new State()): Seq[Mention] = {
+      // conj descr type 2 - equal number of vars and descrs, but at least 2 of each
+      val toReturn = new ArrayBuffer[Mention]()
+      for (m <- mentions) {
+        val variableArgs = m.arguments("variable")
+        val descrArgs = m.arguments("description")
+        // should have correct number of args, but doing a sanity check
+        if (variableArgs.length == descrArgs.length) {
+          // corresponding vars and descrs will come in the same order, eg "v1, v2, and v3 stand for descr1, descr2, and descr3, respectively"
+          val varsSortedByTokenInt = variableArgs.sortBy(_.tokenInterval)
+          val descrsSortedByTokenInt = descrArgs.sortBy(_.tokenInterval)
+          for ((v, i) <- varsSortedByTokenInt.zipWithIndex) {
+            val newDescrMen = descrsSortedByTokenInt(i)
+            val newArgs = Map("variable" -> Seq(v), "description" -> Seq(newDescrMen))
+            val newInt = Interval(math.min(v.tokenInterval.start, newDescrMen.tokenInterval.start), math.max(v.tokenInterval.end, newDescrMen.tokenInterval.end))
+            toReturn.append(new EventMention(
+              m.labels,
+              newInt,
+              m.asInstanceOf[EventMention].trigger,
+              newArgs,
+              m.paths, // the paths are off
+              m.sentence,
+              m.document,
+              m.keep,
+              m.foundBy ++ "++untangleConjunctionsType2",
+              m.attachments
+            ))
+          }
+        } else {
+          logger.debug(s"Number of vars is not equal to number of descrs:\nvariables: ${variableArgs.map(_.text).mkString(",")}\n${descrArgs.map(_.text).mkString(",")}")
+        }
+      }
+
+      toReturn
+
+    }
+
+    /*
   a method for handling `ConjDescription`s - descriptions that were found with a special rule---the descr has to have at least two conjoined variables and at least one (at least partially) shared description
    */
-  def untangleConjunctions(mentions: Seq[Mention], state: State = new State()): Seq[Mention] = {
-
-    val toReturn = new ArrayBuffer[Mention]()
-
-    val groupedBySent = mentions.groupBy(_.sentence)
-    for (gr1 <- groupedBySent) {
-      val groupedByIntervalOverlap = groupByTokenOverlap(gr1._2)
-      for (gr <- groupedByIntervalOverlap) {
-        val mostComplete = gr._2.maxBy(_.arguments.toSeq.length)
-        // out of overlapping descrs, take the longest one
-        val headDescr = mostComplete.arguments("description").head
-        val edgesForOnlyThisMen = headDescr.sentenceObj.dependencies.get.allEdges.filter(edge => math.min(edge._1, edge._2) >= headDescr.tokenInterval.start && math.max(edge._1, edge._2) <= headDescr.tokenInterval.end)
-        val conjEdges = edgesForOnlyThisMen.filter(_._3.startsWith("conj"))
-        val conjNodes = new ArrayBuffer[Int]()
-        for (ce <- conjEdges) {
-          conjNodes.append(ce._1)
-          conjNodes.append(ce._2)
-        }
-        val allConjNodes = conjNodes.distinct.sorted
-        val preconj = headDescr.sentenceObj.dependencies.get.outgoingEdges.flatten.filter(_._2.contains("cc:preconj")).map(_._1)
-        val previousIndices = new ArrayBuffer[Int]()
-
-        val newDescriptions = new ArrayBuffer[Mention]()
-        val descrAttachments = new ArrayBuffer[DiscontinuousCharOffsetAttachment]()
-
-        if (allConjNodes.nonEmpty) {
-          val sortedConjNodes = allConjNodes.sorted
-          for (int <- sortedConjNodes) {
-            // note: this depends on where the conj is in the mention
-            // ex. 1: Sl and Sh are the sunlit and shaded leaf contributions.
-            // vs
-            // ex. 2: Sl and Sh are the leaf contributions of sunlight and shade
-
-            // if conjoined elements are closer to the right-hand side of the head description (ex. 2), , then the new description starts with the head descr start token (leaf contributions)
-            val newDescrStartToken = if (math.abs(sortedConjNodes.head - headDescr.tokenInterval.start) > math.abs(sortedConjNodes.last - headDescr.tokenInterval.last)) {
-              headDescr.tokenInterval.start
-              // else the new description starts with the current conj start (ex 1)
-            } else int
-            // the new descr token interval is the longest descr available with words like `both` and `either` removed and ...
-            var newDescrTokenInt = if (math.abs(sortedConjNodes.head - headDescr.tokenInterval.start) > math.abs(sortedConjNodes.last - headDescr.tokenInterval.last)) {
-              // if conjoined elements are closer to the right-hand side of the head description (ex. 2)
-              headDescr.tokenInterval.filter(item => (item >= newDescrStartToken & item <= int) & !preconj.contains(item))
+    def untangleConjunctions(mentions: Seq[Mention], state: State = new State()): Seq[Mention] = {
+
+      val toReturn = new ArrayBuffer[Mention]()
+
+      val groupedBySent = mentions.groupBy(_.sentence)
+      for (gr1 <- groupedBySent) {
+        val groupedByIntervalOverlap = groupByTokenOverlap(gr1._2)
+        for (gr <- groupedByIntervalOverlap) {
+          val mostComplete = gr._2.maxBy(_.arguments.toSeq.length)
+          // out of overlapping descrs, take the longest one
+          val headDescr = mostComplete.arguments("description").head
+          val edgesForOnlyThisMen = headDescr.sentenceObj.dependencies.get.allEdges.filter(edge => math.min(edge._1, edge._2) >= headDescr.tokenInterval.start && math.max(edge._1, edge._2) <= headDescr.tokenInterval.end)
+          val conjEdges = edgesForOnlyThisMen.filter(_._3.startsWith("conj"))
+          val conjNodes = new ArrayBuffer[Int]()
+          for (ce <- conjEdges) {
+            conjNodes.append(ce._1)
+            conjNodes.append(ce._2)
+          }
+          val allConjNodes = conjNodes.distinct.sorted
+          val preconj = headDescr.sentenceObj.dependencies.get.outgoingEdges.flatten.filter(_._2.contains("cc:preconj")).map(_._1)
+          val previousIndices = new ArrayBuffer[Int]()
+
+          val newDescriptions = new ArrayBuffer[Mention]()
+          val descrAttachments = new ArrayBuffer[DiscontinuousCharOffsetAttachment]()
+
+          if (allConjNodes.nonEmpty) {
+            val sortedConjNodes = allConjNodes.sorted
+            for (int <- sortedConjNodes) {
+              // note: this depends on where the conj is in the mention
+              // ex. 1: Sl and Sh are the sunlit and shaded leaf contributions.
+              // vs
+              // ex. 2: Sl and Sh are the leaf contributions of sunlight and shade
+
+              // if conjoined elements are closer to the right-hand side of the head description (ex. 2), , then the new description starts with the head descr start token (leaf contributions)
+              val newDescrStartToken = if (math.abs(sortedConjNodes.head - headDescr.tokenInterval.start) > math.abs(sortedConjNodes.last - headDescr.tokenInterval.last)) {
+                headDescr.tokenInterval.start
+                // else the new description starts with the current conj start (ex 1)
+              } else int
+              // the new descr token interval is the longest descr available with words like `both` and `either` removed and ...
+              var newDescrTokenInt = if (math.abs(sortedConjNodes.head - headDescr.tokenInterval.start) > math.abs(sortedConjNodes.last - headDescr.tokenInterval.last)) {
+                // if conjoined elements are closer to the right-hand side of the head description (ex. 2)
+                headDescr.tokenInterval.filter(item => (item >= newDescrStartToken & item <= int) & !preconj.contains(item))
+              } else {
+                headDescr.tokenInterval.filter(item => (item >= int & item <= headDescr.tokenInterval.last) & !preconj.contains(item))
+              }
+              //...with intervening conj hops removed, e.g., in `a and b are the blah of c and d, respectively`, for the descr of b, we will want to remove `c and ` - which make up the intervening conj hop
+              if (previousIndices.nonEmpty) {
+                newDescrTokenInt = newDescrTokenInt.filter(ind => ind < previousIndices.head || ind >= int)
+              }
+
+              val wordsWIndex = headDescr.sentenceObj.words.zipWithIndex
+              //            val descrText = wordsWIndex.filter(w => newDescrTokenInt.contains(w._2)).map(_._1)
+              val newDescr = new TextBoundMention(headDescr.labels, Interval(newDescrTokenInt.head, newDescrTokenInt.last + 1), headDescr.sentence, headDescr.document, headDescr.keep, headDescr.foundBy, headDescr.attachments)
+              newDescriptions.append(newDescr)
+              // store char offsets for discont descr as attachments
+              val charOffsetsForAttachment = getDiscontCharOffset(headDescr, newDescrTokenInt.toList)
+
+              val attachment = new DiscontinuousCharOffsetAttachment(charOffsetsForAttachment, "DiscontinuousCharOffset")
+              descrAttachments.append(attachment)
+
+              previousIndices.append(int)
+            }
+          }
+
+          // get the conjoined vars
+          val variables = mostComplete.arguments("variable")
+          for ((v, i) <- variables.zipWithIndex) {
+            // if there are new descrs, we will assume that they should be matched with the vars in the linear left to right order
+            if (newDescriptions.nonEmpty) {
+
+              val newArgs = Map("variable" -> Seq(v), "description" -> Seq(newDescriptions(i)))
+              val newInt = Interval(math.min(v.tokenInterval.start, newDescriptions(i).tokenInterval.start), math.max(v.tokenInterval.end, newDescriptions(i).tokenInterval.end))
+
+              if (descrAttachments(i).toUJson("charOffsets").arr.length > 1) {
+                val descrWithAtt = newDescriptions(i).withAttachment(descrAttachments(i))
+                val newArgs = Map("variable" -> Seq(v), "description" -> Seq(descrWithAtt))
+                val newDescrMenWithAtt = copyWithArgs(mostComplete, newArgs)
+                toReturn.append(newDescrMenWithAtt)
+              } else {
+                val newArgs = Map("variable" -> Seq(v), "description" -> Seq(newDescriptions(i)))
+                val newDescrMen = copyWithArgs(mostComplete, newArgs)
+                toReturn.append(newDescrMen)
+              }
+
+              // if there are no new descrs, we just assume that the description is shared between all the variables
             } else {
-              headDescr.tokenInterval.filter(item => (item >= int & item <= headDescr.tokenInterval.last) & !preconj.contains(item))
-            }
-            //...with intervening conj hops removed, e.g., in `a and b are the blah of c and d, respectively`, for the descr of b, we will want to remove `c and ` - which make up the intervening conj hop
-            if (previousIndices.nonEmpty) {
-              newDescrTokenInt = newDescrTokenInt.filter(ind => ind < previousIndices.head || ind >= int )
-            }
-
-            val wordsWIndex = headDescr.sentenceObj.words.zipWithIndex
-//            val descrText = wordsWIndex.filter(w => newDescrTokenInt.contains(w._2)).map(_._1)
-            val newDescr = new TextBoundMention(headDescr.labels, Interval(newDescrTokenInt.head, newDescrTokenInt.last + 1), headDescr.sentence, headDescr.document, headDescr.keep, headDescr.foundBy, headDescr.attachments)
-            newDescriptions.append(newDescr)
-            // store char offsets for discont descr as attachments
-            val charOffsetsForAttachment= getDiscontCharOffset(headDescr, newDescrTokenInt.toList)
-
-            val attachment = new DiscontinuousCharOffsetAttachment(charOffsetsForAttachment, "DiscontinuousCharOffset")
-            descrAttachments.append(attachment)
-
-            previousIndices.append(int)
-          }
-        }
-
-        // get the conjoined vars
-        val variables = mostComplete.arguments("variable")
-        for ((v, i) <- variables.zipWithIndex) {
-          // if there are new descrs, we will assume that they should be matched with the vars in the linear left to right order
-          if (newDescriptions.nonEmpty) {
-
-            val newArgs = Map("variable" -> Seq(v), "description" -> Seq(newDescriptions(i)))
-            val newInt = Interval(math.min(v.tokenInterval.start, newDescriptions(i).tokenInterval.start), math.max(v.tokenInterval.end, newDescriptions(i).tokenInterval.end))
-
-            if (descrAttachments(i).toUJson("charOffsets").arr.length > 1) {
-              val descrWithAtt = newDescriptions(i).withAttachment(descrAttachments(i))
-              val newArgs = Map("variable" -> Seq(v), "description" -> Seq(descrWithAtt))
-              val newDescrMenWithAtt = copyWithArgs(mostComplete, newArgs)
-              toReturn.append(newDescrMenWithAtt)
-            } else {
-              val newArgs = Map("variable" -> Seq(v), "description" -> Seq(newDescriptions(i)))
-              val newDescrMen = copyWithArgs(mostComplete, newArgs)
+              val newArgs = Map("variable" -> Seq(v), "description" -> Seq(headDescr))
+              val newInt = Interval(math.min(v.tokenInterval.start, headDescr.tokenInterval.start), math.max(v.tokenInterval.end, headDescr.tokenInterval.end))
+              val newDescrMen = mostComplete match {
+                case e: EventMention => {
+                  new EventMention(
+                    mostComplete.labels,
+                    newInt,
+                    mostComplete.asInstanceOf[EventMention].trigger,
+                    newArgs,
+                    mostComplete.paths, // the paths are off
+                    mostComplete.sentence,
+                    mostComplete.document,
+                    mostComplete.keep,
+                    mostComplete.foundBy ++ "++untangleConjunctions",
+                    mostComplete.attachments
+                  )
+                }
+                case r: RelationMention => {
+                  new RelationMention(
+                    mostComplete.labels,
+                    newInt,
+                    newArgs,
+                    mostComplete.paths, // the paths are off
+                    mostComplete.sentence,
+                    mostComplete.document,
+                    mostComplete.keep,
+                    mostComplete.foundBy ++ "++untangleConjunctions",
+                    mostComplete.attachments
+                  )
+                }
+                case _ => ???
+              }
               toReturn.append(newDescrMen)
             }
-
-            // if there are no new descrs, we just assume that the description is shared between all the variables
-          } else {
-            val newArgs = Map("variable" -> Seq(v), "description" -> Seq(headDescr))
-            val newInt = Interval(math.min(v.tokenInterval.start, headDescr.tokenInterval.start), math.max(v.tokenInterval.end, headDescr.tokenInterval.end))
-            val newDescrMen = mostComplete match {
-              case e: EventMention => {
-                new EventMention(
-                  mostComplete.labels,
-                  newInt,
-                  mostComplete.asInstanceOf[EventMention].trigger,
-                  newArgs,
-                  mostComplete.paths, // the paths are off
-                  mostComplete.sentence,
-                  mostComplete.document,
-                  mostComplete.keep,
-                  mostComplete.foundBy ++ "++untangleConjunctions",
-                  mostComplete.attachments
-                )
+          }
+        }
+
+      }
+
+      toReturn
+    }
+
+
+    def addArgument(mentions: Seq[Mention], state: State = new State()): Seq[Mention] = {
+      for {
+        m <- mentions
+        argsToAdd = m.arguments - "original" // remove the original
+        origMention = m.arguments("original").head // assumes one only
+        combinedArgs = origMention.arguments ++ argsToAdd
+      } yield copyWithArgs(origMention, combinedArgs)
+    }
+
+    def copyWithArgs(orig: Mention, newArgs: Map[String, Seq[Mention]]): Mention = {
+      orig match {
+        case tb: TextBoundMention => ???
+        case rm: RelationMention => rm.copy(arguments = newArgs)
+        case em: EventMention => em.copy(arguments = newArgs)
+        case _ => ???
+      }
+    }
+
+    def copyWithArgsAndPaths(orig: Mention, newArgs: Map[String, Seq[Mention]], newPaths: Map[String, Map[Mention, SynPath]]): Mention = {
+      orig match {
+        case tb: TextBoundMention => ???
+        case rm: RelationMention => rm.copy(arguments = newArgs, paths = newPaths)
+        case em: EventMention => em.copy(arguments = newArgs, paths = newPaths)
+        case _ => ???
+      }
+    }
+
+    def copyWithLabel(m: Mention, lab: String): Mention = {
+      val newLabels = taxonomy.hypernymsFor(lab)
+      val copy = m match {
+        case tb: TextBoundMention => tb.copy(labels = newLabels)
+        case rm: RelationMention => rm.copy(labels = newLabels)
+        case em: EventMention => em.copy(labels = newLabels)
+        case _ => ???
+      }
+      copy
+    }
+
+    def identifierArguments(mentions: Seq[Mention], state: State): Seq[Mention] = {
+      val mentionsDisplayOnlyArgs = for {
+        m <- mentions
+        arg <- m.arguments.values.flatten
+      } yield copyWithLabel(arg, "Identifier")
+
+      mentionsDisplayOnlyArgs
+    }
+
+    def modelArguments(mentions: Seq[Mention], state: State): Seq[Mention] = {
+      val mentionsDisplayOnlyArgs = for {
+        m <- mentions
+        arg <- m.arguments.values.flatten
+      } yield copyWithLabel(arg, "Model")
+
+      mentionsDisplayOnlyArgs
+    }
+
+    def functionArguments(mentions: Seq[Mention], state: State): Seq[Mention] = {
+      val mentionsDisplayOnlyArgs = for {
+        m <- mentions
+        arg <- m.arguments.values.flatten
+      } yield copyWithLabel(arg, "Function")
+
+      mentionsDisplayOnlyArgs
+    }
+
+    def filterFunction(mentions: Seq[Mention], state: State): Seq[Mention] = {
+      val toReturn = new ArrayBuffer[Mention]()
+      val (functions, other) = mentions.partition(_.label == "Function")
+      for (f <- functions) {
+        val newInputs = new ArrayBuffer[Mention]()
+        val newOutputs = new ArrayBuffer[Mention]()
+        val newTrigger = new ArrayBuffer[Mention]()
+        for (argType <- f.arguments) {
+          val sameInterval = argType._2.groupBy(_.tokenInterval) // group by token intervals
+          for (s <- sameInterval) {
+            val numOfArgs = s._2.toList.length
+            if (argType._1 == "input") {
+              if (numOfArgs == 1) {
+                newInputs ++= s._2
+              } // if there's only one input, return that
+              // if there are more than one, pick one that has "Identifier" label if available; otherwise, choose the longest
+              else if (numOfArgs >= 2) {
+                if (s._2.exists(_.label == "Identifier")) {
+                  newInputs += s._2.filter(_.label.contains("Identifier")).head
+                } else {
+                  newInputs += s._2.maxBy(_.text.length)
+                }
               }
-              case r: RelationMention => {
-                new RelationMention(
-                  mostComplete.labels,
-                  newInt,
-                  newArgs,
-                  mostComplete.paths, // the paths are off
-                  mostComplete.sentence,
-                  mostComplete.document,
-                  mostComplete.keep,
-                  mostComplete.foundBy ++ "++untangleConjunctions",
-                  mostComplete.attachments
-                )
+              else logger.error(f"Function missing ${argType._1}")
+            } else if (argType._1 == "output") {
+              if (numOfArgs == 1) {
+                newOutputs ++= s._2
+              } // if there's only one output, return that
+              // if there are more than one, pick one that has "Identifier" label if available; otherwise, choose the longest
+              else if (numOfArgs >= 2) {
+                if (s._2.exists(_.label == "Identifier")) {
+                  newOutputs += s._2.filter(_.label.contains("Identifier")).head
+                } else {
+                  newOutputs += s._2.maxBy(_.text.length)
+                }
+
               }
-              case _ => ???
+              else logger.error(f"Function missing ${argType._1}")
             }
-            toReturn.append(newDescrMen)
-          }
-        }
-      }
-
-    }
-
-    toReturn
-  }
-
-
-
-  def addArgument(mentions: Seq[Mention], state: State = new State()): Seq[Mention] = {
-    for {
-      m <- mentions
-      argsToAdd = m.arguments - "original" // remove the original
-      origMention = m.arguments("original").head // assumes one only
-      combinedArgs = origMention.arguments ++ argsToAdd
-    } yield copyWithArgs(origMention, combinedArgs)
-  }
-
-  def copyWithArgs(orig: Mention, newArgs: Map[String, Seq[Mention]]): Mention = {
-    orig match {
-      case tb: TextBoundMention => ???
-      case rm: RelationMention => rm.copy(arguments = newArgs)
-      case em: EventMention => em.copy(arguments = newArgs)
-      case _ => ???
-    }
-  }
-
-  def copyWithArgsAndPaths(orig: Mention, newArgs: Map[String, Seq[Mention]], newPaths: Map[String, Map[Mention, SynPath]]): Mention = {
-    orig match {
-      case tb: TextBoundMention => ???
-      case rm: RelationMention => rm.copy(arguments = newArgs, paths = newPaths)
-      case em: EventMention => em.copy(arguments = newArgs, paths = newPaths)
-      case _ => ???
-    }
-  }
-
-  def copyWithLabel(m: Mention, lab: String): Mention = {
-    val newLabels = taxonomy.hypernymsFor(lab)
-    val copy = m match {
-      case tb: TextBoundMention => tb.copy(labels = newLabels)
-      case rm: RelationMention => rm.copy(labels = newLabels)
-      case em: EventMention=> em.copy(labels = newLabels)
-      case _ => ???
-    }
-    copy
-  }
-
-  def identifierArguments(mentions: Seq[Mention], state: State): Seq[Mention] = {
-    val mentionsDisplayOnlyArgs = for {
-      m <- mentions
-      arg <- m.arguments.values.flatten
-    } yield copyWithLabel(arg, "Identifier")
-
-    mentionsDisplayOnlyArgs
-  }
-
-  def modelArguments(mentions: Seq[Mention], state: State): Seq[Mention] = {
-    val mentionsDisplayOnlyArgs = for {
-      m <- mentions
-      arg <- m.arguments.values.flatten
-    } yield copyWithLabel(arg, "Model")
-
-    mentionsDisplayOnlyArgs
-  }
-
-  def functionArguments(mentions: Seq[Mention], state: State): Seq[Mention] = {
-    val mentionsDisplayOnlyArgs = for {
-      m <- mentions
-      arg <- m.arguments.values.flatten
-    } yield copyWithLabel(arg, "Function")
-
-    mentionsDisplayOnlyArgs
-  }
-
-  def filterFunction(mentions: Seq[Mention], state: State): Seq[Mention] = {
-    val toReturn = new ArrayBuffer[Mention]()
-    val (functions, other) = mentions.partition(_.label == "Function")
-    for (f <- functions) {
-      val newInputs = new ArrayBuffer[Mention]()
-      val newOutputs = new ArrayBuffer[Mention]()
-      val newTrigger = new ArrayBuffer[Mention]()
-      for (argType <- f.arguments) {
-        val sameInterval = argType._2.groupBy(_.tokenInterval) // group by token intervals
-        for (s <- sameInterval) {
-          val numOfArgs = s._2.toList.length
-          if (argType._1 == "input" ) {
-            if (numOfArgs == 1) {newInputs ++= s._2} // if there's only one input, return that
-            // if there are more than one, pick one that has "Identifier" label if available; otherwise, choose the longest
-            else if (numOfArgs >= 2) {
-              if (s._2.exists(_.label == "Identifier")) {
-                newInputs += s._2.filter(_.label.contains("Identifier")).head
-              } else {
-                newInputs += s._2.maxBy(_.text.length)
-              }
+            // not sure arg type trigger is possible
+            else if (argType._1 == "trigger") {
+              newTrigger ++= s._2
             }
-            else logger.error(f"Function missing ${argType._1}")
-          } else if (argType._1 == "output") {
-            if (numOfArgs == 1) {newOutputs ++= s._2} // if there's only one output, return that
-            // if there are more than one, pick one that has "Identifier" label if available; otherwise, choose the longest
-            else if (numOfArgs >= 2) {
-              if (s._2.exists(_.label == "Identifier")) {
-                newOutputs += s._2.filter(_.label.contains("Identifier")).head
-              } else {
-                newOutputs += s._2.maxBy(_.text.length)
-              }
-
-            }
-            else logger.error(f"Function missing ${argType._1}")
-          }
-          // not sure arg type trigger is possible
-          else if (argType._1 == "trigger") {newTrigger ++= s._2}
-          else logger.error(f"Arg type ${argType._1} is not expected in functions")
-        }
-      }
-      val newArgs = Map("input" -> newInputs, "output" -> newOutputs)
-      val newFunctions = copyWithArgs(f, newArgs)
-      toReturn.append(newFunctions)
-    }
-
-    toReturn.filter(_.arguments.nonEmpty) ++ other
-  }
-
-  def combineFunction(mentions: Seq[Mention], state: State = new State()): Seq[Mention] = {
-    val (functions, other) = mentions.partition(_.label == "Function")
-    val (complete, fragment) = functions.partition(m => m.arguments("input").nonEmpty && m.arguments("output").nonEmpty)
-    val toReturn = new ArrayBuffer[Mention]()
-    for (f <- fragment) {
-      val newInputs = new ArrayBuffer[Mention]()
-      val newOutputs = new ArrayBuffer[Mention]()
-      val prevSentences = functions.filter(_.sentence < f.sentence)
-      if (prevSentences.nonEmpty) {
-        val menToAttach = prevSentences.maxBy(_.sentence)
-        if (f.arguments.contains("input")) {
-          newInputs ++= menToAttach.arguments.getOrElse("input", Seq()) ++ f.arguments.getOrElse("input", Seq())
-        }
-        if (f.arguments.contains("output")) {
-          newOutputs ++= menToAttach.arguments.getOrElse("output", Seq()) ++ f.arguments.getOrElse("output", Seq())
+            else logger.error(f"Arg type ${argType._1} is not expected in functions")
+          }
         }
         val newArgs = Map("input" -> newInputs, "output" -> newOutputs)
         val newFunctions = copyWithArgs(f, newArgs)
         toReturn.append(newFunctions)
-      } else toReturn.append(f)
-    }
-    toReturn ++ other ++ complete
-  }
-
-  def filterFunctionArgs(mentions: Seq[Mention], state: State): Seq[Mention] = {
-    val toReturn = new ArrayBuffer[Mention]()
-    val (functions, other) = mentions.partition(_.label == "Function")
-    val (complete, fragment) = functions.partition(m => m.arguments("input").nonEmpty && m.arguments("output").nonEmpty)
-    for (c <- complete) {
-      val newInputs = c.arguments("input").filter(m => !m.label.contains("Unit") && !m.text.contains("self") && !m.tags.get.head.contains("VB"))
-      val newOutputs = c.arguments("output").filter(m => !m.label.contains("Unit") && !m.text.contains("self") && !m.tags.get.head.contains("VB"))
-      if (newInputs.nonEmpty && newOutputs.nonEmpty) {
-        val newArgs = Map("input" -> newInputs, "output" -> newOutputs)
-        val newFunctions = copyWithArgs(c, newArgs)
-        toReturn.append(newFunctions)
-      }
-    }
-    for (f <- fragment) {
-      if (f.arguments.contains("input")) {
-        val inputFilter = f.arguments("input").filter(!_.label.contains("Unit") && f.tags.get.head != "PRP" && !f.tags.get.head.contains("VB"))
-        if (inputFilter.nonEmpty) {
-          val newInputs = Map("input" -> inputFilter, "output" -> Seq())
-          val newInputMens = copyWithArgs(f, newInputs)
-          toReturn.append(newInputMens)
-        }
-      }
-      if (f.arguments.contains("output")) {
-        val outputFilter = f.arguments("output").filter(!_.label.contains("Unit") && f.tags.get.head != "PRP" && !f.tags.get.head.contains("VB"))
-        if (outputFilter.nonEmpty) {
-          val newOutputs = Map("input" -> Seq(), "output" -> outputFilter)
-          val newOutputMens = copyWithArgs(f, newOutputs)
-          toReturn.append(newOutputMens)
-        }
-      }
-    }
-    toReturn ++ other
-  }
-
-  def filterInputOverlaps(mentions: Seq[Mention], state: State): Seq[Mention] = {
-    val toReturn = new ArrayBuffer[Mention]()
-    for (m <- mentions) {
-      val identifierInputs = new ArrayBuffer[Mention]()
-      val phraseInputs = new ArrayBuffer[Mention]()
-      val newInputs = new ArrayBuffer[Mention]()
-      val outputs = new ArrayBuffer[Mention]()
-
-      for (arg <- m.arguments) {
-        if (arg._1 == "input") {
-          // if the argument is an input, distinguish between identifier inputs and phrase inputs
-          if (arg._2.exists(_.label == "Identifier")) {
-            identifierInputs ++= arg._2.filter(_.label.contains("Identifier"))
-            phraseInputs ++= arg._2.filterNot(_.label.contains("Identifier"))
-          } else phraseInputs ++= arg._2
-          // if there is an identifier input, check if there's an overlap between the identifier input and other phrase inputs
-          if (identifierInputs.nonEmpty) {
-            for (i <- identifierInputs) {
-              val inputNumCheck = new ArrayBuffer[Mention]
-              if (phraseInputs.nonEmpty) {
-                for (p <- phraseInputs) {
-                  newInputs.append(p)
-                  val overlappingInterval = i.tokenInterval.overlaps(p.tokenInterval)
-                  // if there's no overlap, append the identifier input to the inputNumCheck
-                  if (!overlappingInterval) { inputNumCheck.append(i) }
-                }
-                // if the number of identifier inputs appended to the inputNumCheck is the same as the number of phrase inputs,
-                // it means that there is no overlap, so attach the identifier input to newInputs.
-                // if the number is not the same, it means there is an overlap, so don't attach.
-                if (inputNumCheck.length == phraseInputs.length) newInputs.append(i)
-                // if there's no phrase inputs, just append the identifier inputs to the newInputs.
-              } else newInputs.append(i)
-            }
-            // if there's no identifier inputs, just append the phrase inputs to the newInputs.
-          } else newInputs ++= phraseInputs
-        } else outputs ++= arg._2
-      }
-      // make new arguments with newInputs and outputArgs
+      }
+
+      toReturn.filter(_.arguments.nonEmpty) ++ other
+    }
+
+    def combineFunction(mentions: Seq[Mention], state: State = new State()): Seq[Mention] = {
+      val (functions, other) = mentions.partition(_.label == "Function")
+      val (complete, fragment) = functions.partition(m => m.arguments("input").nonEmpty && m.arguments("output").nonEmpty)
+      val toReturn = new ArrayBuffer[Mention]()
+      for (f <- fragment) {
+        val newInputs = new ArrayBuffer[Mention]()
+        val newOutputs = new ArrayBuffer[Mention]()
+        val prevSentences = functions.filter(_.sentence < f.sentence)
+        if (prevSentences.nonEmpty) {
+          val menToAttach = prevSentences.maxBy(_.sentence)
+          if (f.arguments.contains("input")) {
+            newInputs ++= menToAttach.arguments.getOrElse("input", Seq()) ++ f.arguments.getOrElse("input", Seq())
+          }
+          if (f.arguments.contains("output")) {
+            newOutputs ++= menToAttach.arguments.getOrElse("output", Seq()) ++ f.arguments.getOrElse("output", Seq())
+          }
+          val newArgs = Map("input" -> newInputs, "output" -> newOutputs)
+          val newFunctions = copyWithArgs(f, newArgs)
+          toReturn.append(newFunctions)
+        } else toReturn.append(f)
+      }
+      toReturn ++ other ++ complete
+    }
+
+    def filterFunctionArgs(mentions: Seq[Mention], state: State): Seq[Mention] = {
+      val toReturn = new ArrayBuffer[Mention]()
+      val (functions, other) = mentions.partition(_.label == "Function")
+      val (complete, fragment) = functions.partition(m => m.arguments("input").nonEmpty && m.arguments("output").nonEmpty)
+      for (c <- complete) {
+        val newInputs = c.arguments("input").filter(m => !m.label.contains("Unit") && !m.text.contains("self") && !m.tags.get.head.contains("VB"))
+        val newOutputs = c.arguments("output").filter(m => !m.label.contains("Unit") && !m.text.contains("self") && !m.tags.get.head.contains("VB"))
+        if (newInputs.nonEmpty && newOutputs.nonEmpty) {
+          val newArgs = Map("input" -> newInputs, "output" -> newOutputs)
+          val newFunctions = copyWithArgs(c, newArgs)
+          toReturn.append(newFunctions)
+        }
+      }
+      for (f <- fragment) {
+        if (f.arguments.contains("input")) {
+          val inputFilter = f.arguments("input").filter(!_.label.contains("Unit") && f.tags.get.head != "PRP" && !f.tags.get.head.contains("VB"))
+          if (inputFilter.nonEmpty) {
+            val newInputs = Map("input" -> inputFilter, "output" -> Seq())
+            val newInputMens = copyWithArgs(f, newInputs)
+            toReturn.append(newInputMens)
+          }
+        }
+        if (f.arguments.contains("output")) {
+          val outputFilter = f.arguments("output").filter(!_.label.contains("Unit") && f.tags.get.head != "PRP" && !f.tags.get.head.contains("VB"))
+          if (outputFilter.nonEmpty) {
+            val newOutputs = Map("input" -> Seq(), "output" -> outputFilter)
+            val newOutputMens = copyWithArgs(f, newOutputs)
+            toReturn.append(newOutputMens)
+          }
+        }
+      }
+      toReturn ++ other
+    }
+
+    def filterInputOverlaps(mentions: Seq[Mention], state: State): Seq[Mention] = {
+      val toReturn = new ArrayBuffer[Mention]()
+      for (m <- mentions) {
+        val identifierInputs = new ArrayBuffer[Mention]()
+        val phraseInputs = new ArrayBuffer[Mention]()
+        val newInputs = new ArrayBuffer[Mention]()
+        val outputs = new ArrayBuffer[Mention]()
+
+        for (arg <- m.arguments) {
+          if (arg._1 == "input") {
+            // if the argument is an input, distinguish between identifier inputs and phrase inputs
+            if (arg._2.exists(_.label == "Identifier")) {
+              identifierInputs ++= arg._2.filter(_.label.contains("Identifier"))
+              phraseInputs ++= arg._2.filterNot(_.label.contains("Identifier"))
+            } else phraseInputs ++= arg._2
+            // if there is an identifier input, check if there's an overlap between the identifier input and other phrase inputs
+            if (identifierInputs.nonEmpty) {
+              for (i <- identifierInputs) {
+                val inputNumCheck = new ArrayBuffer[Mention]
+                if (phraseInputs.nonEmpty) {
+                  for (p <- phraseInputs) {
+                    newInputs.append(p)
+                    val overlappingInterval = i.tokenInterval.overlaps(p.tokenInterval)
+                    // if there's no overlap, append the identifier input to the inputNumCheck
+                    if (!overlappingInterval) {
+                      inputNumCheck.append(i)
+                    }
+                  }
+                  // if the number of identifier inputs appended to the inputNumCheck is the same as the number of phrase inputs,
+                  // it means that there is no overlap, so attach the identifier input to newInputs.
+                  // if the number is not the same, it means there is an overlap, so don't attach.
+                  if (inputNumCheck.length == phraseInputs.length) newInputs.append(i)
+                  // if there's no phrase inputs, just append the identifier inputs to the newInputs.
+                } else newInputs.append(i)
+              }
+              // if there's no identifier inputs, just append the phrase inputs to the newInputs.
+            } else newInputs ++= phraseInputs
+          } else outputs ++= arg._2
+        }
+        // make new arguments with newInputs and outputArgs
         val newArgs = Map("input" -> newInputs.distinct, "output" -> outputs)
         val newFunctions = copyWithArgs(m, newArgs)
         toReturn.append(newFunctions)
-    }
-    toReturn
-  }
-
-  def filterOutputOverlaps(mentions: Seq[Mention], state: State): Seq[Mention] = {
-    val phraseTokInt = new ArrayBuffer[Interval]
-    val newMentions = new ArrayBuffer[Mention]
-    val groupMens = mentions.groupBy(m => (m.sentence, m.asInstanceOf[EventMention].trigger.tokenInterval, m.foundBy))
-    for (group <- groupMens) {
-      if (group._2.head.arguments("output").nonEmpty) {
-        val (identOutputMen, phraseOutputMen) = group._2.partition(_.arguments("output").head.label.contains("Identifier"))
-        if (identOutputMen.nonEmpty) {
-          for (i <- identOutputMen) {
-            val outputNumCheck = new ArrayBuffer[Mention]
-            if (phraseOutputMen.nonEmpty) {
-              for (p <- phraseOutputMen) {
-              val overlappingInterval = i.arguments("output").head.tokenInterval.overlaps(p.arguments("output").head.tokenInterval)
-              if (!overlappingInterval) {outputNumCheck.append(i)}
-              else Seq()
+      }
+      toReturn
+    }
+
+    def filterOutputOverlaps(mentions: Seq[Mention], state: State): Seq[Mention] = {
+      val phraseTokInt = new ArrayBuffer[Interval]
+      val newMentions = new ArrayBuffer[Mention]
+      val groupMens = mentions.groupBy(m => (m.sentence, m.asInstanceOf[EventMention].trigger.tokenInterval, m.foundBy))
+      for (group <- groupMens) {
+        if (group._2.head.arguments("output").nonEmpty) {
+          val (identOutputMen, phraseOutputMen) = group._2.partition(_.arguments("output").head.label.contains("Identifier"))
+          if (identOutputMen.nonEmpty) {
+            for (i <- identOutputMen) {
+              val outputNumCheck = new ArrayBuffer[Mention]
+              if (phraseOutputMen.nonEmpty) {
+                for (p <- phraseOutputMen) {
+                  val overlappingInterval = i.arguments("output").head.tokenInterval.overlaps(p.arguments("output").head.tokenInterval)
+                  if (!overlappingInterval) {
+                    outputNumCheck.append(i)
+                  }
+                  else Seq()
+                }
+                if (outputNumCheck.length == phraseOutputMen.length) newMentions.append(i) else Seq()
+              }
             }
-              if (outputNumCheck.length == phraseOutputMen.length) newMentions.append(i) else Seq()
-            }
-          }
-        }
-        newMentions ++= phraseOutputMen
-      } else newMentions ++= group._2
-    }
-    newMentions
-  }
-
-  def makeNewMensWithContexts(mentions: Seq[Mention], state: State = new State()): Seq[Mention] = {
-    val contextTokInt = new ArrayBuffer[Interval]
-    val mensSelected = new ArrayBuffer[Mention]
-    val contextSelected = new ArrayBuffer[Mention]
-    val toReturn = new ArrayBuffer[Mention]
-    val (mensToAttach, mensNotToAttach) = mentions.partition(m => m.label == "Function" || m.label.contains("ParameterSetting"))
-    // note: attachment to description creates too many false positives - needs to be revised to be applied to description mentions
-    val contextMens = mentions.filter(_.label == "Context")
-    if (mensToAttach.nonEmpty) {
-      for (m <- mensToAttach) {
-        val contextSameSntnce = contextMens.filter(c => c.sentence == m.sentence)
-        if (contextSameSntnce.nonEmpty) {
-          for (c <- contextSameSntnce) contextTokInt += c.tokenInterval
-          if (findOverlappingInterval(m.tokenInterval, contextTokInt.toList) != None) {
-            mensSelected.append(m)
-          } else toReturn.append(m)
-          if (mensSelected.nonEmpty) {
-            for (m <- mensSelected) {
-              for (c <- contextSameSntnce) {
-                if (m.sentence == c.sentence && m.tokenInterval.overlaps(c.tokenInterval)) {
-                  contextSelected.append(c)
+          }
+          newMentions ++= phraseOutputMen
+        } else newMentions ++= group._2
+      }
+      newMentions
+    }
+
+    def makeNewMensWithContexts(mentions: Seq[Mention], state: State = new State()): Seq[Mention] = {
+      val contextTokInt = new ArrayBuffer[Interval]
+      val mensSelected = new ArrayBuffer[Mention]
+      val contextSelected = new ArrayBuffer[Mention]
+      val toReturn = new ArrayBuffer[Mention]
+      val (mensToAttach, mensNotToAttach) = mentions.partition(m => m.label == "Function" || m.label.contains("ParameterSetting"))
+      // note: attachment to description creates too many false positives - needs to be revised to be applied to description mentions
+      val contextMens = mentions.filter(_.label == "Context")
+      if (mensToAttach.nonEmpty) {
+        for (m <- mensToAttach) {
+          val contextSameSntnce = contextMens.filter(c => c.sentence == m.sentence)
+          if (contextSameSntnce.nonEmpty) {
+            for (c <- contextSameSntnce) contextTokInt += c.tokenInterval
+            if (findOverlappingInterval(m.tokenInterval, contextTokInt.toList) != None) {
+              mensSelected.append(m)
+            } else toReturn.append(m)
+            if (mensSelected.nonEmpty) {
+              for (m <- mensSelected) {
+                for (c <- contextSameSntnce) {
+                  if (m.sentence == c.sentence && m.tokenInterval.overlaps(c.tokenInterval)) {
+                    contextSelected.append(c)
+                  }
+                }
+                if (contextSelected.nonEmpty) {
+                  val newMen = contextToAttachment(m, contextSelected, foundBy = "tokenInterval overlap", state)
+                  toReturn.append(newMen)
                 }
               }
-              if (contextSelected.nonEmpty) {
-                val newMen = contextToAttachment(m, contextSelected, foundBy = "tokenInterval overlap", state)
-                toReturn.append(newMen)
-              }
             }
-          }
-        } else toReturn.append(m)
-      }
-    }
-    toReturn.distinct ++ mensNotToAttach
-  }
-
-  def filterContextSelected(contexts: Seq[Mention], mention: Mention): Seq[Mention] = {
-    val filteredContext = new ArrayBuffer[Mention]
-    val contextNumCheck = new ArrayBuffer[Mention]
-    val completeFilterContext = new ArrayBuffer[Mention]
-    val trigger = new ArrayBuffer[Mention]
-    if (mention.isInstanceOf[EventMention]) trigger.append(mention.asInstanceOf[EventMention].trigger)
-    for (c <- contexts) {
-    for (argType <- mention.arguments) {
+          } else toReturn.append(m)
+        }
+      }
+      toReturn.distinct ++ mensNotToAttach
+    }
+
+    def filterContextSelected(contexts: Seq[Mention], mention: Mention): Seq[Mention] = {
+      val filteredContext = new ArrayBuffer[Mention]
+      val contextNumCheck = new ArrayBuffer[Mention]
+      val completeFilterContext = new ArrayBuffer[Mention]
+      val trigger = new ArrayBuffer[Mention]
+      if (mention.isInstanceOf[EventMention]) trigger.append(mention.asInstanceOf[EventMention].trigger)
+      for (c <- contexts) {
+        for (argType <- mention.arguments) {
+          for {
+            arg <- argType._2
+            newMention = mention match {
+              case rm: RelationMention => if (!(c.startOffset == arg.startOffset && c.endOffset == arg.endOffset)) contextNumCheck.append(c)
+              case em: EventMention => if (!(c.startOffset == arg.startOffset && c.endOffset == arg.endOffset)) contextNumCheck.append(c)
+              case _ => ???
+            }
+          } yield contextNumCheck
+          if (contextNumCheck.nonEmpty && contextNumCheck.length == argType._2.length) {
+            filteredContext.append(c)
+          }
+          completeFilterContext ++= filteredContext.filter(c => c.tokenInterval != mention.tokenInterval)
+        }
+      }
+      completeFilterContext.distinct
+    }
+
+    def selectShorterAsIdentifier(mentions: Seq[Mention], state: State): Seq[Mention] = {
+      def foundBy(base: String) = s"$base++selectShorter"
+
+      def mkDescriptionMention(m: Mention): Seq[Mention] = {
+        val outer = m.arguments("c1").head
+        val inner = m.arguments("c2").head
+        if (outer.text.split(" ").last.length == 1 & inner.text.length == 1) return Seq.empty // this is a filter that helps avoid splitting of compound variables/identifiers, e.g. the rate R(t) - t should not be extracted as a variable with a description 'rate R'
+        val sorted = Seq(outer, inner).sortBy(_.text.length)
+        // The longest mention (i.e., the description) should be at least 3 characters, else it's likely a false positive
+        // todo: tune
+        // todo: should we constrain on the length of the variable name??
+        // looksLikeAnIdentifier is there to eliminate some false negatives, e.g., 'radiometer' in 'the Rn device (radiometer)':
+        // might need to revisit
+        if (sorted.last.text.length < 3 || looksLikeAnIdentifier(Seq(sorted.head), state).isEmpty) {
+          return Seq.empty
+        }
+        val variable = changeLabel(sorted.head, IDENTIFIER_LABEL) // the shortest is the variable/identifier
+        val description = changeLabel(sorted.last, DESCRIPTION_LABEL) // the longest if the description
+        val descrMention = m match {
+          case rm: RelationMention => rm.copy(
+            arguments = Map(VARIABLE_ARG -> Seq(variable), DESCRIPTION_ARG -> Seq(description)),
+            foundBy = foundBy(rm.foundBy),
+            tokenInterval = Interval(math.min(variable.start, description.start), math.max(variable.end, description.end)))
+          //         case em: EventMention => em.copy(//alexeeva wrote this to try to try to fix an appos. dependency rule
+          //is changing the keys in 'paths' to variable and description bc as of now they show up downstream (in the expansion handler) as c1 and c2
+          //           arguments = Map(VARIABLE_ARG -> Seq(variable), DEFINITION_ARG -> Seq(description)),
+          //           foundBy=foundBy(em.foundBy),
+          //           tokenInterval = Interval(math.min(variable.start, description.start), math.max(variable.end, description.end)))
+          case _ => ???
+        }
+        Seq(variable, descrMention)
+      }
+
+      mentions.flatMap(mkDescriptionMention)
+    }
+
+    def allCaps(string: String): Boolean = {
+      // assume it's true, but return false if find evidence to the contrary
+      for (ch <- string) {
+        if (!ch.isUpper) {
+          return false
+        }
+      }
+      true
+    }
+
+    def looksLikeAnIdentifier(mentions: Seq[Mention], state: State): Seq[Mention] = {
+
+      // here, can add different characters we want to allow in identifiers; use with caution
+      val compoundIdentifierComponents = Seq("(", ")")
+
+      //returns mentions that look like an identifier
+      def passesFilters(v: Mention, isArg: Boolean): Boolean = {
+        // If the variable/identifier was found with a Gazetteer passed through the webservice, keep it
+        if (v == null) return false
+        if ((v matches OdinEngine.VARIABLE_GAZETTEER_LABEL) && isArg) return true
+        // to allow vars like R(t) and e°(Tmax)---to pass, there have to be at least four chars and the paren can't be the first char
+        if (v.words.exists(_ == "and")) return false
+        if (v.words.length > 3 && v.words.tail.intersect(compoundIdentifierComponents).nonEmpty) return true
+        if (v.words.length < 3 && v.entities.exists(ent => ent.exists(_ == "B-GreekLetter"))) return true
+        if (v.entities.get.exists(_ == "B-unit")) return false
+        // account for all caps variables, e.g., EORATIO
+        if (v.words.length == 1 && allCaps(v.words.head)) return true
+        if (v.words.length == 1 && !(v.words.head.count(_.isLetter) > 0)) return false
+        if ((v.words.length >= 1) && v.entities.get.exists(m => m matches "B-GreekLetter")) return true //account for identifiers that include a greek letter---those are found as separate words even if there is not space
+        if (v.words.length != 1) return false
+        if (v.words.head.contains("-") & v.words.head.last.isDigit) return false
+        // Else, the identifier candidate has length 1
+        val word = v.words.head
+        if (word.contains("_")) return true
+        if (freqWords.contains(word.toLowerCase())) return false //filter out potential variables that are freq words
+        if (word.length > 6) return false
+        // an identifier/variable cannot be a unit
+
+        val tag = v.tags.get.head
+        if (tag == "POS") return false
+        return (
+          word.toLowerCase != word // mixed case or all UPPER
+            |
+            v.entities.exists(ent => ent.contains("B-GreekLetter")) //or is a greek letter
+            |
+            word.length == 1 && (tag.startsWith("NN") | tag == "FW") //or the word is one character long and is a noun or a foreign word (the second part of the constraint helps avoid standalone one-digit numbers, punct, and the article 'a'
+            |
+            word.length < 3 && word.exists(_.isDigit) && !word.contains("-") && word.replaceAll("\\d|\\s", "").length > 0 //this is too specific; trying to get to single-letter identifiers with a subscript (e.g., u2) without getting units like m-2
+            |
+            (word.length < 6 && tag != "CD") //here, we allow words for under 6 char bc we already checked above that they are not among the freq words
+          )
+      }
+
+
       for {
-        arg <- argType._2
-        newMention = mention match {
-          case rm: RelationMention => if (!(c.startOffset == arg.startOffset && c.endOffset == arg.endOffset)) contextNumCheck.append(c)
-          case em: EventMention => if (!(c.startOffset == arg.startOffset && c.endOffset == arg.endOffset)) contextNumCheck.append(c)
+        m <- mentions
+        // Identifiers are extracted as a variable argument
+        (varMention, isArg) = m match {
+          case tb: TextBoundMention => (m, false)
+          case rm: RelationMention => {
+            if (m.arguments.contains("variable")) {
+              (m.arguments("variable").head, true)
+            } else (null, false)
+          }
+          case em: EventMention => (m.arguments.getOrElse("variable", Seq()).head, true)
           case _ => ???
-      }
-        } yield contextNumCheck
-      if (contextNumCheck.nonEmpty && contextNumCheck.length == argType._2.length) {
-        filteredContext.append(c)
-      }
-      completeFilterContext ++= filteredContext.filter(c => c.tokenInterval != mention.tokenInterval)
-      }
-    }
-    completeFilterContext.distinct
-  }
-
-  def selectShorterAsIdentifier(mentions: Seq[Mention], state: State): Seq[Mention] = {
-    def foundBy(base: String) = s"$base++selectShorter"
-
-    def mkDescriptionMention(m: Mention): Seq[Mention] = {
-      val outer = m.arguments("c1").head
-      val inner = m.arguments("c2").head
-      if (outer.text.split(" ").last.length == 1 & inner.text.length == 1) return Seq.empty // this is a filter that helps avoid splitting of compound variables/identifiers, e.g. the rate R(t) - t should not be extracted as a variable with a description 'rate R'
-      val sorted = Seq(outer, inner).sortBy(_.text.length)
-      // The longest mention (i.e., the description) should be at least 3 characters, else it's likely a false positive
-      // todo: tune
-      // todo: should we constrain on the length of the variable name??
-      // looksLikeAnIdentifier is there to eliminate some false negatives, e.g., 'radiometer' in 'the Rn device (radiometer)':
-      // might need to revisit
-      if (sorted.last.text.length < 3 || looksLikeAnIdentifier(Seq(sorted.head), state).isEmpty) {
-        return Seq.empty
-      }
-      val variable = changeLabel(sorted.head, IDENTIFIER_LABEL) // the shortest is the variable/identifier
-      val description = changeLabel(sorted.last, DESCRIPTION_LABEL) // the longest if the description
-      val descrMention = m match {
-        case rm: RelationMention => rm.copy(
-          arguments = Map(VARIABLE_ARG -> Seq(variable), DESCRIPTION_ARG -> Seq(description)),
-          foundBy=foundBy(rm.foundBy),
-          tokenInterval = Interval(math.min(variable.start, description.start), math.max(variable.end, description.end)))
-//         case em: EventMention => em.copy(//alexeeva wrote this to try to try to fix an appos. dependency rule
-        //is changing the keys in 'paths' to variable and description bc as of now they show up downstream (in the expansion handler) as c1 and c2
-//           arguments = Map(VARIABLE_ARG -> Seq(variable), DEFINITION_ARG -> Seq(description)),
-//           foundBy=foundBy(em.foundBy),
-//           tokenInterval = Interval(math.min(variable.start, description.start), math.max(variable.end, description.end)))
-        case _ => ???
-      }
-      Seq(variable, descrMention)
-    }
-
-    mentions.flatMap(mkDescriptionMention)
-  }
-
-  def allCaps(string: String): Boolean = {
-    // assume it's true, but return false if find evidence to the contrary
-    for (ch <- string) {
-      if (!ch.isUpper) {
-        return false
-      }
-    }
-    true
-  }
-
-  def looksLikeAnIdentifier(mentions: Seq[Mention], state: State): Seq[Mention] = {
-
-    // here, can add different characters we want to allow in identifiers; use with caution
-    val compoundIdentifierComponents = Seq("(", ")")
-    //returns mentions that look like an identifier
-    def passesFilters(v: Mention, isArg: Boolean): Boolean = {
-      // If the variable/identifier was found with a Gazetteer passed through the webservice, keep it
-      if (v == null) return false
-      if ((v matches OdinEngine.VARIABLE_GAZETTEER_LABEL) && isArg) return true
-      // to allow vars like R(t) and e°(Tmax)---to pass, there have to be at least four chars and the paren can't be the first char
-      if (v.words.exists(_ == "and")) return false
-      if (v.words.length > 3 && v.words.tail.intersect(compoundIdentifierComponents).nonEmpty) return true
-      if (v.words.length < 3 && v.entities.exists(ent => ent.exists(_ == "B-GreekLetter"))) return true
-      if (v.entities.get.exists(_ == "B-unit")) return false
-      // account for all caps variables, e.g., EORATIO
-      if (v.words.length == 1 && allCaps(v.words.head)) return true
-      if (v.words.length == 1 && !(v.words.head.count(_.isLetter) > 0)) return false
-      if ((v.words.length >= 1) && v.entities.get.exists(m => m matches "B-GreekLetter")) return true //account for identifiers that include a greek letter---those are found as separate words even if there is not space
-      if (v.words.length != 1) return false
-      if (v.words.head.contains("-") & v.words.head.last.isDigit) return false
-      // Else, the identifier candidate has length 1
-      val word = v.words.head
-      if (word.contains("_")) return true
-      if (freqWords.contains(word.toLowerCase())) return false //filter out potential variables that are freq words
-      if (word.length > 6) return false
-      // an identifier/variable cannot be a unit
-
-      val tag = v.tags.get.head
-      if (tag == "POS") return false
-      return (
-        word.toLowerCase != word // mixed case or all UPPER
-        |
-        v.entities.exists(ent => ent.contains("B-GreekLetter")) //or is a greek letter
-        |
-        word.length == 1 && (tag.startsWith("NN") | tag == "FW") //or the word is one character long and is a noun or a foreign word (the second part of the constraint helps avoid standalone one-digit numbers, punct, and the article 'a'
-        |
-        word.length < 3 && word.exists(_.isDigit) && !word.contains("-")  && word.replaceAll("\\d|\\s", "").length > 0//this is too specific; trying to get to single-letter identifiers with a subscript (e.g., u2) without getting units like m-2
-      |
-          (word.length < 6 && tag != "CD") //here, we allow words for under 6 char bc we already checked above that they are not among the freq words
-        )
-    }
-
-
-    for {
-      m <- mentions
-      // Identifiers are extracted as a variable argument
-      (varMention, isArg) = m match {
-        case tb: TextBoundMention => (m, false)
-        case rm: RelationMention => {
-          if (m.arguments.contains("variable")) {
-            (m.arguments("variable").head, true)
-          } else (null, false)
-        }
-        case em: EventMention => (m.arguments.getOrElse("variable", Seq()).head, true)
-        case _ => ???
-      }
-      if passesFilters(varMention, isArg)
-    } yield m
-  }
-
-  def looksLikeAnIdentifierWithGreek(mentions: Seq[Mention], state: State): Seq[Mention] = {
-    //returns mentions that look like an identifier
-    for {
-      m <- mentions
-      varMention = m match {
-        case tb: TextBoundMention => m
-        case rm: RelationMention => m.arguments.getOrElse("variable", Seq()).head
-        case em: EventMention => m.arguments.getOrElse("variable", Seq()).head
-        case _ => ???
-      }
-      if varMention.words.length < 3
-      if varMention.entities.exists(ent => ent.exists(_ == "B-GreekLetter"))
-
-    } yield m
-  }
-
-
-  def descrIsNotVar(mentions: Seq[Mention], state: State): Seq[Mention] = {
-    //returns mentions in which descriptions are not also variables
-    //and the variable and the description don't overlap
-    for {
-      m <- mentions
-      if !m.words.contains("not") //make sure, the description is not negative
-
-      variableMention = m.arguments.getOrElse("variable", Seq())
-      descrMention = m.arguments.getOrElse("description", Seq())
-      if (
-        descrMention.nonEmpty && //there has to be a description
-        looksLikeADescr(descrMention, state).nonEmpty && //make sure the descr looks like a descr
-        descrMention.head.text.length > 4 && //the descr can't be the length of a var
-        !descrMention.head.text.contains("=") &&
-        looksLikeAnIdentifier(descrMention, state).isEmpty //makes sure the description is not another variable (or does not look like what could be an identifier)
-        &&
-        descrMention.head.tokenInterval.intersect(variableMention.head.tokenInterval).isEmpty //makes sure the variable and the description don't overlap
-        ) || (descrMention.nonEmpty && freqWords.contains(descrMention.head.text)) //the description can be one short, frequent word
-    } yield m
-  }
-
-
-  def descriptionActionFlow(mentions: Seq[Mention], state: State): Seq[Mention] = {
-    val toReturn = descrIsNotVar(looksLikeAnIdentifier(mentions, state), state)
-    toReturn
-  }
-
-  def descriptionActionFlowSpecialCase(mentions: Seq[Mention], state: State): Seq[Mention] = {
-    //select shorter as var (identifier) is only applicable to one rule, so it can't be part of the regular descr. action flow
-    val varAndDescr = selectShorterAsIdentifier(mentions, state)
-    val toReturn = if (varAndDescr.nonEmpty) descriptionActionFlow(varAndDescr, state) else Seq.empty
-    toReturn
-  }
-
-  def unitActionFlow(mentions: Seq[Mention], state: State): Seq[Mention] = {
-    val toReturn = processUnits(looksLikeAUnit(mentions, state), state)
-    toReturn
-  }
-
-  def functionActionFlow(mentions: Seq[Mention], state: State): Seq[Mention] = {
-    val filteredMen = filterFunction(mentions, state)
-    val filteredOutputs = if (filteredMen.nonEmpty) filterOutputOverlaps(filteredMen, state) else Seq.empty
-    val filteredInputs = if (filteredOutputs.nonEmpty) filterInputOverlaps(filteredOutputs, state) else Seq.empty
-    val filteredArgs = if (filteredInputs.nonEmpty) filterFunctionArgs(filteredInputs, state) else Seq.empty
-    val toReturn = if (filteredArgs.nonEmpty) processFunctions(filteredArgs, state) else Seq.empty
-
-    toReturn
-//    mentions
-  }
-
-  def looksLikeAUnit(mentions: Seq[Mention], state: State): Seq[Mention] = {
-    for {
-      //every mention in array...
-      m <- mentions
-      //get the split text of the suspected unit
-      unitTextSplit = m match {
+        }
+        if passesFilters(varMention, isArg)
+      } yield m
+    }
+
+    def looksLikeAnIdentifierWithGreek(mentions: Seq[Mention], state: State): Seq[Mention] = {
+      //returns mentions that look like an identifier
+      for {
+        m <- mentions
+        varMention = m match {
+          case tb: TextBoundMention => m
+          case rm: RelationMention => m.arguments.getOrElse("variable", Seq()).head
+          case em: EventMention => m.arguments.getOrElse("variable", Seq()).head
+          case _ => ???
+        }
+        if varMention.words.length < 3
+        if varMention.entities.exists(ent => ent.exists(_ == "B-GreekLetter"))
+
+      } yield m
+    }
+
+
+    def descrIsNotVar(mentions: Seq[Mention], state: State): Seq[Mention] = {
+      //returns mentions in which descriptions are not also variables
+      //and the variable and the description don't overlap
+      for {
+        m <- mentions
+        if !m.words.contains("not") //make sure, the description is not negative
+
+        variableMention = m.arguments.getOrElse("variable", Seq())
+        descrMention = m.arguments.getOrElse("description", Seq())
+        if (
+          descrMention.nonEmpty && //there has to be a description
+            looksLikeADescr(descrMention, state).nonEmpty && //make sure the descr looks like a descr
+            descrMention.head.text.length > 4 && //the descr can't be the length of a var
+            !descrMention.head.text.contains("=") &&
+            looksLikeAnIdentifier(descrMention, state).isEmpty //makes sure the description is not another variable (or does not look like what could be an identifier)
+            &&
+            descrMention.head.tokenInterval.intersect(variableMention.head.tokenInterval).isEmpty //makes sure the variable and the description don't overlap
+          ) || (descrMention.nonEmpty && freqWords.contains(descrMention.head.text)) //the description can be one short, frequent word
+      } yield m
+    }
+
+
+    def descriptionActionFlow(mentions: Seq[Mention], state: State): Seq[Mention] = {
+      val toReturn = descrIsNotVar(looksLikeAnIdentifier(mentions, state), state)
+      toReturn
+    }
+
+    def descriptionActionFlowSpecialCase(mentions: Seq[Mention], state: State): Seq[Mention] = {
+      //select shorter as var (identifier) is only applicable to one rule, so it can't be part of the regular descr. action flow
+      val varAndDescr = selectShorterAsIdentifier(mentions, state)
+      val toReturn = if (varAndDescr.nonEmpty) descriptionActionFlow(varAndDescr, state) else Seq.empty
+      toReturn
+    }
+
+    def unitActionFlow(mentions: Seq[Mention], state: State): Seq[Mention] = {
+      val toReturn = processUnits(looksLikeAUnit(mentions, state), state)
+      toReturn
+    }
+
+    def functionActionFlow(mentions: Seq[Mention], state: State): Seq[Mention] = {
+      val filteredMen = filterFunction(mentions, state)
+      val filteredOutputs = if (filteredMen.nonEmpty) filterOutputOverlaps(filteredMen, state) else Seq.empty
+      val filteredInputs = if (filteredOutputs.nonEmpty) filterInputOverlaps(filteredOutputs, state) else Seq.empty
+      val filteredArgs = if (filteredInputs.nonEmpty) filterFunctionArgs(filteredInputs, state) else Seq.empty
+      val toReturn = if (filteredArgs.nonEmpty) processFunctions(filteredArgs, state) else Seq.empty
+
+      toReturn
+      //    mentions
+    }
+
+    def looksLikeAUnit(mentions: Seq[Mention], state: State): Seq[Mention] = {
+      for {
+        //every mention in array...
+        m <- mentions
+        //get the split text of the suspected unit
+        unitTextSplit = m match {
           //for tbs, the text of the unit, is the text of the whole mention
-        case tb: TextBoundMention => m.text.split(" ")
+          case tb: TextBoundMention => m.text.split(" ")
           //for relation and event mentions, the unit is the value of the arg with the argName "unit"
-        case _ => {
-          val unitArgs = m.arguments.getOrElse("unit", Seq())
-          if (unitArgs.nonEmpty) {
+          case _ => {
+            val unitArgs = m.arguments.getOrElse("unit", Seq())
+            if (unitArgs.nonEmpty) {
+              unitArgs.head.text.split(" ")
+            }
             unitArgs.head.text.split(" ")
           }
-          unitArgs.head.text.split(" ")
-        }
-
-      }
-      //the pattern to check if the suspected unit contains dashes (e.g., m-1), slashes (e.g., MJ/kg, or square brackets
-      //didn't add digits bc that resulted in more false positives (e.g., for years)
-      pattern = "[-/\\[\\]]".r
-      //negative pattern checks if the suspected unit contains char-s that should not be present in a unit
-      negPattern = "[<>=]".r
-      // fixme: there should be a better way to do this...
-      durationUnitPattern = "day|month|year|per|people".r
-      //the length constraints: the unit should consist of no more than 5 words and the first word of the unit should be no longer than 3 characters long (heuristics)
-      if durationUnitPattern.findFirstIn(unitTextSplit.mkString(" ")).nonEmpty ||(((unitTextSplit.length <=5 && unitTextSplit.head.length <=3) || pattern.findFirstIn(unitTextSplit.mkString(" ")).nonEmpty ) && negPattern.findFirstIn(unitTextSplit.mkString(" ")).isEmpty)
-    } yield m
-  }
-
-  def looksLikeADescr(mentions: Seq[Mention], state: State): Seq[Mention] = {
-    val valid = "abcdefghijklmnopqrstuvwxyzABCDEFGHIJKLMNOPQRSTUVWXYZ "
-    val singleCapitalWord = """^[A-Z]+$""".r
-    for {
-      m <- mentions
-      descrText = m match {
-        case tb: TextBoundMention => m
-        case rm: RelationMention => m.arguments.getOrElse("description", Seq()).head
-        case em: EventMention => m.arguments.getOrElse("description", Seq()).head
-        case _ => ???
-      }
-
-      if descrText.text.filter(c => valid contains c).length.toFloat / descrText.text.length > 0.60
-<<<<<<< HEAD
-      // make sure there's at least one noun or participle/gerund; there may be more nominal pos that will need to be included - revisit: excluded descr like "Susceptible (S)"
-      if (m.tags.get.exists(t => t.startsWith("N") || t == "VBN") || m.words.exists(w => capitalized(w)))
-=======
-      if singleCapitalWord.findFirstIn(descrText.text).isEmpty
-      // make sure there's at least one noun; there may be more nominal pos that will need to be included - revisit: excluded descr like "Susceptible (S)"
-//      if m.tags.get.exists(_.contains("N"))
->>>>>>> 19774826
-
-    } yield m
-  }
-
-  def capitalized(string: String): Boolean = {
-    string.head.isUpper && !allCaps(string.tail)
-  }
-
-  def changeLabel(orig: Mention, label: String): Mention = {
-    orig match {
-      case tb: TextBoundMention => tb.copy(labels = taxonomy.hypernymsFor(label))
-      case rm: RelationMention => rm.copy(labels = taxonomy.hypernymsFor(label))
-      case em: EventMention => em.copy(labels = taxonomy.hypernymsFor(label))
-    }
-  }
+
+        }
+        //the pattern to check if the suspected unit contains dashes (e.g., m-1), slashes (e.g., MJ/kg, or square brackets
+        //didn't add digits bc that resulted in more false positives (e.g., for years)
+        pattern = "[-/\\[\\]]".r
+        //negative pattern checks if the suspected unit contains char-s that should not be present in a unit
+        negPattern = "[<>=]".r
+        // fixme: there should be a better way to do this...
+        durationUnitPattern = "day|month|year|per|people".r
+        //the length constraints: the unit should consist of no more than 5 words and the first word of the unit should be no longer than 3 characters long (heuristics)
+        if durationUnitPattern.findFirstIn(unitTextSplit.mkString(" ")).nonEmpty || (((unitTextSplit.length <= 5 && unitTextSplit.head.length <= 3) || pattern.findFirstIn(unitTextSplit.mkString(" ")).nonEmpty) && negPattern.findFirstIn(unitTextSplit.mkString(" ")).isEmpty)
+      } yield m
+    }
+
+    def looksLikeADescr(mentions: Seq[Mention], state: State): Seq[Mention] = {
+      val valid = "abcdefghijklmnopqrstuvwxyzABCDEFGHIJKLMNOPQRSTUVWXYZ "
+      val singleCapitalWord = """^[A-Z]+$""".r
+      for {
+        m <- mentions
+        descrText = m match {
+          case tb: TextBoundMention => m
+          case rm: RelationMention => m.arguments.getOrElse("description", Seq()).head
+          case em: EventMention => m.arguments.getOrElse("description", Seq()).head
+          case _ => ???
+        }
+
+        if descrText.text.filter(c => valid contains c).length.toFloat / descrText.text.length > 0.60
+        // make sure there's at least one noun or participle/gerund; there may be more nominal pos that will need to be included - revisit: excluded descr like "Susceptible (S)"
+        if (m.tags.get.exists(t => t.startsWith("N") || t == "VBN") || m.words.exists(w => capitalized(w)))
+        if singleCapitalWord.findFirstIn(descrText.text).isEmpty
+
+      } yield m
+    }
+
+    def capitalized(string: String): Boolean = {
+      string.head.isUpper && !allCaps(string.tail)
+    }
+
+    def changeLabel(orig: Mention, label: String): Mention = {
+      orig match {
+        case tb: TextBoundMention => tb.copy(labels = taxonomy.hypernymsFor(label))
+        case rm: RelationMention => rm.copy(labels = taxonomy.hypernymsFor(label))
+        case em: EventMention => em.copy(labels = taxonomy.hypernymsFor(label))
+      }
+    }
+
 
 }
 
