--- conflicted
+++ resolved
@@ -1282,10 +1282,7 @@
       if (v.words.length > 3 && v.words.tail.intersect(compoundIdentifierComponents).nonEmpty) return true
       if (v.words.length < 3 && v.entities.exists(ent => ent.exists(_ == "B-GreekLetter"))) return true
       if (v.entities.get.exists(_ == "B-unit")) return false
-<<<<<<< HEAD
       if (allCaps(v.words.mkString("").replace(" ", ""))) return true
-=======
->>>>>>> 4204d43e
       // account for all caps variables, e.g., EORATIO
       if (v.words.length == 1 && allCaps(v.words.head)) return true
       if (v.words.length == 1 && !(v.words.head.count(_.isLetter) > 0)) return false
@@ -1303,16 +1300,6 @@
       if (tag == "POS") return false
       return (
         word.toLowerCase != word // mixed case or all UPPER
-<<<<<<< HEAD
-          |
-          v.entities.exists(ent => ent.contains("B-GreekLetter")) //or is a greek letter
-          |
-          word.length == 1 && (tag.startsWith("NN") | tag == "FW") //or the word is one character long and is a noun or a foreign word (the second part of the constraint helps avoid standalone one-digit numbers, punct, and the article 'a'
-          |
-          word.length < 3 && word.exists(_.isDigit) && !word.contains("-") && word.replaceAll("\\d|\\s", "").length > 0 //this is too specific; trying to get to single-letter identifiers with a subscript (e.g., u2) without getting units like m-2
-          |
-          (word.length < 6 && tag != "CD") //here, we allow words for under 6 char bc we already checked above that they are not among the freq words
-=======
         |
         v.entities.exists(ent => ent.contains("B-GreekLetter")) //or is a greek letter
         |
@@ -1321,7 +1308,6 @@
         word.length < 3 && word.exists(_.isDigit) && !word.contains("-") && word.replaceAll("\\d|\\s", "").length > 0 //this is too specific; trying to get to single-letter identifiers with a subscript (e.g., u2) without getting units like m-2
         |
         (word.length < 6 && tag != "CD") //here, we allow words for under 6 char bc we already checked above that they are not among the freq words
->>>>>>> 4204d43e
         )
     }
 
@@ -1453,12 +1439,9 @@
       }
 
       if descrText.text.filter(c => valid contains c).length.toFloat / descrText.text.length > 0.60
-<<<<<<< HEAD
       if (descrText.words.exists(_.length > 1))
-=======
       // make sure there's at least one noun or participle/gerund; there may be more nominal pos that will need to be included - revisit: excluded descr like "Susceptible (S)"
       if (m.tags.get.exists(t => t.startsWith("N") || t == "VBN") || m.words.exists(w => capitalized(w)))
->>>>>>> 4204d43e
       if singleCapitalWord.findFirstIn(descrText.text).isEmpty
 
     } yield m
