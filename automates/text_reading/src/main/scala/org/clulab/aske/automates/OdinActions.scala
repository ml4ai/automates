package org.clulab.aske.automates

import com.typesafe.scalalogging.LazyLogging
import edu.stanford.nlp.dcoref.Dictionaries.MentionType
import org.clulab.aske.automates.actions.ExpansionHandler
import org.clulab.odin.{Mention, _}
import org.clulab.odin.impl.Taxonomy
import org.clulab.utils.FileUtils
import org.yaml.snakeyaml.Yaml
import org.yaml.snakeyaml.constructor.Constructor
import org.clulab.aske.automates.OdinEngine._
import org.clulab.aske.automates.attachments.{ContextAttachment, DiscontinuousCharOffsetAttachment, FunctionAttachment, ParamSetAttachment, ParamSettingIntAttachment, UnitAttachment}
import org.clulab.aske.automates.mentions.CrossSentenceEventMention
import org.clulab.processors.fastnlp.FastNLPProcessor
import org.clulab.struct.Interval

import scala.collection.mutable
import scala.collection.mutable.ArrayBuffer
import scala.util.Try
import scala.util.matching.Regex




class OdinActions(val taxonomy: Taxonomy, expansionHandler: Option[ExpansionHandler], validArgs: List[String], freqWords: Array[String]) extends Actions with LazyLogging {

  val proc = new FastNLPProcessor()

  def globalAction(mentions: Seq[Mention], state: State = new State()): Seq[Mention] = {

    //mentions
    if (expansionHandler.nonEmpty) {
      // expand arguments

      val (values, non_values) = mentions.partition(m => m.label == "Value")
      // making sure we put together values that got broken up in tokenization
      val expandedValues = keepLongestValue(values)
      val (identifiers, non_identifiers) = (expandedValues ++ non_values).partition(m => m.label == "Identifier")
      val expandedIdentifiers = keepLongestIdentifier(identifiers)
      val (descriptions, other) = (expandedIdentifiers ++ non_identifiers).partition(m => m.label.contains("Description"))
      val (functions, nonFunc) = other.partition(m => m.label.contains("Function"))
      val (modelDescrs, nonModelDescrs) = nonFunc.partition(m => m.label == "ModelDescr")
<<<<<<< HEAD
=======

>>>>>>> 23b6d7b8
      // only expand concepts in param settings and units, not the identifier-looking variables (e.g., expand `temperature` in `temparature is set to 0`, but not `T` in `T is set to 0`)
      val (paramSettingsAndUnitsNoIdfr, nonExpandable) = nonModelDescrs.partition(m => (m.label.contains("ParameterSetting") || m.label.contains("UnitRelation")) && !m.arguments("variable").head.labels.contains("Identifier"))

      val expandedParamSettings = expansionHandler.get.expandArguments(paramSettingsAndUnitsNoIdfr, state, List("variable"))

      val expandedDescriptions = expansionHandler.get.expandArguments(descriptions, state, validArgs)

      val expandedFunction = expansionHandler.get.expandArguments(functions, state, List("input", "output"))
      val expandedModelDescrs = expansionHandler.get.expandArguments(modelDescrs, state, List("modelDescr"))
      val (conjDescrType2, otherDescrs) = expandedDescriptions.partition(_.label.contains("Type2"))
      // only keep type 2 conj definitions that do not have definition arg overlap AFTER expansion
      val allDescrs = noDescrOverlap(conjDescrType2) ++ otherDescrs
<<<<<<< HEAD

      resolveCoref(keepOneWithSameSpanAfterExpansion(allDescrs) ++ expandedFunction ++ expandedParamSettings ++ expandedModelDescrs ++ nonExpandable)
      //      allDescrs ++ other
=======
>>>>>>> 23b6d7b8

      resolveCoref(keepOneWithSameSpanAfterExpansion(allDescrs) ++ expandedFunction ++ expandedParamSettings ++ expandedModelDescrs ++ nonExpandable)
      //      allDescrs ++ other
    } else {
      mentions
    }

  }

  def findOverlappingInterval(tokenInt: Interval, intervals: Seq[Interval]): Option[Interval] = {
    val overlapping = new ArrayBuffer[Interval]()
    for (int <- intervals) {
      if (tokenInt.intersect(int).nonEmpty) overlapping.append(int)
    }
    if (overlapping.nonEmpty) {
      Some(overlapping.maxBy(_.length))
    } else None

  }

  def findMentionWithOverlappingInterval(tokenInt: Interval, mentions: Seq[Mention]): Option[Mention] = {
    val overlapping = new ArrayBuffer[Mention]()
    for (m <- mentions) {
      if (tokenInt.intersect(m.tokenInterval).nonEmpty) overlapping.append(m)
    }
    if (overlapping.nonEmpty) {
      Some(overlapping.maxBy(_.text.length))
    } else None

  }

  def replaceWithLongerIdentifier(mentions: Seq[Mention], state: State = new State()): Seq[Mention] = {
    val toReturn = new ArrayBuffer[Mention]()
    // group identifiers by sentence to avoid replacing an identifier from one sent with a longer identifier from a different one
    val allIdentifierMentionsBySent = mentions.filter(_.label == "Identifier").groupBy(_.sentence)
    val (mentionsWithIdentifier, other) = mentions.partition(m => m.arguments.contains("variable") && m.arguments("variable").head.label == "Identifier") // for now, if there are two vars, then both would be either identifiers or not identifiers, so can just check the first one
    for (m <- mentionsWithIdentifier) {
      val newIdentifiers = new ArrayBuffer[Mention]()
      for (varArg <- m.arguments("variable")) {
        val overlappingMention = findMentionWithOverlappingInterval(varArg.tokenInterval, allIdentifierMentionsBySent(m.sentence))
        if (overlappingMention.nonEmpty) {
          newIdentifiers.append(overlappingMention.get)
        }
      }
      if (newIdentifiers.nonEmpty) {
        // construct a new mention with the new identifiers
        val newArgs = m.arguments.filter(_._1 != "variable") ++ Map("variable" -> newIdentifiers)
        val newMen = copyWithArgs(m, newArgs)
        toReturn.append(newMen)
      }
    }
    toReturn ++ other
  }

  def replaceWithLongerValue(mentions: Seq[Mention], state: State = new State()): Seq[Mention] = {
    // this appears to work correctly, but also seems unnecessary right now; can enable as needed
    val toReturn = new ArrayBuffer[Mention]()
    // group values by sentence to avoid replacing a value from one sent with a longer value from a different one
    val allValueMentionsBySent = mentions.filter(_.label == "Value").groupBy(_.sentence)
    val (mentionsWithValues, other) = mentions.partition(m => m.arguments.keys.exists(_.contains("value")))
    for (m <- mentionsWithValues) {
      val newArgs = mutable.Map[String, Seq[Mention]]()
      for (arg <- m.arguments.keys) {
        if (arg.contains("value")) {
          for (valArg <- m.arguments(arg)) {
            val overlappingMention = findMentionWithOverlappingInterval(valArg.tokenInterval, allValueMentionsBySent(m.sentence))
            if (overlappingMention.nonEmpty) {
              newArgs += (arg -> Seq(overlappingMention.get))
            }
          }
        }
      }

      if (newArgs.nonEmpty) {
        // construct a new mention with the new identifiers
        val finalArgs = m.arguments.filter(!_._1.contains("value")) ++ newArgs.toMap
        val newMen = copyWithArgs(m, finalArgs)
        toReturn.append(newMen)
      }
    }
    toReturn ++ other
  }


  def keepWithGivenArgs(mentions: Seq[Mention], argTypes: Seq[String]): Seq[Mention] = {
    val toReturn = new ArrayBuffer[Mention]()
    for (m <- mentions) {
      if (m.arguments.keys.toList.intersect(argTypes).length == argTypes.length) {
        toReturn.append(m)
      }
    }
    toReturn
  }

  def groupByDescrOverlap(mentions: Seq[Mention]): Map[Interval, Seq[Mention]] = {
    // only apply this when there is one var and one descr
    // group mentions by token overlap of a given argument
    // has to be used for mentions in the same sentence - token intervals are per sentence

    val intervalMentionMap = mutable.Map[Interval, Seq[Mention]]()
    val mentionsWithRightArgs = keepWithGivenArgs(mentions, Seq("description"))
    for (m <- mentionsWithRightArgs) {
      // assume there's one of each arg
      val descrTextBoundMention = m.arguments("description").head
      if (intervalMentionMap.isEmpty) {
        intervalMentionMap += (descrTextBoundMention.tokenInterval -> Seq(m))
      } else {
        if (intervalMentionMap.keys.exists(k => k.intersect(descrTextBoundMention.tokenInterval).nonEmpty)) {
          val interval = findOverlappingInterval(descrTextBoundMention.tokenInterval, intervalMentionMap.keys.toSeq).get
          val currMen = intervalMentionMap(interval)
          val updMen = currMen :+ m
          if (interval.length >= descrTextBoundMention.tokenInterval.length) {
            intervalMentionMap += (interval -> updMen)
          } else {
            intervalMentionMap += (descrTextBoundMention.tokenInterval -> updMen)
            intervalMentionMap.remove(interval)
          }

        } else {
          intervalMentionMap += (descrTextBoundMention.tokenInterval -> Seq(m))
        }
      }
    }
    intervalMentionMap.toMap
  }

  def groupByTokenOverlap(mentions: Seq[Mention]): Map[Interval, Seq[Mention]] = {
    // returns a map of intervals to mentions that overlap with that (max) interval
    // has to be used for mentions in the same sentence - token intervals are per sentence
    val intervalMentionMap = mutable.Map[Interval, Seq[Mention]]()
    // start with longest - the shorter overlapping ones should be subsumed this way
    for (m <- mentions.sortBy(_.tokenInterval.length).reverse) {
      if (intervalMentionMap.isEmpty) {
        intervalMentionMap += (m.tokenInterval -> Seq(m))
      } else {
        if (intervalMentionMap.keys.exists(k => k.intersect(m.tokenInterval).nonEmpty)) {
          val interval = findOverlappingInterval(m.tokenInterval, intervalMentionMap.keys.toSeq).get
          val currMen = intervalMentionMap(interval)
          val updMen = currMen :+ m
          if (interval.length >= m.tokenInterval.length) {
            intervalMentionMap += (interval -> updMen)
          } else {
            intervalMentionMap += (m.tokenInterval -> updMen)
            intervalMentionMap.remove(interval)
          }

        } else {
          intervalMentionMap += (m.tokenInterval -> Seq(m))
        }
      }
    }

    intervalMentionMap.toMap
  }

  // solution from https://stackoverflow.com/questions/9542126/how-to-find-if-a-scala-string-is-parseable-as-a-double-or-not
  def parseDouble(s: String): Option[Double] = Try { s.toDouble }.toOption

  def processParamSettingInt(mentions: Seq[Mention], state: State = new State()): Seq[Mention] = {
    val newMentions = new ArrayBuffer[Mention]()
    for (m <- mentions) {
      val valueArgs = m.arguments.filter(_._1.contains("value"))
      // if there are two value args, that means we have both least and most value, so it makes sense to try to remap the least and most values in case they are in the wrong order (example: "... varying from 27 000 to 22000...")
      val valueMentionsSorted: Option[Seq[Mention]] = if (valueArgs.toSeq.length == 2) {
        // check if the values are actual numbers
        if (valueArgs.forall(arg => parseDouble(arg._2.head.text.replace(" ", "")).isDefined)) {
          // if yes, sort them in increasing order (so that the least value is first and most is last)
          Some(valueArgs.flatMap(_._2).toSeq.sortBy(_.text.replace(" ", "").toDouble))
        } else None
      } else None

      val newArgs = mutable.Map[String, Seq[Mention]]()
      val attachedTo = if (m.arguments.exists(arg => looksLikeAnIdentifier(arg._2, state).nonEmpty)) "variable" else "concept"
      var inclLower: Option[Boolean] = None
      var inclUpper: Option[Boolean] = None
      for (arg <- m.arguments) {
        arg._1 match {
          case "valueLeastExcl" => {
            newArgs("valueLeast") = if (valueMentionsSorted.isDefined) {
              Seq(valueMentionsSorted.get.head)
            } else arg._2
            inclLower = Some(false)
          }
          case "valueLeastIncl" => {
            newArgs("valueLeast") = if (valueMentionsSorted.isDefined) {
              Seq(valueMentionsSorted.get.head)
            } else arg._2
            inclLower = Some(true)
          }
          case "valueMostExcl" => {
            newArgs("valueMost") = if (valueMentionsSorted.isDefined) {
              Seq(valueMentionsSorted.get.last)
            } else arg._2
            inclUpper = Some(false)
          }
          case "valueMostIncl" => {
            newArgs("valueMost") = if (valueMentionsSorted.isDefined) {
              Seq(valueMentionsSorted.get.last)
            } else arg._2
            inclUpper = Some(true)
          }

          // assumes only one variable argument
          case "variable" => {
            newArgs(arg._1) = if (looksLikeAnIdentifier(arg._2, state).nonEmpty) Seq(copyWithLabel(arg._2.head, "Identifier")) else arg._2
          }
          case _ => newArgs(arg._1) = arg._2
        }
      }

      // required for expansion
      val newPaths = mutable.Map[String, Map[Mention, SynPath]]()

      // this will only need to be done for events, not relation mentions---relation mentions don't have paths
      if (m.paths.nonEmpty) {
        // synpaths for each mention in the picture
        val synPaths = m.paths.flatMap(_._2)
        // we have remapped the args to new names already; now will need to update the paths map to have correct new names and the correct synpaths for switched out min/max values
        for (arg <- newArgs) {
          // for each arg type, get the synpath for its new mention (for now, assume one arg of each type)
          newPaths +=(arg._1 -> Map(arg._2.head -> synPaths(newArgs(arg._1).head)))
        }
      }

      val att = new ParamSettingIntAttachment(inclLower, inclUpper, attachedTo, "ParamSettingIntervalAtt")
      val newMen = copyWithArgsAndPaths(m, newArgs.toMap, newPaths.toMap)

      newMentions.append(newMen.withAttachment(att))
    }
    newMentions
  }

  def processUnits(mentions: Seq[Mention], state: State = new State()): Seq[Mention] = {
    val newMentions = new ArrayBuffer[Mention]()
    for (m <- mentions) {
      val newArgs = mutable.Map[String, Seq[Mention]]()
      val attachedTo = if (m.arguments.exists(arg => looksLikeAnIdentifier(arg._2, state).nonEmpty)) {
        newArgs += ("variable" -> Seq(copyWithLabel(m.arguments("variable").head, "Identifier")), "unit" -> m.arguments("unit"))
        "variable"
      } else {
        newArgs += ("variable" -> m.arguments("variable"), "unit" -> m.arguments("unit"))
        "concept"
      }
      val att = new UnitAttachment(attachedTo, "UnitAtt")
      newMentions.append(copyWithArgs(m, newArgs.toMap).withAttachment(att))
    }
    newMentions
  }


  def returnFirstNPInterval(mention: Mention): Option[Interval] = {
    val nPChunks = new ArrayBuffer[Int]()
    for ((chunk, idx) <- mention.sentenceObj.chunks.get.zipWithIndex) {

      if (chunk.contains("NP")) {
        nPChunks.append(idx)
      }
    }
    if (nPChunks.nonEmpty) {
      val contSpan = findContinuousSpan(nPChunks)
      Some(Interval(contSpan.head, contSpan.last + 1))
    } else None
  }

  def findContinuousSpan(indices: Seq[Int]): Seq[Int] = {
    val toReturn = new ArrayBuffer[Int]()
    // append current index
    for ((item, idx) <- indices.zipWithIndex) {
      toReturn.append(item)
      // if reached end of seq or if the next index is more than one step away (that means we have reached the end of the continuous index span), return what we have assembled by now
      if (idx == indices.length - 1 || indices(idx + 1) - item != 1) {
        return toReturn
      }
    }
    toReturn
  }

  def replaceIt(mention: Mention): Mention = {
    val firstBNPInterval = returnFirstNPInterval(mention)

    if (firstBNPInterval.isDefined) {
      val newVarArg = new TextBoundMention(
        mention.labels,
        firstBNPInterval.get,
        mention.sentence,
        mention.document,
        mention.keep,
        "resolving_coref",
        Set.empty
      )
      val newArgs = mutable.Map[String, Seq[Mention]]()
      for (arg <- mention.arguments) {
        if (arg._1 == "variable") {
          newArgs += (arg._1 -> Seq(newVarArg))
        } else {
          newArgs += (arg._1 -> mention.arguments(arg._1))
        }
      }
      copyWithArgs(mention, newArgs.toMap)
    } else mention
  }

  // assume the first NP in a sentence is what `it` resolves to;
  // see "An Investigation of Coreference Phenomena in the Biomedical Domain", Bell et al (2016): "a generally trustworthy heuristic that the earliest named entity in the sentence is likely to be the antecedent of a pronoun if they match grammatically (Hobbs, 1978)." The risk of first NP in our papers of interest not matching grammarically is, probably, low enough to just take the first NP for now
  def resolveCoref(mentions: Seq[Mention], state: State = new State()): Seq[Mention] = {
    val (withIt, woIt) = mentions.partition(m => m.arguments.contains("variable") && m.arguments("variable").head.text == "it")
    val resolved: Seq[Mention] = withIt.map(m => replaceIt(m))
    resolved ++ woIt
  }

  def resolveModelCoref(mentions: Seq[Mention], state: State = new State()): Seq[Mention] = {
    val (models, nonModels) = mentions.partition(m => m.label == "ModelDescr")
    val (theModel, modelNames) = models.partition(m => m.arguments.contains("model") && m.arguments("model").head.foundBy == "the/this_model" || m.arguments.contains("model") && m.arguments("model").head.foundBy == "model_pronouns")
    val resolved: Seq[Mention] = theModel.map(m => replaceTheModel(mentions, m))
    val resolved_filtered = resolved.filter(m => m.arguments("model").head.foundBy != "model_pronouns")
        (resolved_filtered ++ modelNames ++ nonModels).distinct
  }

  def replaceTheModel(mentions: Seq[Mention], origModel: Mention): Mention = {
    val previousModelInterval = returnPreviousModelInt(mentions, origModel)
    val previousModelSntnce = returnPreviousModelSntnce(mentions, origModel)

    if (previousModelInterval != Interval(0,0)) {
      val newModelArg = new TextBoundMention(
        origModel.arguments("model").head.labels,
        previousModelInterval,
        previousModelSntnce,
        origModel.document,
        origModel.keep,
        "resolving_coref",
        origModel.attachments
      )
      val newArgs = mutable.Map[String, Seq[Mention]]()
      for (arg <- origModel.arguments) {
        if (arg._1 == "model") {
          newArgs += (arg._1 -> Seq(newModelArg))
        } else {
          newArgs += (arg._1 -> origModel.arguments(arg._1))
        }
      }
      copyWithArgs(origModel, newArgs.toMap)
    } else origModel
  }

  def returnPreviousModelInt(mentions: Seq[Mention], origModel: Mention): Interval = {
    val (models, nonModels) = mentions.partition(m => m.label == "Model")
    val (theModels, modelNames) = models.partition(m => m.foundBy == "the/this_model" || m.foundBy == "our_model" || m.foundBy == "model_pronouns")
    val previousModels = modelNames.filter(_.sentence < origModel.sentence)
    if (previousModels.nonEmpty) {
      val selectedModel = previousModels.maxBy(_.sentence)
      selectedModel.tokenInterval
    } else Interval(0,0)
  }

  def returnPreviousModelSntnce(mentions: Seq[Mention], origModel: Mention): Int = {
    val (models, nonModels) = mentions.partition(m => m.label == "Model")
    val (theModels, modelNames) = models.partition(m => m.foundBy == "the/this_model" || m.foundBy == "our_model" || m.foundBy == "model_pronouns")
    val previousModels = modelNames.filter(_.sentence < origModel.sentence)
    if (previousModels.nonEmpty) {
      val selectedModel = previousModels.maxBy(_.sentence)
      selectedModel.sentence
    } else origModel.sentence
  }

  def processFunctions(mentions: Seq[Mention], state: State = new State()): Seq[Mention] = {
    val newMentions = new ArrayBuffer[Mention]()
    for (m <- mentions) {
      val newArgs = mutable.Map[String, Seq[Mention]]()
      val trigger = if (m.isInstanceOf[EventMention]) m.asInstanceOf[EventMention].trigger.text else "no Trigger"
      val foundBy = m.foundBy
      val att = new FunctionAttachment("FunctionAtt", trigger, foundBy)
      newMentions.append(m.withAttachment(att))
      }
      newMentions
    }


    def processParamSetting(mentions: Seq[Mention], state: State = new State()): Seq[Mention] = {
      val newMentions = new ArrayBuffer[Mention]()
      for (m <- mentions) {
        // assume there's only one arg of each type
        val tokenIntervals = m.arguments.map(_._2.head).map(_.tokenInterval).toSeq
        // takes care of accidental arg overlap
        if (tokenIntervals.distinct.length == tokenIntervals.length) {
          val newArgs = mutable.Map[String, Seq[Mention]]()
          val attachedTo = if (m.arguments.exists(arg => looksLikeAnIdentifier(arg._2, state).nonEmpty)) {

            newArgs += ("variable" -> Seq(copyWithLabel(m.arguments("variable").head, "Identifier")), "value" -> m.arguments("value"))
            "variable"
          } else {
            newArgs += ("variable" -> m.arguments("variable"), "value" -> m.arguments("value"))
            "concept"
          }

          val att = new ParamSetAttachment(attachedTo, "ParamSetAtt")
          newMentions.append(copyWithArgs(m, newArgs.toMap).withAttachment(att))
        }

      }
      newMentions
    }

  def processRuleBasedContextEvent(mentions: Seq[Mention], state: State = new State()): Seq[Mention] = {
    val contextAttachedMens = new ArrayBuffer[Mention]
    for (m <- mentions) {
      val toAttach = m.arguments.getOrElse("event", Seq())
      val contexts = m.arguments.getOrElse("context", Seq())
      val foundBy = m.foundBy
      if (toAttach.nonEmpty) {
        for (t <- toAttach) {
          contextAttachedMens.append(contextToAttachment(t, contexts, foundBy, state))
        }
      }
    }
    contextAttachedMens
  }

  def contextToAttachment(menToAttach: Mention, contexts: Seq[Mention], foundBy: String, state: State = new State()): Mention = {
    val newArgs = mutable.Map[String, Seq[Mention]]()
    val att = new ContextAttachment("ContextAtt", context = contextsToStrings(contexts, state), foundBy)
    menToAttach.withAttachment(att)
  }

  def contextsToStrings(context: Seq[Mention], state: State = new State()): Seq[String] = {
    val contexts = new ArrayBuffer[String]
    if (context.nonEmpty) {
      for (c <- keepLongest(context)) {
        val contextInformation = c.arguments("context")
        for (i <- contextInformation) {
          contexts.append(i.text)
        }
      }
    }
    contexts
  }

  def keepLongestValue(mentions: Seq[Mention], state: State = new State()): Seq[Mention] = {
    {
      // used to avoid values like 27 000 being split into two separate values
      val maxInGroup = new ArrayBuffer[Mention]()
      val groupedBySent = mentions.groupBy(_.sentence)
      for (gbs <- groupedBySent) {
        val groupedByIntervalOverlap = groupByTokenOverlap(gbs._2)
        for (item <- groupedByIntervalOverlap) {
          val longest = item._2.maxBy(_.tokenInterval.length)
          maxInGroup.append(longest)
        }
      }
      maxInGroup.distinct
    }
  }

  def keepLongestIdentifier(mentions: Seq[Mention], state: State = new State()): Seq[Mention] = {
      // used to avoid identifiers like R ( t ) being found as separate R, t, R(t, and so on
      val maxInGroup = new ArrayBuffer[Mention]()
      val groupedBySent = mentions.groupBy(_.sentence)
      for (gbs <- groupedBySent) {
        val groupedByIntervalOverlap = groupByTokenOverlap(gbs._2)
        for (item <- groupedByIntervalOverlap) {
          val longest = item._2.maxBy(_.tokenInterval.length)
          maxInGroup.append(longest)
        }
      }
      maxInGroup.distinct
    }

  /** Keeps the longest mention for each group of overlapping mentions * */
  // note: edited to allow functions to have overlapping inputs/outputs
  def keepLongest(mentions: Seq[Mention], state: State = new State()): Seq[Mention] = {
    val (functions, other) = mentions.partition(m => m.label == "Function" && m.arguments.contains("output") && m.arguments("output").nonEmpty)
    // distinguish between EventMention and RelationMention in functionMentions
    val (functionEm, functionRm) = functions.partition(_.isInstanceOf[EventMention])
    val mns: Iterable[Mention] = for {
      // find mentions of the same label and sentence overlap
      (k, v) <- other.groupBy(m => (m.sentence, m.label))
      m <- v
      // for overlapping mentions starting at the same token, keep only the longest
      longest = v.filter(_.tokenInterval.overlaps(m.tokenInterval)).maxBy(m => (m.end - m.start) + 0.1 * m.arguments.size)
    } yield longest
    val ems: Iterable[Mention] = for {
      (k, v) <- functionEm.groupBy(m => (m.sentence, m.asInstanceOf[EventMention].trigger.tokenInterval))
      (a, b) <- v.groupBy(m => m.arguments("output").head.tokenInterval)
      m <- b
      longest = b.filter(_.tokenInterval.overlaps(m.tokenInterval)).maxBy(m => (m.end - m.start) + 0.1 * m.arguments.size)
    } yield longest

    mns.toVector.distinct ++ ems.toVector.distinct ++ functionRm
  }


  def keepOneWithSameSpanAfterExpansion(mentions: Seq[Mention], state: State = new State()): Seq[Mention] = {
    // after expanding descriptions and ConjDescriptions, eliminate redundant mentions;
    // out of overlapping mentions, keep the ones that have more than one variable - those are the conj descriptions that can be "untangled" - those are the events that have more than one var-descr combos in them
    val mns = new ArrayBuffer[Mention]()

    // group by sentence
    val sentGroup = mentions.filter(_.arguments.contains("variable")).groupBy(_.sentence)
    for ((sentId, sameSentMentions) <- sentGroup) {
      // group by group
      val spanGroups = sameSentMentions.groupBy(_.tokenInterval)

      for (sg <- spanGroups) {
        // check the max number of args (conj descrs type 2 have at least two var-descr pairs (i.e., at least 4 args)
        val maxNumOfArgs = sg._2.maxBy(_.arguments.values.flatten.toList.length).arguments.values.flatten.toList.length
        // check the max num of variables in the mentions in the overlapping group - we want to preserve conj descrs and those will have most vars
        val maxNumOfVars = sg._2.maxBy(_.arguments("variable").length).arguments("variable").length
        // chose a mention with most args and most vars - if they have the same span and same (max) num of args and vars, it shouldnt matter which one it is, so take the first one
        val chosenMen = sg._2.filter(m => m.arguments("variable").length == maxNumOfVars & m.arguments.values.flatten.toList.length == maxNumOfArgs).head
        mns.append(chosenMen)
      }
    }

    val mens = mns.toList
    mens.toVector.distinct
  }

  def filterDescrsByOffsets(mentions: Seq[Mention], filterBy: String, state: State = new State()): Seq[Mention] = {
    // get rid of overlapping descriptions; depending on when we need to use it, we will check descr start offset or end offset - it also makes sense to do both directions
    val mns = new ArrayBuffer[Mention]()

    // group by sentence
    val sentGroup = mentions.filter(_.arguments.contains("variable")).groupBy(_.sentence)
    for ((sentId, sameSentMentions) <- sentGroup) {

      val spanGroups = filterBy match {
        case "varAndDescrStartOffset" => sameSentMentions.filter(_.arguments.contains("variable")).groupBy(m => (m.arguments("variable").head, m.arguments("description").head.startOffset))
        case "varAndDescrEndOffset" => sameSentMentions.filter(_.arguments.contains("variable")).groupBy(m => (m.arguments("variable").head, m.arguments("description").head.endOffset))
        case _ => ???

      }

      for (sg <- spanGroups) {
        // out of the overlapping group, choose the one with longest descr
        val chosenMen = sg._2.maxBy(_.arguments("description").head.text.length)
        mns.append(chosenMen)
      }
    }

    mns.toVector.distinct
  }

  def noOverlapInGivenArg(mention: Mention, argType: String): Boolean = {
    // check if mention contains overlapping args of a given type
    val argsOfGivenType = mention.arguments(argType)
    val groupedByTokenInt = groupByTokenOverlap(argsOfGivenType)
    // if there is an overlap in args, those will be grouped => the number of groups will be lower than the number of args
    groupedByTokenInt.keys.toList.length == argsOfGivenType.length
  }

  def noDescrOverlap(mentions: Seq[Mention], state: State = new State()): Seq[Mention] = {
    // used for type2 conj descriptions
    // only keep the ones that have the same number of vars and descriptions
    val sameNumOfVarsAndDescrs = mentions.filter(m => m.arguments("variable").length == m.arguments("description").length)
    // and avoid the ones where there is descr overlap
    sameNumOfVarsAndDescrs.filter(noOverlapInGivenArg(_, "description"))

  }

  def getEdgesForMention(m: Mention): List[(Int, Int, String)] = {
    // return only edges within the token interval of the mention
    m.sentenceObj.dependencies.get.allEdges.filter(edge => math.min(edge._1, edge._2) >= m.tokenInterval.start && math.max(edge._1, edge._2) <= m.tokenInterval.end)
  }

  def groupByVarOverlap(mentions: Seq[Mention]): Map[Interval, Seq[Mention]] = {
    val allVarArgs = mentions.flatMap(_.arguments("variable")).map(_.tokenInterval).distinct
    val grouped = mutable.Map[Interval, Seq[Mention]]()
    for (varMenInt <- allVarArgs) {
      val mentionsWithVar = new ArrayBuffer[Mention]()
      for (m <- mentions) {
        if (m.arguments("variable").map(_.tokenInterval).contains(varMenInt))
          mentionsWithVar.append(m)
      }
      grouped += (varMenInt -> mentionsWithVar.distinct)
    }
    grouped.toMap
  }

  def longestAndWithAtt(mentions: Seq[Mention]): Mention = {
    val maxLength = mentions.maxBy(_.tokenInterval.length).tokenInterval.length
    val (ofMaxLength, other) = mentions.partition(_.tokenInterval.length == maxLength)
    if (ofMaxLength.exists(_.attachments.nonEmpty)) {
      val (withAtt, other) = ofMaxLength.partition(_.attachments.nonEmpty)
      return withAtt.head
    } else {
      ofMaxLength.head
    }

  }

  def filterOutOverlappingDescrMen(mentions: Seq[Mention]): Seq[Mention] = {
    // input is only mentions with the label ConjDescription (types 1 and 2) or Description with conjunctions
    // this is to get rid of conj descriptions that are redundant in the presence of a more complete ConjDescription
    val toReturn = new ArrayBuffer[Mention]()
    val groupedBySent = mentions.groupBy(_.sentence)

    for (sentGroup <- groupedBySent) {
      val groupedByTokenOverlap = groupByTokenOverlap(sentGroup._2)
      for (tokOverlapGroup <- groupedByTokenOverlap.values) {
        // we will only be picking the longest one out of the ones that have a variable (identifier) overlap
        for (varOverlapGroup <- groupByVarOverlap(tokOverlapGroup).values) {
          // if there are ConjDescrs among overlapping decsrs, then pick the longest conjDescr
          if (varOverlapGroup.exists(_.label.contains("ConjDescription"))) {
            // type 2 has same num of vars and descriptions (a minimum of two pairs)
            val (type2, type1) = varOverlapGroup.partition(_.label.contains("Type2"))
            if (type2.isEmpty) {
              // use conf descrs type 1 only if there are no overlapping (more complete) type 2 descriptions
              val longestConjDescr = longestAndWithAtt(varOverlapGroup.filter(_.label == "ConjDescription"))
              toReturn.append(longestConjDescr)
            } else {
              val longestConjDescr = longestAndWithAtt(varOverlapGroup.filter(_.label == "ConjDescriptionType2"))
              toReturn.append(longestConjDescr)
            }
          } else {
            for (men <- varOverlapGroup) toReturn.append(men)
          }
        }
      }
    }
    toReturn.distinct
  }

  // this should be the descr text bound mention
  def getDiscontCharOffset(m: Mention, newTokenList: List[Int]): Seq[(Int, Int)] = {
    val charOffsets = new ArrayBuffer[Array[Int]]
    var spanStartAndEndOffset = new ArrayBuffer[Int]()
    var prevTokenIndex = 0
    for ((tokenInt, indexOnList) <- newTokenList.zipWithIndex) {
      if (indexOnList == 0) {
        spanStartAndEndOffset.append(m.sentenceObj.startOffsets(tokenInt))
        prevTokenIndex = tokenInt
      } else {
        if (!(prevTokenIndex + 1 == tokenInt)) {
          //this means, we have found the the gap in the token int
          // and the previous token was the end of previous part of the discont span, so we should get the endOffset of prev token
          spanStartAndEndOffset.append(m.sentenceObj.endOffsets(prevTokenIndex))
          charOffsets.append(spanStartAndEndOffset.toArray)
          spanStartAndEndOffset = new ArrayBuffer[Int]()
          spanStartAndEndOffset.append(m.sentenceObj.startOffsets(tokenInt))
          prevTokenIndex = tokenInt
          // if last token, get end offset and append resulting offset
          if (indexOnList + 1 == newTokenList.length) {
            spanStartAndEndOffset.append(m.sentenceObj.endOffsets(prevTokenIndex))
            charOffsets.append(spanStartAndEndOffset.toArray)
          }

        } else {
          // if last token, get end offset and append resulting offset
          if (indexOnList + 1 == newTokenList.length) {
            spanStartAndEndOffset.append(m.sentenceObj.endOffsets(prevTokenIndex))
            charOffsets.append(spanStartAndEndOffset.toArray)
          } else {
            prevTokenIndex = tokenInt
          }

        }
      }

    }
    val listOfIntCharOffsets = new ArrayBuffer[(Int, Int)]()
    for (item <- charOffsets) {
      listOfIntCharOffsets.append((item.head, item.last))
    }
    listOfIntCharOffsets
  }

  def returnWithoutConj(m: Mention, conjEdge: (Int, Int, String), preconj: Seq[Int]): Mention = {
    // only change the mention if there is a discontinuous char offset - if there is, make it into an attachment
    val sortedConj = List(conjEdge._1, conjEdge._2).sorted
    val descrMention = m.arguments("description").head
    val tokInAsList = descrMention.tokenInterval.toList

    val newTokenInt = tokInAsList.filter(idx => (idx < sortedConj.head || idx >= sortedConj.last) & !preconj.contains(idx))

    val charOffsets = new ArrayBuffer[Int]()
    val wordsWIndex = m.sentenceObj.words.zipWithIndex

    val descrTextWordsWithInd = wordsWIndex.filter(w => newTokenInt.contains(w._2))
    for (ind <- descrTextWordsWithInd.map(_._2)) {
      charOffsets.append(m.sentenceObj.startOffsets(ind))
    }
    val descrText = descrTextWordsWithInd.map(_._1)
    val charOffsetsForAttachment = getDiscontCharOffset(m, newTokenInt)
    if (charOffsetsForAttachment.length > 1) {
      val attachment = new DiscontinuousCharOffsetAttachment(charOffsetsForAttachment, "DiscontinuousCharOffset")
      // attach the attachment to the descr arg
      val descrMenWithAttachment = descrMention.withAttachment(attachment)
      val newArgs = Map("variable" -> Seq(m.arguments("variable").head), "description" -> Seq(descrMenWithAttachment))

      copyWithArgs(m, newArgs)
    } else m

  }


  def hasConj(m: Mention): Boolean = {
    val onlyThisMenEdges = getEdgesForMention(m)
    onlyThisMenEdges.map(_._3).exists(_.startsWith("conj"))
  }

  /*
A method for handling descriptions depending on whether or not they have any conjoined elements
 */
  def untangleConj(mentions: Seq[Mention], state: State = new State()): Seq[Mention] = {

    // fixme: account for cases when one conj is not part of the extracted description
    //todo: if plural noun (eg entopies) - lemmatize?

    val (descrs, nondescrs) = mentions.partition(_.label.contains("Description"))
    // check if there's overlap between conjdescrs and standard descrs; if there is, drop the standard descr; add nondescrs
    val withoutOverlap = filterOutOverlappingDescrMen(descrs) ++ nondescrs

    // all that have conj (to be grouped further) and those with no conj
    val (withConj, withoutConj) = withoutOverlap.partition(m => hasConj(m))

    // descrs that were found as ConjDescriptions - that is events with multiple variables (at least partially) sharing a descriptions vs descriptions that were found with standard rule that happened to have conjunctions in their descriptions
    val (conjDescrs, standardDescrsWithConj) = withConj.partition(_.label.contains("ConjDescription"))
    val (conjType2, conjType1) = conjDescrs.partition(_.label.contains("Type2"))

    val toReturn = new ArrayBuffer[Mention]()

    for (m <- untangleConjunctionsType2(conjType2)) {
      toReturn.append(m)
    }
    // the descrs found with conj description rules should be processed differently from standard descrs that happen to have conjs
    for (m <- untangleConjunctions(conjType1)) {
      toReturn.append(m)
    }

    for (m <- standardDescrsWithConj) {
      // only apply this to descriptions where var is to the right of the description, e.g., '...individuals who are either Susceptible (S), Infected (I), or Recovered (R)." In other cases observed so far, it removes chunks of descriptions it shouldn't remove
      if (m.arguments("variable").head.startOffset > m.arguments("description").head.startOffset) {
        val edgesForOnlyThisMen = m.sentenceObj.dependencies.get.allEdges.filter(edge => math.min(edge._1, edge._2) >= m.tokenInterval.start && math.max(edge._1, edge._2) <= m.tokenInterval.end)
        // take max conjunction hop contained inside the description - that will be removed
        val maxConj = edgesForOnlyThisMen.filter(_._3.startsWith("conj")).sortBy(triple => math.abs(triple._1 - triple._2)).reverse.head
        val preconj = m.sentenceObj.dependencies.get.outgoingEdges.flatten.filter(_._2.contains("cc:preconj")).map(_._1)
        val newMention = returnWithoutConj(m, maxConj, preconj)
        toReturn.append(newMention)
      } else toReturn.append(m)

    }
    // make sure to add non-conj events
    for (m <- withoutConj) toReturn.append(m)

    // filter by start offset can eliminate the shorter description 'index' if there are two overlapping descriptions - "index" and "index card"; filter by end offset can eliminate the shorter description 'index' if there are two overlapping descriptions - "index" and "leaf area index"
    filterDescrsByOffsets(filterDescrsByOffsets(toReturn, "varAndDescrStartOffset"), "varAndDescrEndOffset")
  }

  def untangleConjunctionsType2(mentions: Seq[Mention], state: State = new State()): Seq[Mention] = {
    // conj descr type 2 - equal number of vars and descrs, but at least 2 of each
    val toReturn = new ArrayBuffer[Mention]()
    for (m <- mentions) {
      val variableArgs = m.arguments("variable")
      val descrArgs = m.arguments("description")
      // should have correct number of args, but doing a sanity check
      if (variableArgs.length == descrArgs.length) {
        // corresponding vars and descrs will come in the same order, eg "v1, v2, and v3 stand for descr1, descr2, and descr3, respectively"
        val varsSortedByTokenInt = variableArgs.sortBy(_.tokenInterval)
        val descrsSortedByTokenInt = descrArgs.sortBy(_.tokenInterval)
        for ((v, i) <- varsSortedByTokenInt.zipWithIndex) {
          val newDescrMen = descrsSortedByTokenInt(i)
          val newArgs = Map("variable" -> Seq(v), "description" -> Seq(newDescrMen))
          val newInt = Interval(math.min(v.tokenInterval.start, newDescrMen.tokenInterval.start), math.max(v.tokenInterval.end, newDescrMen.tokenInterval.end))
          toReturn.append(new EventMention(
            m.labels,
            newInt,
            m.asInstanceOf[EventMention].trigger,
            newArgs,
            m.paths, // the paths are off
            m.sentence,
            m.document,
            m.keep,
            m.foundBy ++ "++untangleConjunctionsType2",
            m.attachments
          ))
        }
      } else {
        logger.debug(s"Number of vars is not equal to number of descrs:\nvariables: ${variableArgs.map(_.text).mkString(",")}\n${descrArgs.map(_.text).mkString(",")}")
      }
    }

    toReturn

  }

  /*
a method for handling `ConjDescription`s - descriptions that were found with a special rule---the descr has to have at least two conjoined variables and at least one (at least partially) shared description
 */
  def untangleConjunctions(mentions: Seq[Mention], state: State = new State()): Seq[Mention] = {

    val toReturn = new ArrayBuffer[Mention]()

    val groupedBySent = mentions.groupBy(_.sentence)
    for (gr1 <- groupedBySent) {
      val groupedByIntervalOverlap = groupByTokenOverlap(gr1._2)
      for (gr <- groupedByIntervalOverlap) {
        val mostComplete = gr._2.maxBy(_.arguments.toSeq.length)
        // out of overlapping descrs, take the longest one
        val headDescr = mostComplete.arguments("description").head
        val edgesForOnlyThisMen = headDescr.sentenceObj.dependencies.get.allEdges.filter(edge => math.min(edge._1, edge._2) >= headDescr.tokenInterval.start && math.max(edge._1, edge._2) <= headDescr.tokenInterval.end)
        val conjEdges = edgesForOnlyThisMen.filter(_._3.startsWith("conj"))
        val conjNodes = new ArrayBuffer[Int]()
        for (ce <- conjEdges) {
          conjNodes.append(ce._1)
          conjNodes.append(ce._2)
        }
        val allConjNodes = conjNodes.distinct.sorted
        val preconj = headDescr.sentenceObj.dependencies.get.outgoingEdges.flatten.filter(_._2.contains("cc:preconj")).map(_._1)
        val previousIndices = new ArrayBuffer[Int]()

        val newDescriptions = new ArrayBuffer[Mention]()
        val descrAttachments = new ArrayBuffer[DiscontinuousCharOffsetAttachment]()

        if (allConjNodes.nonEmpty) {
          val sortedConjNodes = allConjNodes.sorted
          for (int <- sortedConjNodes) {
            // note: this depends on where the conj is in the mention
            // ex. 1: Sl and Sh are the sunlit and shaded leaf contributions.
            // vs
            // ex. 2: Sl and Sh are the leaf contributions of sunlight and shade

            // if conjoined elements are closer to the right-hand side of the head description (ex. 2), , then the new description starts with the head descr start token (leaf contributions)
            val newDescrStartToken = if (math.abs(sortedConjNodes.head - headDescr.tokenInterval.start) > math.abs(sortedConjNodes.last - headDescr.tokenInterval.last)) {
              headDescr.tokenInterval.start
              // else the new description starts with the current conj start (ex 1)
            } else int
            // the new descr token interval is the longest descr available with words like `both` and `either` removed and ...
            var newDescrTokenInt = if (math.abs(sortedConjNodes.head - headDescr.tokenInterval.start) > math.abs(sortedConjNodes.last - headDescr.tokenInterval.last)) {
              // if conjoined elements are closer to the right-hand side of the head description (ex. 2)
              headDescr.tokenInterval.filter(item => (item >= newDescrStartToken & item <= int) & !preconj.contains(item))
            } else {
              headDescr.tokenInterval.filter(item => (item >= int & item <= headDescr.tokenInterval.last) & !preconj.contains(item))
            }
            //...with intervening conj hops removed, e.g., in `a and b are the blah of c and d, respectively`, for the descr of b, we will want to remove `c and ` - which make up the intervening conj hop
            if (previousIndices.nonEmpty) {
              newDescrTokenInt = newDescrTokenInt.filter(ind => ind < previousIndices.head || ind >= int)
            }

            val wordsWIndex = headDescr.sentenceObj.words.zipWithIndex
            //            val descrText = wordsWIndex.filter(w => newDescrTokenInt.contains(w._2)).map(_._1)
            val newDescr = new TextBoundMention(headDescr.labels, Interval(newDescrTokenInt.head, newDescrTokenInt.last + 1), headDescr.sentence, headDescr.document, headDescr.keep, headDescr.foundBy, headDescr.attachments)
            newDescriptions.append(newDescr)
            // store char offsets for discont descr as attachments
            val charOffsetsForAttachment = getDiscontCharOffset(headDescr, newDescrTokenInt.toList)

            val attachment = new DiscontinuousCharOffsetAttachment(charOffsetsForAttachment, "DiscontinuousCharOffset")
            descrAttachments.append(attachment)

            previousIndices.append(int)
          }
        }

        // get the conjoined vars
        val variables = mostComplete.arguments("variable")
        for ((v, i) <- variables.zipWithIndex) {
          // if there are new descrs, we will assume that they should be matched with the vars in the linear left to right order
          if (newDescriptions.nonEmpty) {

            val newArgs = Map("variable" -> Seq(v), "description" -> Seq(newDescriptions(i)))
            val newInt = Interval(math.min(v.tokenInterval.start, newDescriptions(i).tokenInterval.start), math.max(v.tokenInterval.end, newDescriptions(i).tokenInterval.end))

            if (descrAttachments(i).toUJson("charOffsets").arr.length > 1) {
              val descrWithAtt = newDescriptions(i).withAttachment(descrAttachments(i))
              val newArgs = Map("variable" -> Seq(v), "description" -> Seq(descrWithAtt))
              val newDescrMenWithAtt = copyWithArgs(mostComplete, newArgs)
              toReturn.append(newDescrMenWithAtt)
            } else {
              val newArgs = Map("variable" -> Seq(v), "description" -> Seq(newDescriptions(i)))
              val newDescrMen = copyWithArgs(mostComplete, newArgs)
              toReturn.append(newDescrMen)
            }

            // if there are no new descrs, we just assume that the description is shared between all the variables
          } else {
            val newArgs = Map("variable" -> Seq(v), "description" -> Seq(headDescr))
            val newInt = Interval(math.min(v.tokenInterval.start, headDescr.tokenInterval.start), math.max(v.tokenInterval.end, headDescr.tokenInterval.end))
            val newDescrMen = mostComplete match {
              case e: EventMention => {
                new EventMention(
                  mostComplete.labels,
                  newInt,
                  mostComplete.asInstanceOf[EventMention].trigger,
                  newArgs,
                  mostComplete.paths, // the paths are off
                  mostComplete.sentence,
                  mostComplete.document,
                  mostComplete.keep,
                  mostComplete.foundBy ++ "++untangleConjunctions",
                  mostComplete.attachments
                )
              }
              case r: RelationMention => {
                new RelationMention(
                  mostComplete.labels,
                  newInt,
                  newArgs,
                  mostComplete.paths, // the paths are off
                  mostComplete.sentence,
                  mostComplete.document,
                  mostComplete.keep,
                  mostComplete.foundBy ++ "++untangleConjunctions",
                  mostComplete.attachments
                )
              }
              case _ => ???
            }
            toReturn.append(newDescrMen)
          }
        }
      }

    }

    toReturn
  }


  def addArgument(mentions: Seq[Mention], state: State = new State()): Seq[Mention] = {
    for {
      m <- mentions
      argsToAdd = m.arguments - "original" // remove the original
      origMention = m.arguments("original").head // assumes one only
      combinedArgs = origMention.arguments ++ argsToAdd
    } yield copyWithArgs(origMention, combinedArgs)
  }

  def copyWithArgs(orig: Mention, newArgs: Map[String, Seq[Mention]]): Mention = {
    orig match {
      case tb: TextBoundMention => ???
      case rm: RelationMention => rm.copy(arguments = newArgs)
      case em: EventMention => em.copy(arguments = newArgs)
      case _ => ???
    }
  }

  def copyWithArgsAndPaths(orig: Mention, newArgs: Map[String, Seq[Mention]], newPaths: Map[String, Map[Mention, SynPath]]): Mention = {
    orig match {
      case tb: TextBoundMention => ???
      case rm: RelationMention => rm.copy(arguments = newArgs, paths = newPaths)
      case em: EventMention => em.copy(arguments = newArgs, paths = newPaths)
      case _ => ???
    }
  }

  def copyWithLabel(m: Mention, lab: String): Mention = {
    val newLabels = taxonomy.hypernymsFor(lab)
    val copy = m match {
      case tb: TextBoundMention => tb.copy(labels = newLabels)
      case rm: RelationMention => rm.copy(labels = newLabels)
      case em: EventMention => em.copy(labels = newLabels)
      case _ => ???
    }
    copy
  }

  def identifierArguments(mentions: Seq[Mention], state: State): Seq[Mention] = {
    val mentionsDisplayOnlyArgs = for {
      m <- mentions
      arg <- m.arguments.values.flatten
    } yield copyWithLabel(arg, "Identifier")

    mentionsDisplayOnlyArgs
  }

  def modelArguments(mentions: Seq[Mention], state: State): Seq[Mention] = {
    val mentionsDisplayOnlyArgs = for {
      m <- mentions
      arg <- m.arguments.values.flatten
    } yield copyWithLabel(arg, "Model")

    mentionsDisplayOnlyArgs
  }

  def functionArguments(mentions: Seq[Mention], state: State): Seq[Mention] = {
    val mentionsDisplayOnlyArgs = for {
      m <- mentions
      arg <- m.arguments.values.flatten
    } yield copyWithLabel(arg, "Function")

    mentionsDisplayOnlyArgs
  }

  def modelDescrArguments(mentions: Seq[Mention], state: State): Seq[Mention] = {
    val mentionsDisplayOnlyArgs = for {
      m <- mentions
      arg <- m.arguments.values.flatten
    } yield copyWithLabel(arg, "ModelDescr")

    mentionsDisplayOnlyArgs
  }

  def filterFunction(mentions: Seq[Mention], state: State): Seq[Mention] = {
    val toReturn = new ArrayBuffer[Mention]()
    val (functions, other) = mentions.partition(_.label == "Function")
    for (f <- functions) {
      val newInputs = new ArrayBuffer[Mention]()
      val newOutputs = new ArrayBuffer[Mention]()
      val newTrigger = new ArrayBuffer[Mention]()
      for (argType <- f.arguments) {
        val sameInterval = argType._2.groupBy(_.tokenInterval) // group by token intervals
        for (s <- sameInterval) {
          val numOfArgs = s._2.toList.length
          if (argType._1 == "input") {
            if (numOfArgs == 1) {
              newInputs ++= s._2
            } // if there's only one input, return that
            // if there are more than one, pick one that has "Identifier" label if available; otherwise, choose the longest
            else if (numOfArgs >= 2) {
              if (s._2.exists(_.label == "Identifier")) {
                newInputs += s._2.filter(_.label.contains("Identifier")).head
              } else {
                newInputs += s._2.maxBy(_.text.length)
              }
            }
            else logger.error(f"Function missing ${argType._1}")
          } else if (argType._1 == "output") {
            if (numOfArgs == 1) {
              newOutputs ++= s._2
            } // if there's only one output, return that
            // if there are more than one, pick one that has "Identifier" label if available; otherwise, choose the longest
            else if (numOfArgs >= 2) {
              if (s._2.exists(_.label == "Identifier")) {
                newOutputs += s._2.filter(_.label.contains("Identifier")).head
              } else {
                newOutputs += s._2.maxBy(_.text.length)
              }

            }
            else logger.error(f"Function missing ${argType._1}")
          }
          // not sure arg type trigger is possible
          else if (argType._1 == "trigger") {
            newTrigger ++= s._2
          }
          else logger.error(f"Arg type ${argType._1} is not expected in functions")
        }
      }
      val newArgs = Map("input" -> newInputs, "output" -> newOutputs)
      val newFunctions = copyWithArgs(f, newArgs)
      toReturn.append(newFunctions)
    }

    toReturn.filter(_.arguments.nonEmpty) ++ other
  }

  def combineFunction(mentions: Seq[Mention], state: State = new State()): Seq[Mention] = {
    val (functions, other) = mentions.partition(_.label == "Function")
    val (complete, fragment) = functions.partition(m => m.arguments.getOrElse("input", Seq()).nonEmpty && m.arguments.getOrElse("output", Seq()).nonEmpty)
    val toReturn = new ArrayBuffer[Mention]()
    for (f <- fragment) {
      val newInputs = new ArrayBuffer[Mention]()
      val newOutputs = new ArrayBuffer[Mention]()
      val prevSentences = functions.filter(_.sentence < f.sentence)
      if (prevSentences.nonEmpty) {
        val menToAttach = prevSentences.maxBy(_.sentence)
        if (f.arguments.contains("input")) {
          newInputs ++= menToAttach.arguments.getOrElse("input", Seq()) ++ f.arguments.getOrElse("input", Seq())
        }
        if (f.arguments.contains("output")) {
          newOutputs ++= menToAttach.arguments.getOrElse("output", Seq()) ++ f.arguments.getOrElse("output", Seq())
        }
        val newArgs = Map("input" -> newInputs, "output" -> newOutputs)
        val sentences = new ArrayBuffer[Int]
        sentences.append(f.sentence)
        sentences.append(menToAttach.sentence)
        val newFunctions = new CrossSentenceEventMention(
          menToAttach.labels,
          menToAttach.tokenInterval, // tokenInterval is only for the first sentence
          menToAttach.asInstanceOf[EventMention].trigger,
          newArgs,
          menToAttach.paths, // path is off
          menToAttach.sentence,
          f.sentence,
//          Seq(menToAttach.sentence, f.sentence),
          menToAttach.document,
          menToAttach.keep,
          menToAttach.foundBy,
          menToAttach.attachments
        )
        toReturn.append(newFunctions)
      } else toReturn.append(f)
    }
    toReturn ++ other ++ complete
  }

  def filterFunctionArgs(mentions: Seq[Mention], state: State): Seq[Mention] = {
    val toReturn = new ArrayBuffer[Mention]()
    val (functions, other) = mentions.partition(_.label == "Function")
    val (complete, fragment) = functions.partition(m => m.arguments.getOrElse("input", Seq()).nonEmpty && m.arguments.getOrElse("output", Seq()).nonEmpty)
    for (c <- complete) {
      val newInputs = c.arguments("input").filter(m => !m.label.contains("Unit") && !m.text.contains("self") && m.tags.get.head != "VB" && m.tags.get.head != "VBN")
      val newOutputs = c.arguments("output").filter(m => !m.label.contains("Unit") && !m.text.contains("self") && m.tags.get.head != "VB" && m.tags.get.head != "VBN")
      if (newInputs.nonEmpty && newOutputs.nonEmpty) {
        val newArgs = Map("input" -> newInputs, "output" -> newOutputs)
        val newFunctions = copyWithArgs(c, newArgs)
        toReturn.append(newFunctions)
      }
    }
    for (f <- fragment) {
      if (f.arguments.contains("input")) {
        val inputFilter = f.arguments("input").filter(!_.label.contains("Unit") && f.arguments.values.head.head.tags.get.head != "PRP" && !f.tags.get.head.contains("VB"))
        if (inputFilter.nonEmpty) {
          val newInputs = Map("input" -> inputFilter, "output" -> Seq())
          val newInputMens = copyWithArgs(f, newInputs)
          toReturn.append(newInputMens)
        }
      }
      if (f.arguments.contains("output")) {
        val outputFilter = f.arguments("output").filter(!_.label.contains("Unit") && f.tags.get.head != "PRP" && !f.tags.get.head.contains("VB"))
        if (outputFilter.nonEmpty) {
          val newOutputs = Map("input" -> Seq(), "output" -> outputFilter)
          val newOutputMens = copyWithArgs(f, newOutputs)
          toReturn.append(newOutputMens)
        }
      }
    }
    toReturn ++ other
  }

  def filterInputOverlaps(mentions: Seq[Mention], state: State): Seq[Mention] = {
    val toReturn = new ArrayBuffer[Mention]()
    for (m <- mentions) {
      val identifierInputs = new ArrayBuffer[Mention]()
      val phraseInputs = new ArrayBuffer[Mention]()
      val newInputs = new ArrayBuffer[Mention]()
      val outputs = new ArrayBuffer[Mention]()

      for (arg <- m.arguments) {
        if (arg._1 == "input") {
          // if the argument is an input, distinguish between identifier inputs and phrase inputs
          if (arg._2.exists(_.label == "Identifier")) {
            identifierInputs ++= arg._2.filter(_.label.contains("Identifier"))
            phraseInputs ++= arg._2.filterNot(_.label.contains("Identifier"))
          } else phraseInputs ++= arg._2
          // if there is an identifier input, check if there's an overlap between the identifier input and other phrase inputs
          if (identifierInputs.nonEmpty) {
            for (i <- identifierInputs) {
              val inputNumCheck = new ArrayBuffer[Mention]
              if (phraseInputs.nonEmpty) {
                for (p <- phraseInputs) {
                  newInputs.append(p)
                  val overlappingInterval = i.tokenInterval.overlaps(p.tokenInterval)
                  // if there's no overlap, append the identifier input to the inputNumCheck
                  if (!overlappingInterval) {
                    inputNumCheck.append(i)
                  }
                }
                // if the number of identifier inputs appended to the inputNumCheck is the same as the number of phrase inputs,
                // it means that there is no overlap, so attach the identifier input to newInputs.
                // if the number is not the same, it means there is an overlap, so don't attach.
                if (inputNumCheck.length == phraseInputs.length) newInputs.append(i)
                // if there's no phrase inputs, just append the identifier inputs to the newInputs.
              } else newInputs.append(i)
            }
            // if there's no identifier inputs, just append the phrase inputs to the newInputs.
          } else newInputs ++= phraseInputs
        } else outputs ++= arg._2
      }
      // make new arguments with newInputs and outputArgs
      val newArgs = Map("input" -> newInputs.distinct, "output" -> outputs)
      val newFunctions = copyWithArgs(m, newArgs)
      toReturn.append(newFunctions)
    }
    toReturn
  }

  def filterOutputOverlaps(mentions: Seq[Mention], state: State): Seq[Mention] = {
    val phraseTokInt = new ArrayBuffer[Interval]
    val newMentions = new ArrayBuffer[Mention]
    val groupMens = mentions.groupBy(m => (m.sentence, m.asInstanceOf[EventMention].trigger.tokenInterval, m.foundBy))
    for (group <- groupMens) {
      if (group._2.head.arguments("output").nonEmpty) {
        val (identOutputMen, phraseOutputMen) = group._2.partition(_.arguments("output").head.label.contains("Identifier"))
        if (identOutputMen.nonEmpty) {
          for (i <- identOutputMen) {
            val outputNumCheck = new ArrayBuffer[Mention]
            if (phraseOutputMen.nonEmpty) {
              for (p <- phraseOutputMen) {
                val overlappingInterval = i.arguments("output").head.tokenInterval.overlaps(p.arguments("output").head.tokenInterval)
                if (!overlappingInterval) {
                  outputNumCheck.append(i)
                }
                else Seq()
              }
              if (outputNumCheck.length == phraseOutputMen.length) newMentions.append(i) else Seq()
            }
          }
        }
        newMentions ++= phraseOutputMen
      } else newMentions ++= group._2
    }
    newMentions
  }

  def filterModelDescrs(mentions: Seq[Mention], state: State): Seq[Mention] = {
    val newMentions = new ArrayBuffer[Mention]
    val groupByModelInt = mentions.groupBy(_.arguments("model").head.tokenInterval)
    for (m <- groupByModelInt) {
      val groupByDescrInt = m._2.groupBy(_.arguments("modelDescr").head.tokenInterval)
      for (d <- groupByDescrInt) {
        val groupByTrigInt = d._2.groupBy(_.asInstanceOf[EventMention].trigger.tokenInterval)
        for (t <- groupByTrigInt) {
          newMentions.append(t._2.head)
        }
      }
    }
    newMentions
  }

<<<<<<< HEAD
  def filterModelNames(mentions: Seq[Mention], state: State = new State()): Seq[Mention] = {
    val filterModelNames = mentions.filterNot(m => m.foundBy == "model_pronouns" || m.foundBy == "the/this_model")
    filterModelNames
  }

=======
>>>>>>> 23b6d7b8
  def makeNewMensWithContexts(mentions: Seq[Mention], state: State = new State()): Seq[Mention] = {
    val contextTokInt = new ArrayBuffer[Interval]
    val mensSelected = new ArrayBuffer[Mention]
    val contextSelected = new ArrayBuffer[Mention]
    val toReturn = new ArrayBuffer[Mention]
    val (mensToAttach, mensNotToAttach) = mentions.partition(m => m.label == "Function" || m.label.contains("ParameterSetting"))
    // note: attachment to description creates too many false positives - needs to be revised to be applied to description mentions
    val contextMens = mentions.filter(_.label == "Context")
    if (mensToAttach.nonEmpty) {
      for (m <- mensToAttach) {
        val contextSameSntnce = contextMens.filter(c => c.sentence == m.sentence)
        if (contextSameSntnce.nonEmpty) {
          for (c <- contextSameSntnce) contextTokInt += c.tokenInterval
          if (findOverlappingInterval(m.tokenInterval, contextTokInt.toList) != None) {
            mensSelected.append(m)
          } else toReturn.append(m)
          if (mensSelected.nonEmpty) {
            for (m <- mensSelected) {
              for (c <- contextSameSntnce) {
                if (m.sentence == c.sentence && m.tokenInterval.overlaps(c.tokenInterval)) {
                  contextSelected.append(c)
                }
              }
              val filteredContext = filterContextSelected(contextSelected, m)
              if (filteredContext.nonEmpty) {
                val newMen = contextToAttachment(m, filteredContext, foundBy = "tokenInterval overlap", state)
                toReturn.append(newMen)
              } else toReturn.append(m)
            }
          }
        } else toReturn.append(m)
      }
    }
    toReturn.distinct ++ mensNotToAttach
  }

  def filterContextSelected(contexts: Seq[Mention], mention: Mention): Seq[Mention] = {
    val filteredContext = new ArrayBuffer[Mention]
    val contextNumCheck = new ArrayBuffer[Mention]
    val completeFilterContext = new ArrayBuffer[Mention]
    val trigger = if (mention.isInstanceOf[EventMention]) mention.asInstanceOf[EventMention].trigger.tokenInterval else null
    for (c <- contexts) {
      for (argType <- mention.arguments) {
        for {
          arg <- argType._2
          newMention = mention match {
            case rm: RelationMention => if (!c.tokenInterval.overlaps(arg.tokenInterval)) contextNumCheck.append(c)
            case em: EventMention => if (!c.tokenInterval.overlaps(arg.tokenInterval) && !c.tokenInterval.overlaps(trigger)) contextNumCheck.append(c)
            case _ => ???
          }
        } yield contextNumCheck
        if (contextNumCheck.nonEmpty && contextNumCheck.length == argType._2.length) {
          filteredContext.append(c)
        }
        completeFilterContext ++= filteredContext.filter(c => c.tokenInterval != mention.tokenInterval)
      }
    }
    completeFilterContext.distinct
  }

  def selectShorterAsIdentifier(mentions: Seq[Mention], state: State): Seq[Mention] = {
    def foundBy(base: String) = s"$base++selectShorter"

    def mkDescriptionMention(m: Mention): Seq[Mention] = {
      val outer = m.arguments("c1").head
      val inner = m.arguments("c2").head
      if (outer.text.split(" ").last.length == 1 & inner.text.length == 1) return Seq.empty // this is a filter that helps avoid splitting of compound variables/identifiers, e.g. the rate R(t) - t should not be extracted as a variable with a description 'rate R'
      val sorted = Seq(outer, inner).sortBy(_.text.length)
      // The longest mention (i.e., the description) should be at least 3 characters, else it's likely a false positive
      // todo: tune
      // todo: should we constrain on the length of the variable name??
      // looksLikeAnIdentifier is there to eliminate some false negatives, e.g., 'radiometer' in 'the Rn device (radiometer)':
      // might need to revisit
      if (sorted.last.text.length < 3 || looksLikeAnIdentifier(Seq(sorted.head), state).isEmpty) {
        return Seq.empty
      }
      val variable = changeLabel(sorted.head, IDENTIFIER_LABEL) // the shortest is the variable/identifier
      val description = changeLabel(sorted.last, DESCRIPTION_LABEL) // the longest if the description
      val descrMention = m match {
        case rm: RelationMention => rm.copy(
          arguments = Map(VARIABLE_ARG -> Seq(variable), DESCRIPTION_ARG -> Seq(description)),
          foundBy = foundBy(rm.foundBy),
          tokenInterval = Interval(math.min(variable.start, description.start), math.max(variable.end, description.end)))
        //         case em: EventMention => em.copy(//alexeeva wrote this to try to try to fix an appos. dependency rule
        //is changing the keys in 'paths' to variable and description bc as of now they show up downstream (in the expansion handler) as c1 and c2
        //           arguments = Map(VARIABLE_ARG -> Seq(variable), DEFINITION_ARG -> Seq(description)),
        //           foundBy=foundBy(em.foundBy),
        //           tokenInterval = Interval(math.min(variable.start, description.start), math.max(variable.end, description.end)))
        case _ => ???
      }
      Seq(variable, descrMention)
    }

    mentions.flatMap(mkDescriptionMention)
  }

  def allCaps(string: String): Boolean = {
    // assume it's true, but return false if find evidence to the contrary
    for (ch <- string) {
      if (!ch.isUpper) {
        return false
      }
    }
    true
  }

  def looksLikeAnIdentifier(mentions: Seq[Mention], state: State): Seq[Mention] = {

    // here, can add different characters we want to allow in identifiers; use with caution
    val compoundIdentifierComponents = Seq("(", ")")

    //returns mentions that look like an identifier
    def passesFilters(v: Mention, isArg: Boolean): Boolean = {
      // If the variable/identifier was found with a Gazetteer passed through the webservice, keep it
      if (v == null) return false
      if ((v matches OdinEngine.VARIABLE_GAZETTEER_LABEL) && isArg) return true
      // to allow vars like R(t) and e°(Tmax)---to pass, there have to be at least four chars and the paren can't be the first char
      if (v.words.exists(_ == "and")) return false
      if (v.words.length > 3 && v.words.tail.intersect(compoundIdentifierComponents).nonEmpty) return true
      if (v.words.length < 3 && v.entities.exists(ent => ent.exists(_ == "B-GreekLetter"))) return true
      if (v.entities.get.exists(_ == "B-unit")) return false
      if (allCaps(v.words.mkString("").replace(" ", ""))) return true
      // account for all caps variables, e.g., EORATIO
      if (v.words.length == 1 && allCaps(v.words.head)) return true
      if (v.words.length == 1 && !(v.words.head.count(_.isLetter) > 0)) return false
      if ((v.words.length >= 1) && v.entities.get.exists(m => m matches "B-GreekLetter")) return true //account for identifiers that include a greek letter---those are found as separate words even if there is not space
      if (v.words.length != 1) return false
      if (v.words.head.contains("-") & v.words.head.last.isDigit) return false
      // Else, the identifier candidate has length 1
      val word = v.words.head
      if (word.contains("_")) return true
      if (freqWords.contains(word.toLowerCase())) return false //filter out potential variables that are freq words
      if (word.length > 6) return false
      // an identifier/variable cannot be a unit

      val tag = v.tags.get.head
      if (tag == "POS") return false
      return (
        word.toLowerCase != word // mixed case or all UPPER
        |
        v.entities.exists(ent => ent.contains("B-GreekLetter")) //or is a greek letter
        |
        word.length == 1 && (tag.startsWith("NN") | tag == "FW") //or the word is one character long and is a noun or a foreign word (the second part of the constraint helps avoid standalone one-digit numbers, punct, and the article 'a'
        |
        word.length < 3 && word.exists(_.isDigit) && !word.contains("-") && word.replaceAll("\\d|\\s", "").length > 0 //this is too specific; trying to get to single-letter identifiers with a subscript (e.g., u2) without getting units like m-2
        |
        (word.length < 6 && tag != "CD") //here, we allow words for under 6 char bc we already checked above that they are not among the freq words
        )
    }


    for {
      m <- mentions
      // Identifiers are extracted as a variable argument
      (varMention, isArg) = m match {
        case tb: TextBoundMention => (m, false)
        case rm: RelationMention => {
          if (m.arguments.contains("variable")) {
            (m.arguments("variable").head, true)
          } else (null, false)
        }
        case em: EventMention => (m.arguments.getOrElse("variable", Seq()).head, true)
        case _ => ???
      }
      if passesFilters(varMention, isArg)
    } yield m
  }

  def looksLikeAnIdentifierWithGreek(mentions: Seq[Mention], state: State): Seq[Mention] = {
    //returns mentions that look like an identifier
    for {
      m <- mentions
      varMention = m match {
        case tb: TextBoundMention => m
        case rm: RelationMention => m.arguments.getOrElse("variable", Seq()).head
        case em: EventMention => m.arguments.getOrElse("variable", Seq()).head
        case _ => ???
      }
      if varMention.words.length < 3
      if varMention.entities.exists(ent => ent.exists(_ == "B-GreekLetter"))

    } yield m
  }


  def descrIsNotVar(mentions: Seq[Mention], state: State): Seq[Mention] = {
    //returns mentions in which descriptions are not also variables
    //and the variable and the description don't overlap
    for {
      m <- mentions
      if !m.words.contains("not") //make sure, the description is not negative

      variableMention = m.arguments.getOrElse("variable", Seq())
      descrMention = m.arguments.getOrElse("description", Seq())
      if (
        descrMention.nonEmpty && //there has to be a description
        looksLikeADescr(descrMention, state).nonEmpty && //make sure the descr looks like a descr
        descrMention.head.text.length > 4 && //the descr can't be the length of a var
        !descrMention.head.text.contains("=") &&
        looksLikeAnIdentifier(descrMention, state).isEmpty //makes sure the description is not another variable (or does not look like what could be an identifier)
        &&
        descrMention.head.tokenInterval.intersect(variableMention.head.tokenInterval).isEmpty //makes sure the variable and the description don't overlap
        ) || (descrMention.nonEmpty && freqWords.contains(descrMention.head.text)) //the description can be one short, frequent word
    } yield m
  }

  def compoundIdentifierActionFlow(mentions: Seq[Mention], state: State): Seq[Mention] = {
    val toReturn = looksLikeAnIdentifier(mentions, state)
    toReturn
  }

  def descriptionActionFlow(mentions: Seq[Mention], state: State): Seq[Mention] = {
    val toReturn = descrIsNotVar(looksLikeAnIdentifier(mentions, state), state)
    toReturn
  }

  def descriptionActionFlowSpecialCase(mentions: Seq[Mention], state: State): Seq[Mention] = {
    //select shorter as var (identifier) is only applicable to one rule, so it can't be part of the regular descr. action flow
    val varAndDescr = selectShorterAsIdentifier(mentions, state)
    val toReturn = if (varAndDescr.nonEmpty) descriptionActionFlow(varAndDescr, state) else Seq.empty
    toReturn
  }

  def unitActionFlow(mentions: Seq[Mention], state: State): Seq[Mention] = {
    val toReturn = processUnits(looksLikeAUnit(mentions, state), state)
    toReturn
  }

  def functionActionFlow(mentions: Seq[Mention], state: State): Seq[Mention] = {
    val filteredMen = filterFunction(mentions, state)
    val filteredOutputs = if (filteredMen.nonEmpty) filterOutputOverlaps(filteredMen, state) else Seq.empty
    val filteredInputs = if (filteredOutputs.nonEmpty) filterInputOverlaps(filteredOutputs, state) else Seq.empty
    val filteredArgs = if (filteredInputs.nonEmpty) filterFunctionArgs(filteredInputs, state) else Seq.empty
    val toReturn = if (filteredArgs.nonEmpty) processFunctions(filteredArgs, state) else Seq.empty

    toReturn
  }

  def looksLikeAUnit(mentions: Seq[Mention], state: State): Seq[Mention] = {
    for {
      //every mention in array...
      m <- mentions
      //get the split text of the suspected unit
      unitTextSplit = m match {
        //for tbs, the text of the unit, is the text of the whole mention
        case tb: TextBoundMention => m.text.split(" ")
        //for relation and event mentions, the unit is the value of the arg with the argName "unit"
        case _ => {
          val unitArgs = m.arguments.getOrElse("unit", Seq())
          if (unitArgs.nonEmpty) {
            unitArgs.head.text.split(" ")
          }
          unitArgs.head.text.split(" ")
        }

      }
      //the pattern to check if the suspected unit contains dashes (e.g., m-1), slashes (e.g., MJ/kg, or square brackets
      //didn't add digits bc that resulted in more false positives (e.g., for years)
      pattern = "[-/\\[\\]]".r
      //negative pattern checks if the suspected unit contains char-s that should not be present in a unit
      negPattern = "[<>=]".r
      // fixme: there should be a better way to do this...
      durationUnitPattern = "day|month|year|per|people".r
      //the length constraints: the unit should consist of no more than 5 words and the first word of the unit should be no longer than 3 characters long (heuristics)
      if durationUnitPattern.findFirstIn(unitTextSplit.mkString(" ")).nonEmpty || (((unitTextSplit.length <= 5 && unitTextSplit.head.length <= 3) || pattern.findFirstIn(unitTextSplit.mkString(" ")).nonEmpty) && negPattern.findFirstIn(unitTextSplit.mkString(" ")).isEmpty)
    } yield m
  }

  def looksLikeADescr(mentions: Seq[Mention], state: State): Seq[Mention] = {
    val valid = "abcdefghijklmnopqrstuvwxyzABCDEFGHIJKLMNOPQRSTUVWXYZ "
    val singleCapitalWord = """^[A-Z]+$""".r

    for {
      m <- mentions
      if m.arguments.contains("description")
      descrText = m match {
        case tb: TextBoundMention => m
        case rm: RelationMention => m.arguments.getOrElse("description", Seq()).head
        case em: EventMention => m.arguments.getOrElse("description", Seq()).head
        case _ => ???
      }

      if descrText.text.filter(c => valid contains c).length.toFloat / descrText.text.length > 0.75
      if (descrText.words.exists(_.length > 1))
      // make sure there's at least one noun or participle/gerund; there may be more nominal pos that will need to be included - revisit: excluded descr like "Susceptible (S)"
      if (descrText.tags.get.exists(t => t.startsWith("N") || t == "VBN") || descrText.words.exists(w => capitalized(w)))
      if singleCapitalWord.findFirstIn(descrText.text).isEmpty
      if !descrText.text.startsWith(")")

    } yield m
  }

  def capitalized(string: String): Boolean = {
    string.head.isUpper && !allCaps(string.tail)
  }

  def changeLabel(orig: Mention, label: String): Mention = {
    orig match {
      case tb: TextBoundMention => tb.copy(labels = taxonomy.hypernymsFor(label))
      case rm: RelationMention => rm.copy(labels = taxonomy.hypernymsFor(label))
      case em: EventMention => em.copy(labels = taxonomy.hypernymsFor(label))
    }
  }

  def paramSettingVarToModelParam(mentions: Seq[Mention], state: State = new State()): Seq[Mention] = {
    val paramSettingMens = mentions.filter(m => m.labels.contains("ParameterSetting"))
    val modelParams = new ArrayBuffer[Mention]
    for (p <- paramSettingMens) {
      val paramSettingVars = p.arguments.filter(m => m._1 == "variable")
      for (vars <- paramSettingVars.values) {
        val variable = vars.head
        val newArgs = Map("modelParameter" -> Seq(variable))
        val newLabels = List("ModelComponent", "Model", "Phrase", "Entity").toSeq
        val modelParam = new TextBoundMention(
          newLabels,
          variable.tokenInterval,
          variable.sentence,
          variable.document,
          variable.keep,
          "paramSettingVarToModelParam",
          variable.attachments)
        modelParams.append(modelParam)
      }
    }
    modelParams
  }

  def functionInputsToModelParam(mentions: Seq[Mention], state: State = new State()): Seq[Mention] = {
    val functionMens = mentions.filter(_.label == "Function")
    val modelParams = new ArrayBuffer[Mention]
    for (f <- functionMens) {
      val functionInputs = f.arguments.filter(m => m._1 == "input")
      for (inputs <- functionInputs.values) {
        val input = inputs.head
        val newArgs = Map("modelParameter" -> Seq(input))
        val newLabels = List("ModelComponent", "Model", "Phrase", "Entity").toSeq
        val modelParam = new TextBoundMention(
          newLabels,
          input.tokenInterval,
          input.sentence,
          input.document,
          input.keep,
          "functionInputsToModelParam",
          input.attachments)
        modelParams.append(modelParam)
      }
    }
    modelParams
  }
}



object OdinActions {

  def apply(taxonomyPath: String, enableExpansion: Boolean, validArgs: List[String], freqWords: Array[String]) =
    {
      val expansionHandler = if(enableExpansion) {
      Some(ExpansionHandler())
      } else None
      new OdinActions(readTaxonomy(taxonomyPath), expansionHandler, validArgs, freqWords)
    }

  def readTaxonomy(path: String): Taxonomy = {
    val input = FileUtils.getTextFromResource(path)
    val yaml = new Yaml(new Constructor(classOf[java.util.Collection[Any]]))
    val data = yaml.load(input).asInstanceOf[java.util.Collection[Any]]
    Taxonomy(data)
  }
}<|MERGE_RESOLUTION|>--- conflicted
+++ resolved
@@ -40,10 +40,7 @@
       val (descriptions, other) = (expandedIdentifiers ++ non_identifiers).partition(m => m.label.contains("Description"))
       val (functions, nonFunc) = other.partition(m => m.label.contains("Function"))
       val (modelDescrs, nonModelDescrs) = nonFunc.partition(m => m.label == "ModelDescr")
-<<<<<<< HEAD
-=======
-
->>>>>>> 23b6d7b8
+
       // only expand concepts in param settings and units, not the identifier-looking variables (e.g., expand `temperature` in `temparature is set to 0`, but not `T` in `T is set to 0`)
       val (paramSettingsAndUnitsNoIdfr, nonExpandable) = nonModelDescrs.partition(m => (m.label.contains("ParameterSetting") || m.label.contains("UnitRelation")) && !m.arguments("variable").head.labels.contains("Identifier"))
 
@@ -56,12 +53,6 @@
       val (conjDescrType2, otherDescrs) = expandedDescriptions.partition(_.label.contains("Type2"))
       // only keep type 2 conj definitions that do not have definition arg overlap AFTER expansion
       val allDescrs = noDescrOverlap(conjDescrType2) ++ otherDescrs
-<<<<<<< HEAD
-
-      resolveCoref(keepOneWithSameSpanAfterExpansion(allDescrs) ++ expandedFunction ++ expandedParamSettings ++ expandedModelDescrs ++ nonExpandable)
-      //      allDescrs ++ other
-=======
->>>>>>> 23b6d7b8
 
       resolveCoref(keepOneWithSameSpanAfterExpansion(allDescrs) ++ expandedFunction ++ expandedParamSettings ++ expandedModelDescrs ++ nonExpandable)
       //      allDescrs ++ other
@@ -1270,14 +1261,11 @@
     newMentions
   }
 
-<<<<<<< HEAD
   def filterModelNames(mentions: Seq[Mention], state: State = new State()): Seq[Mention] = {
     val filterModelNames = mentions.filterNot(m => m.foundBy == "model_pronouns" || m.foundBy == "the/this_model")
     filterModelNames
   }
 
-=======
->>>>>>> 23b6d7b8
   def makeNewMensWithContexts(mentions: Seq[Mention], state: State = new State()): Seq[Mention] = {
     val contextTokInt = new ArrayBuffer[Interval]
     val mensSelected = new ArrayBuffer[Mention]
