package org.clulab.aske.automates

import com.typesafe.scalalogging.LazyLogging
import org.clulab.aske.automates.actions.ExpansionHandler
import org.clulab.odin.{Mention, _}
import org.clulab.odin.impl.Taxonomy
import org.clulab.utils.{DisplayUtils, FileUtils}
import org.yaml.snakeyaml.Yaml
import org.yaml.snakeyaml.constructor.Constructor
import org.clulab.aske.automates.OdinEngine._
import org.clulab.aske.automates.attachments.{DiscontinuousCharOffsetAttachment, ParamSettingIntAttachment, UnitAttachment}
import org.clulab.processors.fastnlp.FastNLPProcessor
import org.clulab.struct.Interval

import scala.collection.mutable
import scala.collection.mutable.ArrayBuffer




class OdinActions(val taxonomy: Taxonomy, expansionHandler: Option[ExpansionHandler], validArgs: List[String], freqWords: Array[String]) extends Actions with LazyLogging {

  val proc = new FastNLPProcessor()
  def globalAction(mentions: Seq[Mention], state: State = new State()): Seq[Mention] = {


    if (expansionHandler.nonEmpty) {
      // expand arguments

      val (identifiers, non_identifiers) = mentions.partition(m => m.label == "Identifier")
      val expandedVars = keepLongestIdentifier(identifiers)

      val (expandable, other) = (expandedVars ++ non_identifiers).partition(m => m.label.contains("Description"))

      val expanded = expansionHandler.get.expandArguments(expandable, state, validArgs)
      val (conjDescrType2, otherDescrs) = expanded.partition(_.label.contains("Type2"))
      // only keep type 2 conj descriptions that do not have description arg overlap AFTER expansion
      val allDescrs = noDescrOverlap(conjDescrType2) ++ otherDescrs
      keepOneWithSameSpanAfterExpansion(allDescrs) ++ other
//      allDescrs ++ other

    } else {
      mentions
    }
  }

  def findOverlappingInterval(tokenInt: Interval, intervals: List[Interval]): Interval = {
    val overlapping = new ArrayBuffer[Interval]()
    for (int <- intervals) {
      if (tokenInt.intersect(int).nonEmpty) overlapping.append(int)
    }
    overlapping.maxBy(_.length)
  }

  def keepWithGivenArgs(mentions: Seq[Mention], argTypes: Seq[String]): Seq[Mention] = {
    val toReturn = new ArrayBuffer[Mention]()
    for (m <- mentions) {
      if (m.arguments.keys.toList.intersect(argTypes).length == argTypes.length) {
        toReturn.append(m)
      }
    }
    toReturn
  }

  def groupByDescrOverlap(mentions: Seq[Mention]): Map[Interval, Seq[Mention]] = {
    // only apply this when there is one var and one descr
    // group mentions by token overlap of a given argument
    // has to be used for mentions in the same sentence - token intervals are per sentence

    val intervalMentionMap = mutable.Map[Interval, Seq[Mention]]()
    val mentionsWithRightArgs = keepWithGivenArgs(mentions, Seq("description"))
    for (m <- mentionsWithRightArgs) {
      // assume there's one of each arg
      val descrTextBoundMention = m.arguments("description").head
      if (intervalMentionMap.isEmpty) {
        intervalMentionMap += (descrTextBoundMention.tokenInterval -> Seq(m))
      } else {
        if (intervalMentionMap.keys.exists(k => k.intersect(descrTextBoundMention.tokenInterval).nonEmpty)) {
          val interval = findOverlappingInterval(descrTextBoundMention.tokenInterval, intervalMentionMap.keys.toList)
          val currMen = intervalMentionMap(interval)
          val updMen = currMen :+ m
          if (interval.length >= descrTextBoundMention.tokenInterval.length) {
            intervalMentionMap += (interval -> updMen)
          } else {
            intervalMentionMap += (descrTextBoundMention.tokenInterval -> updMen)
            intervalMentionMap.remove(interval)
          }

        } else {
          intervalMentionMap += (descrTextBoundMention.tokenInterval -> Seq(m))
        }
      }
    }
    intervalMentionMap.toMap
  }

  def groupByTokenOverlap(mentions: Seq[Mention]): Map[Interval, Seq[Mention]] = {
    // has to be used for mentions in the same sentence - token intervals are per sentence
    val intervalMentionMap = mutable.Map[Interval, Seq[Mention]]()
    // start with longest - the shorter overlapping ones should be subsumed this way
    for (m <- mentions.sortBy(_.tokenInterval).reverse) {
      if (intervalMentionMap.isEmpty) {
        intervalMentionMap += (m.tokenInterval -> Seq(m))
      } else {
        if (intervalMentionMap.keys.exists(k => k.intersect(m.tokenInterval).nonEmpty)) {
          val interval = findOverlappingInterval(m.tokenInterval, intervalMentionMap.keys.toList)
          val currMen = intervalMentionMap(interval)
          val updMen = currMen :+ m
          if (interval.length >= m.tokenInterval.length) {
            intervalMentionMap += (interval -> updMen)
          } else {
            intervalMentionMap += (m.tokenInterval -> updMen)
            intervalMentionMap.remove(interval)
          }

        } else {
          intervalMentionMap += (m.tokenInterval -> Seq(m))
        }
      }
    }
    intervalMentionMap.toMap
  }


  def processParamSettingInt(mentions: Seq[Mention], state: State = new State()): Seq[Mention] = {
    val newMentions = new ArrayBuffer[Mention]() //Map("variable" -> Seq(v), "description" -> Seq(newDescriptions(i)))
    for (m <- mentions) {
      val newArgs = mutable.Map[String, Seq[Mention]]() //Map("variable" -> Seq(v), "description" -> Seq(newDescriptions(i)))
      val attachedTo = if (m.arguments.exists(arg => looksLikeAnIdentifier(arg._2, state).nonEmpty)) "variable" else "concept"
      var inclLower: Option[Boolean] = None
      var inclUpper: Option[Boolean] = None
      for (arg <- m.arguments) {
        arg._1 match {
          case "valueLeastExcl" => {
            newArgs("valueLeast") = arg._2
            inclLower = Some(false)
          }
          case "valueLeastIncl" => {
          newArgs("valueLeast") = arg._2
            inclLower = Some(true)
        }
          case "valueMostExcl" => {
            newArgs("valueMost") = arg._2
            inclUpper = Some(false)
          }
          case "valueMostIncl" => {
            newArgs("valueMost") = arg._2
            inclUpper = Some(true)
          }

          case _ => newArgs(arg._1) = arg._2
        }
      }


      val att = new ParamSettingIntAttachment(inclLower, inclUpper, attachedTo, "ParamSettingIntervalAtt")
      newMentions.append(copyWithArgs(m, newArgs.toMap).withAttachment(att))
    }
    newMentions
  }

  def processUnits(mentions: Seq[Mention], state: State = new State()): Seq[Mention] = {
    val newMentions = new ArrayBuffer[Mention]()
    for (m <- mentions) {
      val newArgs = mutable.Map[String, Seq[Mention]]()
      val attachedTo = if (m.arguments.exists(arg => looksLikeAnIdentifier(arg._2, state).nonEmpty)) "variable" else "concept"
      val att = new UnitAttachment(attachedTo, "UnitAtt")
      newMentions.append(m.withAttachment(att))
    }
    newMentions
  }


  def processParamSetting(mentions: Seq[Mention], state: State = new State()): Seq[Mention] = {
    val newMentions = new ArrayBuffer[Mention]()
    for (m <- mentions) {
      val newArgs = mutable.Map[String, Seq[Mention]]()
      val attachedTo = if (m.arguments.exists(arg => looksLikeAnIdentifier(arg._2, state).nonEmpty)) "variable" else "concept"

      val att = new UnitAttachment(attachedTo, "ParamSetAtt")
      newMentions.append(m.withAttachment(att))
    }
    newMentions
  }

  def keepLongestIdentifier(mentions: Seq[Mention], state: State = new State()): Seq[Mention] = {
    // used to avoid identifiers like R(t) being found as separate R, t, R(t, and so on
    val maxInGroup = new ArrayBuffer[Mention]()
    val groupedBySent = mentions.groupBy(_.sentence)
    for (gbs <- groupedBySent) {
      val groupedByIntervalOverlap = groupByTokenOverlap(gbs._2)
      for (item <- groupedByIntervalOverlap) {
        val longest = item._2.maxBy(_.tokenInterval.length)
        maxInGroup.append(longest)
      }
    }
    maxInGroup.distinct
  }


  /** Keeps the longest mention for each group of overlapping mentions **/
  def keepLongest(mentions: Seq[Mention], state: State = new State()): Seq[Mention] = {
    val mns: Iterable[Mention] = for {
      // find mentions of the same label and sentence overlap
      (k, v) <- mentions.groupBy(m => (m.sentence, m.label))
      m <- v
      // for overlapping mentions starting at the same token, keep only the longest
      longest = v.filter(_.tokenInterval.overlaps(m.tokenInterval)).maxBy(m => (m.end - m.start) + 0.1 * m.arguments.size)
    } yield longest
    mns.toVector.distinct
  }


  def keepOneWithSameSpanAfterExpansion(mentions: Seq[Mention], state: State = new State()): Seq[Mention] = {
    // after expanding descriptions and ConjDescriptions, eliminate redundant mentions;
    // out of overlapping mentions, keep the ones that have more than one variable - those are the conj descriptions that can be "untangled" - those are the events that have more than one var-descr combos in them
    val mns = new ArrayBuffer[Mention]()

    // group by sentence
    val sentGroup = mentions.filter(_.arguments.contains("variable")).groupBy(_.sentence)
    for ((sentId, sameSentMentions) <- sentGroup) {
      // group by group
      val spanGroups = sameSentMentions.groupBy(_.tokenInterval)

      for (sg <- spanGroups) {
        // check the max number of args (conj descrs type 2 have at least two var-descr pairs (i.e., at least 4 args)
        val maxNumOfArgs = sg._2.maxBy(_.arguments.values.flatten.toList.length).arguments.values.flatten.toList.length
        // check the max num of variables in the mentions in the overlapping group - we want to preserve conj descrs and those will have most vars
        val maxNumOfVars = sg._2.maxBy(_.arguments("variable").length).arguments("variable").length
        // chose a mention with most args and most vars - if they have the same span and same (max) num of args and vars, it shouldnt matter which one it is, so take the first one
        val chosenMen = sg._2.filter(m => m.arguments("variable").length == maxNumOfVars & m.arguments.values.flatten.toList.length==maxNumOfArgs).head
        mns.append(chosenMen)
      }
    }

    val mens = mns.toList
    mens.toVector.distinct
  }

  def filterDescrsByOffsets(mentions: Seq[Mention], filterBy: String ,state: State = new State()): Seq[Mention] = {
    // get rid of overlapping descriptions; depending on when we need to use it, we will check descr start offset or end offset - it also makes sense to do both directions
    val mns = new ArrayBuffer[Mention]()

    // group by sentence
    val sentGroup = mentions.filter(_.arguments.contains("variable")).groupBy(_.sentence)
    for ((sentId, sameSentMentions) <- sentGroup) {

      val spanGroups = filterBy match {
        case "varAndDescrStartOffset" => sameSentMentions.filter(_.arguments.contains("variable")).groupBy(m => (m.arguments("variable").head, m.arguments("description").head.startOffset))
        case "varAndDescrEndOffset" => sameSentMentions.filter(_.arguments.contains("variable")).groupBy(m => (m.arguments("variable").head, m.arguments("description").head.endOffset))
        case _ => ???

      }

      for (sg <- spanGroups) {
        // out of the overlapping group, choose the one with longest descr
        val chosenMen = sg._2.maxBy(_.arguments("description").head.text.length)
        mns.append(chosenMen)
      }
    }

    mns.toVector.distinct
  }

  def noOverlapInGivenArg(mention: Mention, argType: String): Boolean = {
    // check if mention contains overlapping args of a given type
    val argsOfGivenType = mention.arguments(argType)
    val groupedByTokenInt = groupByTokenOverlap(argsOfGivenType)
    // if there is an overlap in args, those will be grouped => the number of groups will be lower than the number of args
    groupedByTokenInt.keys.toList.length == argsOfGivenType.length
  }

  def noDescrOverlap(mentions: Seq[Mention], state: State = new State()): Seq[Mention] = {
    // used for type2 conj descriptions
    // only keep the ones that have the same number of vars and descriptions
    val sameNumOfVarsAndDescrs = mentions.filter(m => m.arguments("variable").length == m.arguments("description").length)
    // and avoid the ones where there is descr overlap
    sameNumOfVarsAndDescrs.filter(noOverlapInGivenArg(_, "description"))

  }

  def getEdgesForMention(m: Mention): List[(Int, Int, String)] = {
    // return only edges within the token interval of the mention
    m.sentenceObj.dependencies.get.allEdges.filter(edge => math.min(edge._1, edge._2) >= m.tokenInterval.start && math.max(edge._1, edge._2) <= m.tokenInterval.end)
  }

  def filterOutOverlappingDescrMen(mentions: Seq[Mention]): Seq[Mention] = {
    // input is only mentions with the label ConjDescription (types 1 and 2) or Description with conjunctions
    // this is to get rid of conj descriptions that are redundant in the presence of a more complete ConjDescription
    val toReturn = new ArrayBuffer[Mention]()
    val groupedBySent = mentions.groupBy(_.sentence)

    for (gr <- groupedBySent) {

      val groupedByTokenOverlap = groupByTokenOverlap(gr._2)
      for (gr1 <- groupedByTokenOverlap.values) {
        // if there are ConjDescrs among overlapping decsrs (at this point, all of them are withConj), then pick the longest conjDescr
        if (gr1.exists(_.label.contains("ConjDescription"))) {
          // type 2 has same num of vars and descriptions (a minimum of two pairs)
          val (type2, type1) = gr1.partition(_.label.contains("Type2"))

          if (type2.isEmpty) {
            // use conf descrs type 1 only if there are no overlapping (more complete) type 2 descriptions
            val longestConjDescr = gr1.filter(_.label == "ConjDescription").maxBy(_.tokenInterval.length)
            toReturn.append(longestConjDescr)
          } else {
            val longestConjDescr = gr1.filter(_.label == "ConjDescriptionType2").maxBy(_.tokenInterval.length)
            toReturn.append(longestConjDescr)
          }

        } else {
          for (men <- gr1) toReturn.append(men)
        }
      }
    }
    toReturn
  }


  // keep this as a stub for function action flow
   def functionActionFlow(mentions: Seq[Mention], state: State = new State()): Seq[Mention] = {
     mentions.distinct
   }

  // this should be the descr text bound mention
  def getDiscontCharOffset(m: Mention, newTokenList: List[Int]): Seq[(Int, Int)] = {
    val charOffsets = new ArrayBuffer[Array[Int]]
    var spanStartAndEndOffset = new ArrayBuffer[Int]()
    var prevTokenIndex = 0
    for ((tokenInt, indexOnList) <- newTokenList.zipWithIndex) {
      if (indexOnList == 0) {
        spanStartAndEndOffset.append(m.sentenceObj.startOffsets(tokenInt))
        prevTokenIndex = tokenInt
      } else {
        if (!(prevTokenIndex + 1 == tokenInt) ) {
          //this means, we have found the the gap in the token int
          // and the previous token was the end of previous part of the discont span, so we should get the endOffset of prev token
          spanStartAndEndOffset.append(m.sentenceObj.endOffsets(prevTokenIndex))
          charOffsets.append(spanStartAndEndOffset.toArray)
          spanStartAndEndOffset = new ArrayBuffer[Int]()
          spanStartAndEndOffset.append(m.sentenceObj.startOffsets(tokenInt))
          prevTokenIndex = tokenInt
          // if last token, get end offset and append resulting offset
          if (indexOnList + 1 == newTokenList.length) {
            spanStartAndEndOffset.append(m.sentenceObj.endOffsets(prevTokenIndex))
            charOffsets.append(spanStartAndEndOffset.toArray)
          }

        } else {
          // if last token, get end offset and append resulting offset
          if (indexOnList + 1 == newTokenList.length) {
            spanStartAndEndOffset.append(m.sentenceObj.endOffsets(prevTokenIndex))
            charOffsets.append(spanStartAndEndOffset.toArray)
          } else {
            prevTokenIndex = tokenInt
          }

        }
      }

    }
    val listOfIntCharOffsets = new ArrayBuffer[(Int, Int)]()
    for (item <- charOffsets) {
      listOfIntCharOffsets.append((item.head, item.last))
    }
    listOfIntCharOffsets
  }

  def returnWithoutConj(m: Mention, conjEdge: (Int, Int, String), preconj: Seq[Int]): Mention = {
    // only change the mention if there is a discontinuous char offset - if there is, make it into an attachment
    val sortedConj = List(conjEdge._1, conjEdge._2).sorted
    val descrMention = m.arguments("description").head
    val tokInAsList = descrMention.tokenInterval.toList

    val newTokenInt = tokInAsList.filter(idx => (idx < sortedConj.head || idx >= sortedConj.last) & !preconj.contains(idx))

    val charOffsets = new ArrayBuffer[Int]()
    val wordsWIndex = m.sentenceObj.words.zipWithIndex

    val descrTextWordsWithInd = wordsWIndex.filter(w => newTokenInt.contains(w._2))
    for (ind <- descrTextWordsWithInd.map(_._2)) {
      charOffsets.append(m.sentenceObj.startOffsets(ind))
    }
    val descrText = descrTextWordsWithInd.map(_._1)
    val charOffsetsForAttachment= getDiscontCharOffset(m, newTokenInt)
    if (charOffsetsForAttachment.length > 1) {
      val attachment = new DiscontinuousCharOffsetAttachment(charOffsetsForAttachment,  "DiscontinuousCharOffset")
      // attach the attachment to the descr arg
      val descrMenWithAttachment = descrMention.withAttachment(attachment)
      val newArgs = Map("variable" -> Seq(m.arguments("variable").head), "description" -> Seq(descrMenWithAttachment))

        copyWithArgs(m, newArgs)
    } else m

  }


  def hasConj(m: Mention): Boolean = {
    val onlyThisMenEdges = getEdgesForMention(m)
    onlyThisMenEdges.map(_._3).exists(_.startsWith("conj"))
  }

  /*
  A method for handling descriptions depending on whether or not they have any conjoined elements
   */
  def untangleConj(mentions: Seq[Mention], state: State = new State()): Seq[Mention] = {

    // fixme: account for cases when one conj is not part of the extracted description
    //todo: if plural noun (eg entopies) - lemmatize?

    val (descrs, nondescrs) = mentions.partition(_.label.contains("Description"))
    // check if there's overlap between conjdescrs and standard descrs; if there is, drop the standard descr; add nondescrs
    val withoutOverlap = filterOutOverlappingDescrMen(descrs) ++ nondescrs
    // all that have conj (to be grouped further) and those with no conj
    val (withConj, withoutConj) = withoutOverlap.partition(m => hasConj(m))
<<<<<<< HEAD
    // descrs that were found as ConjDescriptions - that is events with multiple variables (at least partially) sharing a descriptions vs descriptions that were found with standard rule that happened to have conjunctions in their descriptions
    val (conjDescrs, standardDescrsWithConj) = withConj.partition(_.label.contains("ConjDescription"))
    val (conjType2, conjType1) = withConj.partition(_.label.contains("Type2"))
=======
    // defs that were found as ConjDefinitions - that is events with multiple variables (at least partially) sharing a definitions vs definitions that were found with standard rule that happened to have conjunctions in their definitions
    val (conjDefs, standardDefsWithConj) = withConj.partition(_.label.contains("ConjDefinition"))
    val (conjType2, conjType1) = conjDefs.partition(_.label.contains("Type2"))
>>>>>>> ec9da260

    val toReturn = new ArrayBuffer[Mention]()


    for (m <- untangleConjunctionsType2(conjType2)) {
      toReturn.append(m)
    }
    // the descrs found with conj description rules should be processed differently from standard descrs that happen to have conjs
    for (m <- untangleConjunctions(conjType1)) {
      toReturn.append(m)
    }

    for (m <- standardDescrsWithConj) {
      // only apply this to descriptions where var is to the right of the description, e.g., '...individuals who are either Susceptible (S), Infected (I), or Recovered (R)." In other cases observed so far, it removes chunks of descriptions it shouldn't remove
      if (m.arguments("variable").head.startOffset > m.arguments("description").head.startOffset) {
        val edgesForOnlyThisMen = m.sentenceObj.dependencies.get.allEdges.filter(edge => math.min(edge._1, edge._2) >= m.tokenInterval.start && math.max(edge._1, edge._2) <= m.tokenInterval.end)
        // take max conjunction hop contained inside the description - that will be removed
        val maxConj = edgesForOnlyThisMen.filter(_._3.startsWith("conj")).sortBy(triple => math.abs(triple._1 - triple._2)).reverse.head
        val preconj = m.sentenceObj.dependencies.get.outgoingEdges.flatten.filter(_._2.contains("cc:preconj")).map(_._1)
        val newMention = returnWithoutConj(m, maxConj, preconj)
        toReturn.append(newMention)
      } else toReturn.append(m)

    }
    // make sure to add non-conj events
    for (m <- withoutConj) toReturn.append(m)


    // filter by start offset can eliminate the shorter description 'index' if there are two overlapping descriptions - "index" and "index card"; filter by end offset can eliminate the shorter description 'index' if there are two overlapping descriptions - "index" and "leaf area index"
    filterDescrsByOffsets(filterDescrsByOffsets(toReturn, "varAndDescrStartOffset"), "varAndDescrEndOffset")

  }

  def untangleConjunctionsType2(mentions: Seq[Mention], state: State = new State()): Seq[Mention] = {
    // conj descr type 2 - equal number of vars and descrs, but at least 2 of each
    val toReturn = new ArrayBuffer[Mention]()
    for (m <- mentions) {
      val variableArgs = m.arguments("variable")
      val descrArgs = m.arguments("description")
      // should have correct number of args, but doing a sanity check
      if (variableArgs.length == descrArgs.length) {
        // corresponding vars and descrs will come in the same order, eg "v1, v2, and v3 stand for descr1, descr2, and descr3, respectively"
        val varsSortedByTokenInt = variableArgs.sortBy(_.tokenInterval)
        val descrsSortedByTokenInt = descrArgs.sortBy(_.tokenInterval)
        for ((v, i) <- varsSortedByTokenInt.zipWithIndex) {
          val newDescrMen = descrsSortedByTokenInt(i)
          val newArgs = Map("variable" -> Seq(v), "description" -> Seq(newDescrMen))
          val newInt = Interval(math.min(v.tokenInterval.start, newDescrMen.tokenInterval.start), math.max(v.tokenInterval.end, newDescrMen.tokenInterval.end))
          toReturn.append(new EventMention(
            m.labels,
            newInt,
            m.asInstanceOf[EventMention].trigger,
            newArgs,
            m.paths, // the paths are off
            m.sentence,
            m.document,
            m.keep,
            m.foundBy ++ "++untangleConjunctionsType2",
            Set.empty
          ))
        }
      } else {
        logger.debug(s"Number of vars is not equal to number of descrs:\nvariables: ${variableArgs.map(_.text).mkString(",")}\n${descrArgs.map(_.text).mkString(",")}")
      }
    }

    toReturn

  }

  /*
  a method for handling `ConjDescription`s - descriptions that were found with a special rule---the descr has to have at least two conjoined variables and at least one (at least partially) shared description
   */
  def untangleConjunctions(mentions: Seq[Mention], state: State = new State()): Seq[Mention] = {

    val toReturn = new ArrayBuffer[Mention]()

    val groupedBySent = mentions.groupBy(_.sentence)
    for (gr1 <- groupedBySent) {
      val groupedByIntervalOverlap = groupByTokenOverlap(gr1._2)
      for (gr <- groupedByIntervalOverlap) {
        val mostComplete = gr._2.maxBy(_.arguments.toSeq.length)
        // out of overlapping descrs, take the longest one
        val headDescr = mostComplete.arguments("description").head
        val edgesForOnlyThisMen = headDescr.sentenceObj.dependencies.get.allEdges.filter(edge => math.min(edge._1, edge._2) >= headDescr.tokenInterval.start && math.max(edge._1, edge._2) <= headDescr.tokenInterval.end)
        val conjEdges = edgesForOnlyThisMen.filter(_._3.startsWith("conj"))
        val conjNodes = new ArrayBuffer[Int]()
        for (ce <- conjEdges) {
          conjNodes.append(ce._1)
          conjNodes.append(ce._2)
        }
        val allConjNodes = conjNodes.distinct.sorted
        val preconj = headDescr.sentenceObj.dependencies.get.outgoingEdges.flatten.filter(_._2.contains("cc:preconj")).map(_._1)
        val previousIndices = new ArrayBuffer[Int]()

        val newDescriptions = new ArrayBuffer[Mention]()
        val descrAttachments = new ArrayBuffer[DiscontinuousCharOffsetAttachment]()

        if (allConjNodes.nonEmpty) {

          for (int <- allConjNodes.sorted) {
            val headDescrStartToken = headDescr.tokenInterval.start
            // the new descr token interval is the longest descr available with words like `both` and `either` removed and ...
            var newDescrTokenInt = headDescr.tokenInterval.filter(item => (item >= headDescrStartToken & item <= int) & !preconj.contains(item))
            //...with intervening conj hops removed, e.g., in `a and b are the blah of c and d, respectively`, for the descr of b, we will want to remove `c and ` - which make up the intervening conj hop
            if (previousIndices.nonEmpty) {
              newDescrTokenInt = newDescrTokenInt.filter(ind => ind < previousIndices.head || ind >= int )
            }

            val wordsWIndex = headDescr.sentenceObj.words.zipWithIndex
//            val descrText = wordsWIndex.filter(w => newDescrTokenInt.contains(w._2)).map(_._1)
            val newDescr = new TextBoundMention(headDescr.labels, Interval(newDescrTokenInt.head, newDescrTokenInt.last + 1), headDescr.sentence, headDescr.document, headDescr.keep, headDescr.foundBy, headDescr.attachments)
            newDescriptions.append(newDescr)
            // store char offsets for discont descr as attachments
            val charOffsetsForAttachment= getDiscontCharOffset(headDescr, newDescrTokenInt.toList)

            val attachment = new DiscontinuousCharOffsetAttachment(charOffsetsForAttachment, "DiscontinuousCharOffset")
            descrAttachments.append(attachment)

            previousIndices.append(int)
          }
        }


        // get the conjoined vars
        val variables = mostComplete.arguments("variable")
        for ((v, i) <- variables.zipWithIndex) {
          // if there are new descrs, we will assume that they should be matched with the vars in the linear left to right order
          if (newDescriptions.nonEmpty) {

            val newArgs = Map("variable" -> Seq(v), "description" -> Seq(newDescriptions(i)))
            val newInt = Interval(math.min(v.tokenInterval.start, newDescriptions(i).tokenInterval.start), math.max(v.tokenInterval.end, newDescriptions(i).tokenInterval.end))
            // construct a new description with new token int, foundBy, and args
            val newDescrMen = mostComplete match {
              case e: EventMention => {
                new EventMention(
                  mostComplete.labels,
                  newInt,
                  mostComplete.asInstanceOf[EventMention].trigger,
                  newArgs,
                  mostComplete.paths, // the paths are off; fixme: drop paths to one of the old args or consturct new paths somehow
                  mostComplete.sentence,
                  mostComplete.document,
                  mostComplete.keep,
                  mostComplete.foundBy ++ "++untangleConjunctions",
                  Set.empty
                )
              }
              case r: RelationMention => {
                new RelationMention(
                  mostComplete.labels,
                  newInt,
                  newArgs,
                  mostComplete.paths, // the paths are off
                  mostComplete.sentence,
                  mostComplete.document,
                  mostComplete.keep,
                  mostComplete.foundBy ++ "++untangleConjunctions",
                  Set.empty
                )
              }
              case _ => ???

            }

            if (descrAttachments(i).toUJson("charOffsets").arr.length > 1) {
              val descrWithAtt = newDescriptions(i).withAttachment(descrAttachments(i))
              val newArgs = Map("variable" -> Seq(v), "description" -> Seq(descrWithAtt))
              val newDescrMenWithAtt = copyWithArgs(mostComplete, newArgs)
              toReturn.append(newDescrMenWithAtt)
            } else {
              val newArgs = Map("variable" -> Seq(v), "description" -> Seq(newDescriptions(i)))
              val newDescrMen = copyWithArgs(mostComplete, newArgs)
              toReturn.append(newDescrMen)
            }

            // if there are no new descrs, we just assume that the description is shared between all the variables
          } else {
            val newArgs = Map("variable" -> Seq(v), "description" -> Seq(headDescr))
            val newInt = Interval(math.min(v.tokenInterval.start, headDescr.tokenInterval.start), math.max(v.tokenInterval.end, headDescr.tokenInterval.end))
            val newDescrMen = mostComplete match {
              case e: EventMention => {
                new EventMention(
                  mostComplete.labels,
                  newInt,
                  mostComplete.asInstanceOf[EventMention].trigger,
                  newArgs,
                  mostComplete.paths, // the paths are off
                  mostComplete.sentence,
                  mostComplete.document,
                  mostComplete.keep,
                  mostComplete.foundBy ++ "++untangleConjunctions",
                  Set.empty
                )
              }
              case r: RelationMention => {
                new RelationMention(
                  mostComplete.labels,
                  newInt,
                  newArgs,
                  mostComplete.paths, // the paths are off
                  mostComplete.sentence,
                  mostComplete.document,
                  mostComplete.keep,
                  mostComplete.foundBy ++ "++untangleConjunctions",
                  Set.empty
                )
              }
              case _ => ???
            }
            toReturn.append(newDescrMen)
          }
        }
      }

    }

    toReturn
  }



  def addArgument(mentions: Seq[Mention], state: State = new State()): Seq[Mention] = {
    for {
      m <- mentions
      argsToAdd = m.arguments - "original" // remove the original
      origMention = m.arguments("original").head // assumes one only
      combinedArgs = origMention.arguments ++ argsToAdd
    } yield copyWithArgs(origMention, combinedArgs)
  }

  def copyWithArgs(orig: Mention, newArgs: Map[String, Seq[Mention]]): Mention = {
    orig match {
      case tb: TextBoundMention => ???
      case rm: RelationMention => rm.copy(arguments = newArgs)
      case em: EventMention => em.copy(arguments = newArgs)
      case _ => ???
    }
  }

  def copyWithLabel(m: Mention, lab: String): Mention = {
    val newLabels = taxonomy.hypernymsFor(lab)
    val copy = m match {
      case tb: TextBoundMention => tb.copy(labels = newLabels)
      case rm: RelationMention => rm.copy(labels = newLabels)
      case em: EventMention=> em.copy(labels = newLabels)
      case _ => ???
    }
    copy
  }

  def identifierArguments(mentions: Seq[Mention], state: State): Seq[Mention] = {
    val mentionsDisplayOnlyArgs = for {
      m <- mentions
      arg <- m.arguments.values.flatten
    } yield copyWithLabel(arg, "Identifier")

    mentionsDisplayOnlyArgs
  }

  def modelArguments(mentions: Seq[Mention], state: State): Seq[Mention] = {
    val mentionsDisplayOnlyArgs = for {
      m <- mentions
      arg <- m.arguments.values.flatten
    } yield copyWithLabel(arg, "Model")

    mentionsDisplayOnlyArgs
  }

  def functionArguments(mentions: Seq[Mention], state: State): Seq[Mention] = {
    val mentionsDisplayOnlyArgs = for {
      m <- mentions
      arg <- m.arguments.values.flatten
    } yield copyWithLabel(arg, "Function")

    mentionsDisplayOnlyArgs
  }

  def selectShorterAsIdentifier(mentions: Seq[Mention], state: State): Seq[Mention] = {
    def foundBy(base: String) = s"$base++selectShorter"

    def mkDescriptionMention(m: Mention): Seq[Mention] = {
      val outer = m.arguments("c1").head
      val inner = m.arguments("c2").head
      if (outer.text.split(" ").last.length == 1 & inner.text.length == 1) return Seq.empty // this is a filter that helps avoid splitting of compound variables/identifiers, e.g. the rate R(t) - t should not be extracted as a variable with a description 'rate R'
      val sorted = Seq(outer, inner).sortBy(_.text.length)
      // The longest mention (i.e., the description) should be at least 3 characters, else it's likely a false positive
      // todo: tune
      // todo: should we constrain on the length of the variable name??
      // looksLikeAnIdentifier is there to eliminate some false negatives, e.g., 'radiometer' in 'the Rn device (radiometer)':
      // might need to revisit
      if (sorted.last.text.length < 3 || looksLikeAnIdentifier(Seq(sorted.head), state).isEmpty) {
        return Seq.empty
      }
      val variable = changeLabel(sorted.head, IDENTIFIER_LABEL) // the shortest is the variable/identifier
      val description = changeLabel(sorted.last, DESCRIPTION_LABEL) // the longest if the description
      val descrMention = m match {
        case rm: RelationMention => rm.copy(
          arguments = Map(VARIABLE_ARG -> Seq(variable), DESCRIPTION_ARG -> Seq(description)),
          foundBy=foundBy(rm.foundBy),
          tokenInterval = Interval(math.min(variable.start, description.start), math.max(variable.end, description.end)))
//         case em: EventMention => em.copy(//alexeeva wrote this to try to try to fix an appos. dependency rule
        //is changing the keys in 'paths' to variable and description bc as of now they show up downstream (in the expansion handler) as c1 and c2
//           arguments = Map(VARIABLE_ARG -> Seq(variable), DEFINITION_ARG -> Seq(description)),
//           foundBy=foundBy(em.foundBy),
//           tokenInterval = Interval(math.min(variable.start, description.start), math.max(variable.end, description.end)))
        case _ => ???
      }
      Seq(variable, descrMention)
    }

    mentions.flatMap(mkDescriptionMention)
  }


  def looksLikeAnIdentifier(mentions: Seq[Mention], state: State): Seq[Mention] = {

    //returns mentions that look like an identifier
    def passesFilters(v: Mention, isArg: Boolean): Boolean = {
      // If the variable/identifier was found with a Gazetteer passed through the webservice, keep it
      if (v == null) return false
      if ((v matches OdinEngine.VARIABLE_GAZETTEER_LABEL) && isArg) return true
      if (v.words.length < 3 && v.entities.exists(ent => ent.exists(_ == "B-GreekLetter"))) return true
      if (v.words.length == 1 && !(v.words.head.count(_.isLetter) > 0)) return false
      if ((v.words.length >= 1) && v.entities.get.exists(m => m matches "B-GreekLetter")) return true //account for identifiers that include a greek letter---those are found as separate words even if there is not space
      if (v.words.length==4) {
        // to account for identifiers like R(t)
        if (v.words(1) == "(" & v.words(3) == ")" ) return true
      }
      if (v.words.length != 1) return false
      if (v.words.head.contains("-") & v.words.head.last.isDigit) return false
      // Else, the identifier candidate has length 1
      val word = v.words.head
      if (freqWords.contains(word.toLowerCase())) return false //filter out potential variables that are freq words
      if (word.length > 6) return false
      // an identifier/variable cannot be a unit
      if (v.entities.get.exists(_ == "B-unit")) return false
      val tag = v.tags.get.head
      if (tag == "POS") return false
      return (
        word.toLowerCase != word // mixed case or all UPPER
        |
        v.entities.exists(ent => ent.contains("B-GreekLetter")) //or is a greek letter
        |
        word.length == 1 && (tag.startsWith("NN") | tag == "FW") //or the word is one character long and is a noun or a foreign word (the second part of the constraint helps avoid standalone one-digit numbers, punct, and the article 'a'
        |
        word.length < 3 && word.exists(_.isDigit) && !word.contains("-")  && word.replaceAll("\\d|\\s", "").length > 0//this is too specific; trying to get to single-letter identifiers with a subscript (e.g., u2) without getting units like m-2
      |
          (word.length < 6 && tag != "CD") //here, we allow words for under 6 char bc we already checked above that they are not among the freq words
        )
    }


    for {
      m <- mentions
      // Identifiers are extracted as a variable argument
      (varMention, isArg) = m match {
        case tb: TextBoundMention => (m, false)
        case rm: RelationMention => {
          if (m.arguments.contains("variable")) {
            (m.arguments("variable").head, true)
          } else (null, false)
        }
        case em: EventMention => (m.arguments.getOrElse("variable", Seq()).head, true)
        case _ => ???
      }
      if passesFilters(varMention, isArg)
    } yield m
  }

  def looksLikeAnIdentifierWithGreek(mentions: Seq[Mention], state: State): Seq[Mention] = {
    //returns mentions that look like an identifier
    for {
      m <- mentions
      varMention = m match {
        case tb: TextBoundMention => m
        case rm: RelationMention => m.arguments.getOrElse("variable", Seq()).head
        case em: EventMention => m.arguments.getOrElse("variable", Seq()).head
        case _ => ???
      }
      if varMention.words.length < 3
      if varMention.entities.exists(ent => ent.exists(_ == "B-GreekLetter"))

    } yield m
  }


  def descrIsNotVar(mentions: Seq[Mention], state: State): Seq[Mention] = {
    //returns mentions in which descriptions are not also variables
    //and the variable and the description don't overlap
    for {
      m <- mentions
      if !m.words.contains("not") //make sure, the description is not negative

      variableMention = m.arguments.getOrElse("variable", Seq())
      descrMention = m.arguments.getOrElse("description", Seq())
      if (
        descrMention.nonEmpty && //there has to be a description
        looksLikeADescr(descrMention, state).nonEmpty && //make sure the descr looks like a descr
        descrMention.head.text.length > 4 && //the descr can't be the length of a var
        !descrMention.head.text.contains("=") &&
        looksLikeAnIdentifier(descrMention, state).isEmpty //makes sure the description is not another variable (or does not look like what could be an identifier)
        &&
        descrMention.head.tokenInterval.intersect(variableMention.head.tokenInterval).isEmpty //makes sure the variable and the description don't overlap
        ) || (descrMention.nonEmpty && freqWords.contains(descrMention.head.text)) //the description can be one short, frequent word
    } yield m
  }


  def descriptionActionFlow(mentions: Seq[Mention], state: State): Seq[Mention] = {
    val toReturn = descrIsNotVar(looksLikeAnIdentifier(mentions, state), state)
    toReturn
  }

  def descriptionActionFlowSpecialCase(mentions: Seq[Mention], state: State): Seq[Mention] = {
    //select shorter as var (identifier) is only applicable to one rule, so it can't be part of the regular descr. action flow
    val varAndDescr = selectShorterAsIdentifier(mentions, state)
    val toReturn = if (varAndDescr.nonEmpty) descriptionActionFlow(varAndDescr, state) else Seq.empty
    toReturn
  }

  def unitActionFlow(mentions: Seq[Mention], state: State): Seq[Mention] = {
    val toReturn = processUnits(looksLikeAUnit(mentions, state), state)
    toReturn
  }

  def looksLikeAUnit(mentions: Seq[Mention], state: State): Seq[Mention] = {
    for {
      //every mention in array...
      m <- mentions
      //get the split text of the suspected unit
      unitTextSplit = m match {
          //for tbs, the text of the unit, is the text of the whole mention
        case tb: TextBoundMention => m.text.split(" ")
          //for relation and event mentions, the unit is the value of the arg with the argName "unit"
        case _ => {
          val unitArgs = m.arguments.getOrElse("unit", Seq())
          if (unitArgs.nonEmpty) {
            unitArgs.head.text.split(" ")
          }
          unitArgs.head.text.split(" ")
        }

      }
      //the pattern to check if the suspected unit contains dashes (e.g., m-1), slashes (e.g., MJ/kg, or square brackets
      //didn't add digits bc that resulted in more false positives (e.g., for years)
      pattern = "[-/\\[\\]]".r
      //negative pattern checks if the suspected unit contains char-s that should not be present in a unit
      negPattern = "[<>=]".r
      //the length constraints: the unit should consist of no more than 5 words and the first word of the unit should be no longer than 3 characters long (heuristics)
      if ((unitTextSplit.length <=5 && unitTextSplit.head.length <=3) || pattern.findFirstIn(unitTextSplit.mkString(" ")).nonEmpty ) && negPattern.findFirstIn(unitTextSplit.mkString(" ")).isEmpty
    } yield m
  }

  def looksLikeADescr(mentions: Seq[Mention], state: State): Seq[Mention] = {
    val valid = "abcdefghijklmnopqrstuvwxyzABCDEFGHIJKLMNOPQRSTUVWXYZ "
    for {
      m <- mentions
      descrText = m match {
        case tb: TextBoundMention => m
        case rm: RelationMention => m.arguments.getOrElse("description", Seq()).head
        case em: EventMention => m.arguments.getOrElse("description", Seq()).head
        case _ => ???
      }

      if descrText.text.filter(c => valid contains c).length.toFloat / descrText.text.length > 0.60
      // make sure there's at least one noun; there may be more nominal pos that will need to be included - revisit: excluded descr like "Susceptible (S)"
//      if m.tags.get.exists(_.contains("N"))

    } yield m
  }

  def changeLabel(orig: Mention, label: String): Mention = {
    orig match {
      case tb: TextBoundMention => tb.copy(labels = taxonomy.hypernymsFor(label))
      case rm: RelationMention => rm.copy(labels = taxonomy.hypernymsFor(label))
      case em: EventMention => em.copy(labels = taxonomy.hypernymsFor(label))
    }
  }

}

object OdinActions {

  def apply(taxonomyPath: String, enableExpansion: Boolean, validArgs: List[String], freqWords: Array[String]) =
    {
      val expansionHandler = if(enableExpansion) {
      Some(ExpansionHandler())
      } else None
      new OdinActions(readTaxonomy(taxonomyPath), expansionHandler, validArgs, freqWords)
    }

  def readTaxonomy(path: String): Taxonomy = {
    val input = FileUtils.getTextFromResource(path)
    val yaml = new Yaml(new Constructor(classOf[java.util.Collection[Any]]))
    val data = yaml.load(input).asInstanceOf[java.util.Collection[Any]]
    Taxonomy(data)
  }
}<|MERGE_RESOLUTION|>--- conflicted
+++ resolved
@@ -413,15 +413,10 @@
     val withoutOverlap = filterOutOverlappingDescrMen(descrs) ++ nondescrs
     // all that have conj (to be grouped further) and those with no conj
     val (withConj, withoutConj) = withoutOverlap.partition(m => hasConj(m))
-<<<<<<< HEAD
+
     // descrs that were found as ConjDescriptions - that is events with multiple variables (at least partially) sharing a descriptions vs descriptions that were found with standard rule that happened to have conjunctions in their descriptions
     val (conjDescrs, standardDescrsWithConj) = withConj.partition(_.label.contains("ConjDescription"))
     val (conjType2, conjType1) = withConj.partition(_.label.contains("Type2"))
-=======
-    // defs that were found as ConjDefinitions - that is events with multiple variables (at least partially) sharing a definitions vs definitions that were found with standard rule that happened to have conjunctions in their definitions
-    val (conjDefs, standardDefsWithConj) = withConj.partition(_.label.contains("ConjDefinition"))
-    val (conjType2, conjType1) = conjDefs.partition(_.label.contains("Type2"))
->>>>>>> ec9da260
 
     val toReturn = new ArrayBuffer[Mention]()
 
