--- conflicted
+++ resolved
@@ -47,20 +47,11 @@
     }
   }
 
-<<<<<<< HEAD
-
-  // note: made a small adjustment to the end of this method
-  def findOverlappingInterval(tokenInt: Interval, intervals: List[Interval]): Interval = {
-=======
   def findOverlappingInterval(tokenInt: Interval, intervals: Seq[Interval]): Option[Interval] = {
->>>>>>> 0187678a
     val overlapping = new ArrayBuffer[Interval]()
     for (int <- intervals) {
       if (tokenInt.intersect(int).nonEmpty) overlapping.append(int)
     }
-<<<<<<< HEAD
-    if (overlapping.nonEmpty) overlapping.maxBy(_.length) else Interval(0,0)
-=======
     if (overlapping.nonEmpty) {
       Some(overlapping.maxBy(_.length))
     } else None
@@ -99,7 +90,6 @@
       }
     }
     toReturn ++ other
->>>>>>> 0187678a
   }
 
   def keepWithGivenArgs(mentions: Seq[Mention], argTypes: Seq[String]): Seq[Mention] = {
