package org.clulab.aske.automates.alignment


import ai.lum.common.ConfigFactory
import com.typesafe.config.Config
import ai.lum.common.ConfigUtils._
import org.clulab.embeddings.word2vec.Word2Vec
import org.clulab.odin.{EventMention, Mention, RelationMention, TextBoundMention}
import org.apache.commons.text.similarity.LevenshteinDistance
import org.clulab.aske.automates.apps.AlignmentBaseline
import org.clulab.odin.impl.OdinConfig
import org.clulab.utils.AlignmentJsonUtils.GlobalVariable
import org.clulab.utils.FileUtils

import scala.collection.mutable.ArrayBuffer

case class AlignmentHandler(editDistance: VariableEditDistanceAligner, w2v: PairwiseW2VAligner) {

  def this(w2vPath: String, relevantArgs: Set[String]) =
    this(new VariableEditDistanceAligner(), new PairwiseW2VAligner(new Word2Vec(w2vPath), relevantArgs))
  def this(config: Config) = this(config[String]("w2vPath"), config[List[String]]("relevantArgs").toSet)
}

// todo: decide what to produce for reals
case class Alignment(src: Int, dst: Int, score: Double)

trait Aligner {
  def alignMentions(srcMentions: Seq[Mention], dstMentions: Seq[Mention]): Seq[Alignment]
  def alignTexts(srcTexts: Seq[String], dstTexts: Seq[String], useBigrams: Boolean): Seq[Alignment]
}


class VariableEditDistanceAligner(relevantArgs: Set[String] = Set("variable"))  {
  def alignMentions(srcMentions: Seq[Mention], dstMentions: Seq[Mention]): Seq[Alignment] = {
    alignTexts(srcMentions.map(Aligner.getRelevantText(_, relevantArgs)), dstMentions.map(Aligner.getRelevantText(_, relevantArgs)))
  }


  def alignTexts(srcTexts: Seq[String], dstTexts: Seq[String]): Seq[Alignment] = {

    val exhaustiveScores = for {
      (src, i) <- srcTexts.zipWithIndex
      (dst, j) <- dstTexts.zipWithIndex
      score = 1.0 / (editDistance(src, dst) + 1.0) // todo: is this good for long-term?
    } yield Alignment(i, j, score)
    // redundant but good for debugging
    exhaustiveScores
  }

  def intersectMultipler(rendered: String, txtStr: String): Double = {
    // todo: should probably have a version of this for every 'via identifier' link
    // this is used for eq to gvar alignment from the same paper
    // equations come from the same source (scientific publication) as text identifiers, so the non-latex versions of them
    // should match exactly
    // we will hope the renderer did a good job and assign high weight for those that start with the same letter
    if (rendered.head == txtStr.head) return 3.0
    // if not, we will look at how much overlap there is between vars
    val intersect = rendered.toSeq.intersect(txtStr.toSeq)
    // if there's no overlap at all, the score for this alignment is probably 0, so just set multiplier to 0
    if (intersect.length <= 1) return 0

    // if intersect contains capital, return len intersect (even with intersect == 1, capital intersect should be informative
    if (intersect.exists(_.isUpper)) return intersect.length// println("true 75") else println("false 75") //return intersect.length// this is inadequate---has to normalized
    //println("passed 1")


    // shelving these for now till see more examples; fine for a first pass
    // if intersect == 1, return 1 -> not enough info to make us more confident of the edit distance score
    // if intersect > 1 and in same order in both, return len intersect
//    val onlyIntersectStr1 = rendered.filter(intersect.contains(_))
//    val onlyIntersectStr2 = txtStr.filter(intersect.contains(_))
//    var sameOrder = true
//    if (onlyIntersectStr1.length != onlyIntersectStr2.length) return 1.0 // what?!
//    else {
//      for ((char, index) <- onlyIntersectStr1.zipWithIndex) {
//        if (char != onlyIntersectStr2(index)) {
//          sameOrder = false
//        }
//      }
//    }
//    if (sameOrder) return 2.0

    1.0
  }

  // todo: maybe for equations it should not be judged on distance but just on overlap in some way? like b and E are in no way similar...
  // and intersect could be normalized in some way? like by length or something?..
  def alignEqAndTexts(srcTexts: Seq[String], dstTexts: Seq[String]): Seq[Alignment] = {
    val exhaustiveScores = for {
      (src, i) <- srcTexts.zipWithIndex
      rendered = AlignmentBaseline.renderForAlign(src)
      (dst, j) <- dstTexts.zipWithIndex
      multiplier = intersectMultipler(rendered, dst) // how did I make so many eq to gvar elements to go away? is there a threshold?
      score = 1.0 * multiplier / (editDistance(rendered, dst) + 1.0) // todo: is this good for long-term? next thing to try: only align if rendered starts with the same letter as actual---might need to make this output an option in case if there are no alignments; todo: try to find a way to use intersect multiplier
    } yield Alignment(i, j, score)

    // redundant but good for debugging
    exhaustiveScores
  }

  def editDistance(s1: String, s2: String): Double = {
    LevenshteinDistance.getDefaultInstance().apply(s1, s2).toDouble
  }
}

/**
  * Performs an exhaustive pairwise alignment, comparing each src item with each dst item independently of the others.
  * @param w2v
  * @param relevantArgs a Set of the string argument names that you want to include in the similarity (e.g., "variable" or "description")
  */
class PairwiseW2VAligner(val w2v: Word2Vec, val relevantArgs: Set[String]) extends Aligner {
  def this(w2vPath: String, relevantArgs: Set[String]) = this(new Word2Vec(w2vPath), relevantArgs)

  def getBigrams(textStrings: Seq[String]): Seq[String] = {
    val bigrams = new ArrayBuffer[String]()
    val stopWords = FileUtils.loadFromOneColumnTSV("src/main/resources/stopWords.tsv")
    val woStopWords = textStrings.filter(tok => !stopWords.contains(tok))
    for (i <- 0 to woStopWords.length - 2) {
      val bigram = woStopWords.slice(i, i+2).mkString(" ")
      bigrams.append(bigram)
    }
    bigrams
  }

  def alignMentions(srcMentions: Seq[Mention], dstMentions: Seq[Mention]): Seq[Alignment] = {
    alignTexts(srcMentions.map(Aligner.getRelevantText(_, relevantArgs).toLowerCase()), dstMentions.map(Aligner.getRelevantText(_, relevantArgs).toLowerCase()), useBigrams = true)
  }

  def getRelevantTextFromGlobalVar(glv: GlobalVariable): String = {
    // ["variable", "description"]
    val relText = relevantArgs match {
      case x if x.contains("variable") & x.contains("description")=> glv.identifier + " " + glv.textFromAllDescrs.mkString(" ")
      case x if x.contains("variable") => glv.identifier
      case x if x.contains("description") => glv.textFromAllDescrs.mkString(" ")
      case _ => ???
    }
//    println("relevant text: " + relText)
    relText
  }

  def alignMentionsAndGlobalVars(srcMentions: Seq[Mention], glVars: Seq[GlobalVariable]): Seq[Alignment] = {
    alignTexts(srcMentions.map(Aligner.getRelevantText(_, relevantArgs).toLowerCase()), glVars.map(getRelevantTextFromGlobalVar(_).toLowerCase()), useBigrams = true)
  }

<<<<<<< HEAD
  def alignGlobalCommentVarAndGlobalVars(commentGlVar: Seq[GlobalVariable], glVars: Seq[GlobalVariable]): Seq[Alignment] = {
    // todo: since we base this on text of multiple descriptions, we can try to add some sort of weight for words that occur multiple times
    // todo: text of conj descrs should be returned based on char offset attachement
//    for (g <- commentGlVar) println("_> " + g)
    alignTexts(commentGlVar.map(getRelevantTextFromGlobalVar(_).toLowerCase()), glVars.map(getRelevantTextFromGlobalVar(_).toLowerCase()))
  }

  def alignTexts(srcTexts: Seq[String], dstTexts: Seq[String]): Seq[Alignment] = {
=======
  def alignTexts(srcTexts: Seq[String], dstTexts: Seq[String], useBigrams: Boolean): Seq[Alignment] = {

>>>>>>> 821ede8c
    val exhaustiveScores = for {
      (src, i) <- srcTexts.zipWithIndex
      (dst, j) <- dstTexts.zipWithIndex
      score = compare(src, dst, useBigrams) + 2 * (1.0 / (editDistance(src, dst) + 1.0))
//      score =  (1.0 / (editDistance(src, dst) + 1.0)) // score without using word embeddings
    } yield Alignment(i, j, score)
    // redundant but good for debugging
    exhaustiveScores
  }

  def editDistance(s1: String, s2: String): Double = {
    LevenshteinDistance.getDefaultInstance().apply(s1, s2).toDouble
  }

  // fixme - pick something more intentional
  def compare(src: String, dst: String, useBigrams: Boolean): Double = {
    val srcTokens = src.split(" ")
    val dstTokens = dst.split(" ")
    val srcTextsToCompare = if (useBigrams) {
      val bigrams = getBigrams(srcTokens)
      srcTokens ++ bigrams
    } else {
      srcTokens
    }

    val dstTextsToCompare = if (useBigrams) {
      val bigrams = getBigrams(dstTokens)
      dstTokens ++ bigrams
    } else {
      dstTokens
    }

    w2v.avgSimilarity(srcTextsToCompare, dstTextsToCompare) + w2v.maxSimilarity(srcTextsToCompare, dstTextsToCompare)
  }


}

object PairwiseW2VAligner {
  def fromConfig(config: Config): Aligner = {
    val w2vPath: String = config[String]("w2vPath")
    val w2v = new Word2Vec(w2vPath)
    val relevantArgs: List[String] = config[List[String]]("relevantArgs")

    new PairwiseW2VAligner(w2v, relevantArgs.toSet)
  }

}

object Aligner {

  def fromConfig(config: Config): Aligner = {
    val alignerType = config[String]("alignerType")
    alignerType match {
      case "pairwisew2v" => PairwiseW2VAligner.fromConfig(config)
      case _ => ???
    }
  }

  def topKByDst(alignments: Seq[Alignment], k: Int, scoreThreshold: Double = 0.0, debug: Boolean = false): Seq[Seq[Alignment]] = {
    def debugPrint(debug: Boolean, srcIdx: Int, alignments: Seq[Alignment]) {
      if (debug) println(s"srcIdx: ${srcIdx}, alignments: ${alignments}")
    }

//    val overallSum = alignments.map(_.score).sum
    val grouped = alignments.groupBy(_.dst).toSeq

    // score sum doesn't work bc alignment for eq to text bc here we group by source and src is eq and then when we choose top n for dst,
    // if we normalize by sum, we end up on a different scale
    //    for ((srcIdx, aa) <- grouped) {
    //      val scoreSum = aa.map(_.score).sum
    //      println("score sum: " + scoreSum)
    //    }
    for {
      (srcIdx, aa) <- grouped
      _ = debugPrint(debug, srcIdx, alignments)
      // since we added a bunch of multipliers, it might be good to normalize the scores, so we divide them by the sum of all the scores - doesn't work
      // bc scale ends up being different when we choose highest score for dst var
      scoreMax = aa.map(_.score).max
      topK = aa.sortBy(-_.score/scoreMax).slice(0,k).filter(_.score > scoreThreshold).map(a => Alignment(a.src, a.dst, a.score/scoreMax)) //filter out those with the score below the threshold; threshold is 0 by default
      if topK.nonEmpty
    } yield topK
  }

  def topKBySrc(alignments: Seq[Alignment], k: Int, scoreThreshold: Double = 0.0, debug: Boolean = false): Seq[Seq[Alignment]] = {
    def debugPrint(debug: Boolean, srcIdx: Int, alignments: Seq[Alignment]) {
      if (debug) println(s"srcIdx: ${srcIdx}, alignments: ${alignments}")
    }

//    val overallSum = alignments.map(_.score).sum
    val grouped = alignments.groupBy(_.src).toSeq

    // score sum doesn't work bc alignment for eq to text bc here we group by source and src is eq and then when we choose top n for dst,
    // if we normalize by sum, we end up on a different scale
//    for ((srcIdx, aa) <- grouped) {
//      val scoreSum = aa.map(_.score).sum
//      println("score sum: " + scoreSum)
//    }
    for {
      (srcIdx, aa) <- grouped
      _ = debugPrint(debug, srcIdx, alignments)
      // since we added a bunch of multipliers, it might be good to normalize the scores, so we divide them by the sum of all the scores - doesn't work
      // bc scale ends up being different when we choose highest score for dst var
      scoreMax = aa.map(_.score).max // if i do weights for some of the links, then when getting top k, divide sort by score by score max and remap alignments to updated scores
      topK = aa.sortBy(-_.score).slice(0,k).filter(_.score > scoreThreshold)//.map(a => Alignment(a.src, a.dst, a.score/scoreMax)) //filter out those with the score below the threshold; threshold is 0 by default
      if topK.nonEmpty
    } yield topK
  }

  // Helper methods for handling mentions
  def mkTextFromArgs(argMap: Map[String, Seq[Mention]]): String = {
    val stopwords = Set("the", "in", "on", "from") // fixme: this is a hack, should be more robust
    argMap.values.flatten.map(_.text).filter(!stopwords.contains(_)).mkString(" ")
  }
  // Get the text from the arguments of the mention, but only the previously specified arguments
  def getRelevantText(m: Mention, relevantArgs: Set[String]): String = {
    m match {
      case tb: TextBoundMention => m.text
      case rm: RelationMention =>
        val relevantOnly = rm.arguments.filterKeys(arg => relevantArgs.contains(arg))
        mkTextFromArgs(relevantOnly)
      case em: EventMention =>
        val relevantOnly = em.arguments.filterKeys(arg => relevantArgs.contains(arg))
        mkTextFromArgs(relevantOnly)
      case _ => ???
    }
  }
}<|MERGE_RESOLUTION|>--- conflicted
+++ resolved
@@ -142,19 +142,15 @@
     alignTexts(srcMentions.map(Aligner.getRelevantText(_, relevantArgs).toLowerCase()), glVars.map(getRelevantTextFromGlobalVar(_).toLowerCase()), useBigrams = true)
   }
 
-<<<<<<< HEAD
   def alignGlobalCommentVarAndGlobalVars(commentGlVar: Seq[GlobalVariable], glVars: Seq[GlobalVariable]): Seq[Alignment] = {
     // todo: since we base this on text of multiple descriptions, we can try to add some sort of weight for words that occur multiple times
     // todo: text of conj descrs should be returned based on char offset attachement
 //    for (g <- commentGlVar) println("_> " + g)
-    alignTexts(commentGlVar.map(getRelevantTextFromGlobalVar(_).toLowerCase()), glVars.map(getRelevantTextFromGlobalVar(_).toLowerCase()))
-  }
-
-  def alignTexts(srcTexts: Seq[String], dstTexts: Seq[String]): Seq[Alignment] = {
-=======
+    alignTexts(commentGlVar.map(getRelevantTextFromGlobalVar(_).toLowerCase()), glVars.map(getRelevantTextFromGlobalVar(_).toLowerCase()), useBigrams = true)
+  }
+
   def alignTexts(srcTexts: Seq[String], dstTexts: Seq[String], useBigrams: Boolean): Seq[Alignment] = {
 
->>>>>>> 821ede8c
     val exhaustiveScores = for {
       (src, i) <- srcTexts.zipWithIndex
       (dst, j) <- dstTexts.zipWithIndex
