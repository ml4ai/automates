--- conflicted
+++ resolved
@@ -223,10 +223,6 @@
     val desired =  Seq.empty[(String, Seq[String])]
     val mentions = extractMentions(t9b)
     testDefinitionEvent(mentions, desired)
-<<<<<<< HEAD
-    //fixme: without the comma after 'research', 'research' is found as the definition for Tx because of the 'sort_of_appos' rule -> fixed by making a rule in avoid.yml
-=======
->>>>>>> 4ef30d45
   }
 
   val t10b = "In DSSAT, root water uptake is calculated in two steps."
@@ -384,30 +380,6 @@
 
 // Tests from paper: 2020-08-04-CHIME-documentation
 
-<<<<<<< HEAD
-  // note: moved to model test
-//  val t1f = "The CHIME (COVID-19 Hospital Impact Model for Epidemics) App"
-//  failingTest should s"find definitions from t1f: ${t1f}" taggedAs(Somebody) in {
-//    val desired = Seq(
-//      "CHIME" -> Seq("COVID-19 Hospital Impact Model for Epidemics") // note: do we want to extract model names as variables? (needs to be reviewed - move to "modelname"? yes!)
-//    )
-//    val mentions = extractMentions(t1f)
-//    testDefinitionEvent(mentions, desired)
-//  }
-
-  // note: moved to conjunction test
-  // val t2f = "The model consists of individuals who are either Susceptible (S), Infected (I), or Recovered (R)."
-  // failingTest should s"find definitions from t2f: ${t2f}" taggedAs(Somebody) in {
-  //   val desired = Seq(
-  //     "S" -> Seq("either Susceptible"), //fixme: it should be just Susceptible (either should be deleted)
-  //     "I" -> Seq("Infected"),
-  //     "R" -> Seq("Recovered") //fixme: Recovered is not captured as a concept
-  //   )
-  //   val mentions = extractMentions(t2f)
-  //   testDefinitionEvent(mentions, desired)
-  // }
-=======
->>>>>>> 4ef30d45
 
   val t3f = "β can be interpreted as the effective contact rate: β=τ×c which is the transmissibility τ multiplied by the average number of people exposed c."
   passingTest should s"find definitions from t3f: ${t3f}" taggedAs(Somebody) in {
