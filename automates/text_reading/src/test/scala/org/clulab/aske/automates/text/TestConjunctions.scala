--- conflicted
+++ resolved
@@ -9,11 +9,10 @@
   passingTest should s"find definitions from t1: ${t1}" taggedAs (Somebody) in {
 
     val desired = Seq(
-<<<<<<< HEAD
-      "S" -> Seq("individuals who are Susceptible"), //TODO: getDiscontCharOffset doesn't seem to work properly. needs to be fixed to skip unwanted parts.
-=======
+
+//      "S" -> Seq("individuals who are Susceptible"), //TODO: getDiscontCharOffset doesn't seem to work properly. needs to be fixed to skip unwanted parts.
+
       "S" -> Seq("individuals who are either Susceptible"),
->>>>>>> 004dfc05
       "I" -> Seq("individuals who are Infected"),
       "R" -> Seq("individuals who are Recovered")
     )
@@ -36,16 +35,9 @@
   passingTest should s"find definitions from t3: ${t3}" taggedAs (Somebody) in {
 
     val desired = Seq(
-<<<<<<< HEAD
-      "b" -> Seq("removal rate of individuals in class I"), // note: fixed from class B, C, D to class I, IP, E, considering the example sentence above.
+      "b" -> Seq("removal rate of individuals in class I"),
       "c" -> Seq("removal rate of individuals in class IP"),
       "d" -> Seq("removal rate of individuals in class E")
-=======
-      "b" -> Seq("removal rate of individuals in class I"),
-      "c" -> Seq("removal rate of individuals in class IP"),
-      "d" -> Seq("removal rate of individuals in class E"),
-      "I" -> Seq("class") // this one is not ideal, but is not the focus of the test, so it's okay to keep it this way (ideally, would be class I, class IP, and class E or no class defs, but this is not crucial)
->>>>>>> 004dfc05
     )
     val mentions = extractMentions(t3)
     testDefinitionEvent(mentions, desired)
