from numbers import Number
from copy import deepcopy
from uuid import uuid4
import json
import inspect
import re

import SALib as SAL
from SALib.sample import saltelli, latin
from SALib.analyze import sobol, fast, rbd_fast
import numpy as np
import networkx as nx
from tqdm import tqdm

from automates.model_assembly.networks import GroundedFunctionNetwork
from .utils import timeit


class InputError(Exception):
    pass


class SensitivityIndices(object):
    """This class creates an object with first and second order sensitivity
    indices as well as the total sensitivty index for a given sample size. It
    also contains the confidence interval associated with the computation of
    each index. The indices are in the form of a dictionary and they can be saved
    to or read from JSON, pickle, and csv files. In addition, the maximum and
    minimum second order of the indices between any two input variables can be
    determined using the max (min) and argmax (argmin) methods.
    """
    def __init__(self, S: dict, problem: dict):
        """
        Args:
            S: A SALib dictionary from analysis
        """
        self.parameter_list = problem["names"]
        self.O1_indices = np.array(S["S1"]) if "S1" in S else None
        self.O2_indices = np.array(S["S2"]) if "S2" in S else None
        self.OT_indices = np.array(S["ST"]) if "ST" in S else None
        self.O1_confidence = np.array(S["S1_conf"]) if "S1_conf" in S else None
        self.O2_confidence = np.array(S["S2_conf"]) if "S2_conf" in S else None
        self.OT_confidence = np.array(S["ST_conf"]) if "ST_conf" in S else None

    def check_first_order(self):
        if self.O1_indices is None:
            raise ValueError("No first order indices present")
        else:
            return True

    def check_second_order(self):
        if self.O2_indices is None:
            raise ValueError("No second order indices present")
        else:
            return True

    def check_total_order(self):
        if self.OT_indices is None:
            raise ValueError("No total order indices present")
        else:
            return True

    @classmethod
    def from_dicts(cls, Si: dict, P: dict):
        """Creates a SensitivityIndices object from the provided dictionary."""
        return cls(Si, P)

    def get_min_S2(self):
        """Gets the value of the minimum S2 index."""
        self.check_second_order()
        return np.amin(self.O2_indices)

    def get_argmin_S2(self):
        """Gets the location of the minimum S2 index."""
        self.check_second_order()
        full_index = np.argmin(self.O2_indices)
        return np.unravel_index(full_index, self.O2_indices.shape)

    def get_max_S2(self):
        """Gets the value of the maximum S2 index."""
        self.check_second_order()
        return np.amax(self.O2_indices)

    def get_argmax_S2(self):
        """Gets the location of the maximum S2 index."""
        self.check_second_order()
        full_index = np.argmax(self.O2_indices)
        return np.unravel_index(full_index, self.O2_indices.shape)

    @classmethod
    def from_json_dict(cls, js_data):
        return cls(js_data, {"names": js_data["names"]})

    @classmethod
    def from_json_file(cls, filepath: str):
        with open(filepath, "r", encoding="utf-8") as f:
            js_data = json.load(f)
        return cls.from_json_dict(js_data)

    def to_dict(self):
        return {
            "S1": self.O1_indices.tolist(),
            "S2": self.O2_indices.tolist(),
            "ST": self.OT_indices.tolist(),
            "S1_conf": self.O1_confidence.tolist(),
            "S2_conf": self.O2_confidence.tolist(),
            "ST_conf": self.OT_confidence.tolist(),
            "names": self.parameter_list,
        }

    def to_json(self):
        return json.dumps(self.to_dict())

    def to_json_file(self, filepath: str):
        with open(filepath, "w") as f:
            json.dump(self.to_dict(), f)


class SensitivityAnalyzer(object):
    def __init__(self):
        pass

    @staticmethod
    def setup_problem_def(GrFN, B):
        """
        So not all bounds are created uniformly, we can have different types
        that are represented binarily or categorically and we can also have some
        conditions where a modeler may not want to include one of the inputs
        under sensitivity analysis
        """
        def convert_bounds(bound):
            num_bounds = len(bound)
            if num_bounds == 0:
                raise ValueError("Found input variable with 0 bounds")
            elif num_bounds == 1:
                # NOTE: still going to use a zero to 1 range for now
                return [0, 1]
            elif len(bound) == 2:
                if all([isinstance(b, Number) for b in bound]):
                    return bound
                else:
                    return [0, 1]
            else:
                return [0, 1]

        input_vars = list(GrFN.input_name_map.keys())
        return {
            "num_vars": len(input_vars),
            "names": input_vars,
            "bounds": [convert_bounds(B[var]) for var in input_vars],
        }

    @staticmethod
    @timeit
    def __run_analysis(analyzer, *args, **kwargs):
        return analyzer(*args, **kwargs)

    @staticmethod
    @timeit
    def __run_sampling(sampler, *args, **kwargs):
        return sampler(*args, **kwargs)

    @staticmethod
    @timeit
    def __execute_CG(CG, samples, problem, C, V, *args, **kwargs):
        def create_input_vector(name, vector, var_types=None):
            if var_types is None:
                return vector

            type_info = var_types[name]
            if type_info[0] != str:
                return vector

            if type_info[0] == str:
                (str1, str2) = type_info[1]
                return np.where(vector >= 0.5, str1, str2)
            else:
                raise ValueError(f"Unrecognized value type: {type_info[0]}")

        def reals_to_bools(samples):
            return np.where(samples >= 0.5, True, False)

        def reals_to_strs(samples, str_options):
            num_strs = len(str_options)
            return np.choose((samples * num_strs).astype(np.int64), num_strs)

        # Create vectors of sample inputs to run through the model
        vectorized_sample_list = np.split(samples, samples.shape[1], axis=1)
        vectorized_input_samples = {
            name: create_input_vector(name, vector, var_types=V)
            for name, vector in zip(problem["names"], vectorized_sample_list)
        }

        outputs = CG(vectorized_input_samples)
<<<<<<< HEAD

        # TODO @pauldhein how should this actuall work?
        Y = outputs["eo"]
        Y = Y.reshape((Y.shape[0],))
=======
        Y = np.concatenate([y.reshape((1, y.shape[0])) for y in outputs])

>>>>>>> 29c8fa4c
        return Y

    @classmethod
    def Si_from_Sobol(
        cls,
        N: int,
        G: GroundedFunctionNetwork,
        B: dict,
        C: dict = None,
        V: dict = None,
        calc_2nd: bool = True,
        num_resamples=100,
        conf_level=0.95,
        seed=None,
        save_time: bool = False,
    ) -> dict:
        """Generates Sensitivity indices using the Sobol method
        Args:
            N: The number of samples to analyze when generating Si
            G: The GroundedFunctionNetwork to analyze
            B: A dictionary of bound information for the inputs of G
            C: A dictionary of cover values for use when G is a FIB
            V: A dictionary of GrFN input variable types
            calc_2nd: A boolean that determines whether to include S2 indices
            save_time: Whether to return timing information
        Returns:
            A SensitivityIndices object containing all data from SALib analysis
        """
        prob_def = cls.setup_problem_def(G, B)

        (samples, sample_time) = cls.__run_sampling(
            saltelli.sample,
            prob_def,
            N,
            calc_second_order=calc_2nd,
            seed=seed,
        )

        (Y, exec_time) = cls.__execute_CG(G, samples, prob_def, C, V)

        results = list()
        for y in Y:
            (S, analyze_time) = cls.__run_analysis(
                sobol.analyze,
                prob_def,
                y,
                calc_second_order=True,
                num_resamples=100,
                conf_level=0.95,
                seed=None,
            )

<<<<<<< HEAD
        Si = SensitivityIndices(S, prob_def)
        return Si if not save_time else (Si, (sample_time, exec_time, analyze_time))
=======
            Si = SensitivityIndices(S, prob_def)
            results.append(Si)
        
        timing_tuple = (sample_time, exec_time, analyze_time)
        return results if not save_time else (results, timing_tuple)
>>>>>>> 29c8fa4c

    @classmethod
    def Si_from_FAST(
        cls,
        N: int,
        G: GroundedFunctionNetwork,
        B: dict,
        C: dict = None,
        V: dict = None,
        M: int = 4,
        save_time: bool = False,
        verbose: bool = False,
        seed: int = None,
    ) -> dict:

        prob_def = cls.setup_problem_def(G, B)

        (samples,
         sample_time) = cls.__run_sampling(SAL.sample.fast_sampler.sample,
                                           prob_def,
                                           N,
                                           M=M,
                                           seed=seed)

        (Y, exec_time) = cls.__execute_CG(G, samples, prob_def, C, V)
        
        results = list()
        for y in Y:
            (S, analyze_time) = cls.__run_analysis(
                fast.analyze,
                prob_def,
                Y,
                M=M,
                print_to_console=False,
                seed=seed,
            )

<<<<<<< HEAD
        (S, analyze_time) = cls.__run_analysis(
            fast.analyze,
            prob_def,
            Y,
            M=M,
            print_to_console=False,
            seed=seed,
        )

        Si = SensitivityIndices(S, prob_def)
        return Si if not save_time else (Si, (sample_time, exec_time, analyze_time))
=======
            Si = SensitivityIndices(S, prob_def)
            results.append(Si)

        timing_tuple = (sample_time, exec_time, analyze_time)
        return results if not save_time else (results, timing_tuple)
>>>>>>> 29c8fa4c

    @classmethod
    def Si_from_RBD_FAST(
        cls,
        N: int,
        G: GroundedFunctionNetwork,
        B: dict,
        C: dict = None,
        V: dict = None,
        M: int = 10,
        save_time: bool = False,
        verbose: bool = False,
        seed: int = None,
    ):

        prob_def = cls.setup_problem_def(G, B)

        (samples, sample_time) = cls.__run_sampling(latin.sample,
                                                    prob_def,
                                                    N,
                                                    seed=seed)

        X = samples

        (Y, exec_time) = cls.__execute_CG(G, samples, prob_def, C, V)
        
        results = list()
        for y in Y:
            (S, analyze_time) = cls.__run_analysis(
                rbd_fast.analyze,
                prob_def,
                X,
                Y,
                M=M,
                print_to_console=False,
                seed=seed,
            )

            Si = SensitivityIndices(S, prob_def)
            results.append(Si)

<<<<<<< HEAD
        Si = SensitivityIndices(S, prob_def)
        return Si if not save_time else (Si, (sample_time, exec_time, analyze_time))
=======
        timing_tuple = (sample_time, exec_time, analyze_time)
        return results if not save_time else (results, timing_tuple)
>>>>>>> 29c8fa4c


def ISA(
    model: GroundedFunctionNetwork,
    bounds: dict,
    sample_size: int,
    sa_method: callable,
    max_iterations: int = 5,
) -> dict:
    MAX_GRAPH = nx.DiGraph()
    VAR_POI = dict()
    COLORS = [
        "#ffffff",
        "#ffffcc",
        "#ffeda0",
        "#fed976",
        "#feb24c",
        "#fd8d3c",
        "#fc4e2a",
        "#e31a1c",
        "#bd0026",
        "#800026",
    ]
    PBAR = tqdm(total=sum([3**i for i in range(max_iterations)]))

<<<<<<< HEAD
    def __add_max_var_node(max_var: str, max_s1_val: float, S1_scores: list) -> str:
=======
    def __add_max_var_node(max_var: str, max_s1_val: float,
                           S1_scores: list) -> str:
>>>>>>> 29c8fa4c
        node_id = uuid4()
        clr_idx = round(max_s1_val * 10)
        MAX_GRAPH.add_node(
            node_id,
            fillcolor=COLORS[clr_idx],
            fontcolor="white" if clr_idx > 5 else "black",
            style="filled",
            label=f"{max_var}\n({max_s1_val:.2f})",
            S1_data=S1_scores,
        )

        return node_id

    def __get_max_S1(cur_bounds: dict) -> list:
        Si = sa_method(sample_size, model, cur_bounds, save_time=False)

        S1_tuples = list(zip(Si.parameter_list, list(Si.O1_indices)))
        return S1_tuples

    def __get_var_bound_breaks(cur_bounds: list, partitions: int = 3):
        num_bounds = len(cur_bounds)
        if num_bounds < 2:
            raise RuntimeError(f"Improper number of bounds: {num_bounds}")
        elif num_bounds == 2:
            (lower, upper) = cur_bounds
            interval_sz = (upper - lower) / partitions
            return [(lower + (i * interval_sz),
                     lower + ((i + 1) * interval_sz))
                    for i in range(partitions)]
        else:
            return list(zip(cur_bounds[:-1], cur_bounds[1:]))

    def __get_new_bound_sets(bbreaks: list, cur_var: str, cur_bounds: dict):
        new_bounds_container = list()
        for bound in bbreaks:
            new_bounds = deepcopy(cur_bounds)
            new_bounds[cur_var] = deepcopy(bound)
            new_bounds_container.append(new_bounds)
        return new_bounds_container

    def __static_analysis_on_var(max_var: str) -> list:
        if max_var in VAR_POI:
            return VAR_POI[max_var]

        # Search over all function nodes that include max_var as an input
        model_max_node = model.input_name_map[max_var]
        succ_funcs = list(model.successors(model_max_node))
        new_poi_list = list()
        for succ_func_name in succ_funcs:
            func_ref = model.nodes[succ_func_name]["lambda_fn"]
            (def_line, cond_line, _) = inspect.getsource(func_ref).split("\n")

            # Stop search if not conditional statement
            if re.search(r"__condition__", def_line) is None:
                continue

            # Extract the simple conditional portion
            numeric = r"-?[0-9]+\.?[0-9]*"
            variable = r"[A-Za-z][_A-za-z]*"
            var_or_num = rf"({variable}|{numeric})"
            bool_ops = r"<|>|==|<=|>="
            cond = re.search(
                rf"{var_or_num} ({bool_ops}) {var_or_num}",
                cond_line,
            )

            # No simple conditional found
            if cond is None:
                continue

            # Extract the boolean comparison operand and operators
            cond = cond.group()
            operator = re.search(bool_ops, cond).group()
            (op1, op2) = [op.strip() for op in re.split(operator, cond)]

            # Create a new point-of-interest for max_var
            is_first_numeric = re.match(numeric, op1) is not None
            is_second_numeric = re.match(numeric, op2) is not None
            if is_first_numeric and not is_second_numeric:
                new_poi_list.append(float(op1))
            elif not is_first_numeric and is_second_numeric:
                new_poi_list.append(float(op2))

        VAR_POI[max_var] = new_poi_list
        return new_poi_list

    def __iterate_with_bounds(
        cur_bounds: dict,
        parent_id: str,
        pass_number: int,
        parent_var: str = None,
    ):
        # start by getting the current max S1 var and value
        S1_tuples = __get_max_S1(cur_bounds)
        (max_var, s1_val) = max(S1_tuples, key=lambda tup: tup[1])

        max_var_id = __add_max_var_node(max_var, float(s1_val), S1_tuples)
        if parent_var is not None:
            (l_b, u_b) = cur_bounds[parent_var]
            edge_label = f"[{l_b:.2f}, {u_b:.2f}]"
        else:
            edge_label = ""
<<<<<<< HEAD
        MAX_GRAPH.add_edge(parent_id, max_var_id, label=edge_label, object=cur_bounds)
=======
        MAX_GRAPH.add_edge(parent_id,
                           max_var_id,
                           label=edge_label,
                           object=cur_bounds)
>>>>>>> 29c8fa4c

        # Stop recursion with max iterations
        if pass_number == max_iterations:
            # PBAR.update(1)
            return

        if parent_var is not None:
            if max_var == parent_var:
                PBAR.update(1 + 3**(max_iterations - pass_number))
                return

        new_vals = __static_analysis_on_var(max_var)
        interval_points = deepcopy(list(cur_bounds[max_var]))
        (l_b, u_b) = cur_bounds[max_var]
        for val in new_vals:
            if l_b < val < u_b:
                interval_points.append(val)
        interval_points.sort()
        bound_breaks = __get_var_bound_breaks(interval_points)
<<<<<<< HEAD
        new_bound_sets = __get_new_bound_sets(bound_breaks, max_var, cur_bounds)
=======
        new_bound_sets = __get_new_bound_sets(bound_breaks, max_var,
                                              cur_bounds)
>>>>>>> 29c8fa4c

        for new_bounds in new_bound_sets:
            PBAR.update(1)
            __iterate_with_bounds(
                new_bounds,
                max_var_id,
                pass_number + 1,
                parent_var=max_var,
            )

    root_id = str(uuid4())
<<<<<<< HEAD
    root_label = "\n".join([f"{v}: [{b[0]}, {b[1]}]" for v, b in bounds.items()])
=======
    root_label = "\n".join(
        [f"{v}: [{b[0]}, {b[1]}]" for v, b in bounds.items()])
>>>>>>> 29c8fa4c

    MAX_GRAPH.add_node(root_id, shape="rectangle", label=root_label)
    __iterate_with_bounds(bounds, root_id, 1)
    PBAR.close()
    return MAX_GRAPH<|MERGE_RESOLUTION|>--- conflicted
+++ resolved
@@ -192,15 +192,7 @@
         }
 
         outputs = CG(vectorized_input_samples)
-<<<<<<< HEAD
-
-        # TODO @pauldhein how should this actuall work?
-        Y = outputs["eo"]
-        Y = Y.reshape((Y.shape[0],))
-=======
         Y = np.concatenate([y.reshape((1, y.shape[0])) for y in outputs])
-
->>>>>>> 29c8fa4c
         return Y
 
     @classmethod
@@ -253,16 +245,11 @@
                 seed=None,
             )
 
-<<<<<<< HEAD
-        Si = SensitivityIndices(S, prob_def)
-        return Si if not save_time else (Si, (sample_time, exec_time, analyze_time))
-=======
             Si = SensitivityIndices(S, prob_def)
             results.append(Si)
         
         timing_tuple = (sample_time, exec_time, analyze_time)
         return results if not save_time else (results, timing_tuple)
->>>>>>> 29c8fa4c
 
     @classmethod
     def Si_from_FAST(
@@ -299,26 +286,11 @@
                 print_to_console=False,
                 seed=seed,
             )
-
-<<<<<<< HEAD
-        (S, analyze_time) = cls.__run_analysis(
-            fast.analyze,
-            prob_def,
-            Y,
-            M=M,
-            print_to_console=False,
-            seed=seed,
-        )
-
-        Si = SensitivityIndices(S, prob_def)
-        return Si if not save_time else (Si, (sample_time, exec_time, analyze_time))
-=======
             Si = SensitivityIndices(S, prob_def)
             results.append(Si)
 
         timing_tuple = (sample_time, exec_time, analyze_time)
         return results if not save_time else (results, timing_tuple)
->>>>>>> 29c8fa4c
 
     @classmethod
     def Si_from_RBD_FAST(
@@ -360,13 +332,8 @@
             Si = SensitivityIndices(S, prob_def)
             results.append(Si)
 
-<<<<<<< HEAD
-        Si = SensitivityIndices(S, prob_def)
-        return Si if not save_time else (Si, (sample_time, exec_time, analyze_time))
-=======
         timing_tuple = (sample_time, exec_time, analyze_time)
         return results if not save_time else (results, timing_tuple)
->>>>>>> 29c8fa4c
 
 
 def ISA(
@@ -392,12 +359,8 @@
     ]
     PBAR = tqdm(total=sum([3**i for i in range(max_iterations)]))
 
-<<<<<<< HEAD
-    def __add_max_var_node(max_var: str, max_s1_val: float, S1_scores: list) -> str:
-=======
     def __add_max_var_node(max_var: str, max_s1_val: float,
                            S1_scores: list) -> str:
->>>>>>> 29c8fa4c
         node_id = uuid4()
         clr_idx = round(max_s1_val * 10)
         MAX_GRAPH.add_node(
@@ -500,14 +463,10 @@
             edge_label = f"[{l_b:.2f}, {u_b:.2f}]"
         else:
             edge_label = ""
-<<<<<<< HEAD
-        MAX_GRAPH.add_edge(parent_id, max_var_id, label=edge_label, object=cur_bounds)
-=======
         MAX_GRAPH.add_edge(parent_id,
                            max_var_id,
                            label=edge_label,
                            object=cur_bounds)
->>>>>>> 29c8fa4c
 
         # Stop recursion with max iterations
         if pass_number == max_iterations:
@@ -527,12 +486,8 @@
                 interval_points.append(val)
         interval_points.sort()
         bound_breaks = __get_var_bound_breaks(interval_points)
-<<<<<<< HEAD
-        new_bound_sets = __get_new_bound_sets(bound_breaks, max_var, cur_bounds)
-=======
         new_bound_sets = __get_new_bound_sets(bound_breaks, max_var,
                                               cur_bounds)
->>>>>>> 29c8fa4c
 
         for new_bounds in new_bound_sets:
             PBAR.update(1)
@@ -544,12 +499,7 @@
             )
 
     root_id = str(uuid4())
-<<<<<<< HEAD
     root_label = "\n".join([f"{v}: [{b[0]}, {b[1]}]" for v, b in bounds.items()])
-=======
-    root_label = "\n".join(
-        [f"{v}: [{b[0]}, {b[1]}]" for v, b in bounds.items()])
->>>>>>> 29c8fa4c
 
     MAX_GRAPH.add_node(root_id, shape="rectangle", label=root_label)
     __iterate_with_bounds(bounds, root_id, 1)
