import typing
from functools import singledispatchmethod

from automates.model_assembly.metadata import (
    VariableCreationReason,
    LambdaType
)
from automates.model_assembly.networks import load_lambda_function
from automates.program_analysis.CAST2GrFN.ann_cast.ann_cast_helpers import (
    ELSEBODY,
    IFBODY,
    IFEXPR,
    LOOP_VAR_UPDATED_VERSION,
    LOOPINIT,
    LOOPBODY,
    LOOPEXPR,
    VAR_EXIT_VERSION,
    VAR_INIT_VERSION,
    GrfnAssignment,
    add_metadata_from_name_node,
    add_metadata_to_grfn_var,
    build_fullid,
    call_argument_name,
    call_container_name,
    call_param_name,
    call_ret_val_name,
    con_scope_to_str,
    create_grfn_literal_node,
    create_grfn_var,
    create_lambda_node_metadata,
    func_def_argument_name,
    func_def_ret_val_name,
    generate_from_source_metadata,
    is_func_def_main,
    specialized_global_name,
)
from automates.program_analysis.CAST2GrFN.ann_cast.annotated_cast import *
from automates.program_analysis.CAST2GrFN.model.cast import ( 
    ScalarType,
    ValueConstructor,
)

class VariableVersionPass:
    def __init__(self, pipeline_state: PipelineState):
        self.pipeline_state = pipeline_state
        self.nodes = self.pipeline_state.nodes

        # dict mapping container scopes strs to dicts which
        # map Name id to highest version in that container scope
        self.con_scope_to_highest_var_vers = {}

        for node in self.pipeline_state.nodes:
            # when visitor starts, assign_lhs is False
            self.visit(node, False)

    def init_highest_var_vers_dict(self, con_scopestr, var_ids):
        """
        Initialize highest var version dict for scope `con_scopestr`
        If the scope is the module, then use a defaultdict starting at zero
        otherwise, create a dictionary mapping each of the ids to zero
        """
        self.con_scope_to_highest_var_vers[con_scopestr] = {}
        for id in var_ids:
            self.con_scope_to_highest_var_vers[con_scopestr][id] = 0
        # DEBUG printing
        if self.pipeline_state.PRINT_DEBUGGING_INFO:
            print(f"initialized highest_vars_vers_dict {self.con_scope_to_highest_var_vers[con_scopestr]}")
                       

    def get_highest_ver_in_con_scope(self, con_scopestr, id):
        """
        Grab the current version of `id` in scope for `con_scopestr`
        Should only be called after `con_scopestr` is in the `self.con_scope_to_highest_var_vers`
        """
        return self.con_scope_to_highest_var_vers[con_scopestr][id]

    def is_var_in_con_scope(self, con_scopestr: str, id: int):
        return id in self.con_scope_to_highest_var_vers[con_scopestr]

    def incr_version_in_con_scope(self, con_scopestr: str, id: int, var_name: str):
        """
        Grab the next version of `id` in scope for `con_scopestr`
        Should only be called after `con_scopestr` is in the `self.con_scope_to_highest_var_vers`

        Also creates a GrFN variable for the newly added version
        """
        # NOTE: we should have added id to con_scope_to_highest_var_vers when we call
        # init_highest_var_vers_dict
        # if this does not happen, some logic has failed
        assert(id in self.con_scope_to_highest_var_vers[con_scopestr])
        self.con_scope_to_highest_var_vers[con_scopestr][id] += 1
        version = self.con_scope_to_highest_var_vers[con_scopestr][id]
        grfn_var = create_grfn_var(var_name, id, version, con_scopestr)
        fullid = build_fullid(var_name, id, version, con_scopestr)
        self.pipeline_state.store_grfn_var(fullid, grfn_var)

    def incr_vars_in_con_scope(self, scopestr, vars):
        """
        This will increment all versions of variables in `scopestr` that are
        in the dict `vars` which contains variable ids mapped to AnnCastName nodes
        """
        for var_id, var_name in vars.items():
            self.incr_version_in_con_scope(scopestr, var_id, var_name)

    def add_default_bot_interface_metadata(self, interface_vars):
        """
        Adds a bot interface metadata to interface_vars 
        """
        for fullid in interface_vars.values():
            grfn_var = self.pipeline_state.get_grfn_var(fullid)
            # See comment above declaration for `FROM_SOURCE_FOR_GE` in annotated_cast.py
            from_source = True if self.pipeline_state.FROM_SOURCE_FOR_GE else False
            from_source_mdata = generate_from_source_metadata(from_source, VariableCreationReason.BOT_IFACE_INTRO)
            add_metadata_to_grfn_var(grfn_var, from_source_mdata=from_source_mdata)


    def fix_for_python_gcc_declaration_distinction(self, con_scopestr, id, var_name):
        """
        This function adds a dummy GrfnAssignment to `None` for variable with id `id`
        in the container for con_scopestr
    
        The motivation for this is the difference between how the gcc and Python handle
        variable declaration.  

        For gcc, all variable declaration are placed at the top
        of the enclosing FunctionDef.  Currently, we rely on this for If and Loop container
        top interfaces.  
        
        The Python AST follows Python semantics, and variables are introduced inline dynamically.
        This leads to many challenges creating interfaces e.g.

        ```python
        def func():
            x = 5
            if x == 5:
                z = 3
        ```
        In this code example, what happens to z along the else branch?  GrFN If containers always make a
        selection between two values, but this does not align with dynamic/conditional variable creation in Python,
        as in the above code example.
        """
        version = self.con_scope_to_highest_var_vers[con_scopestr][id]
        # this function should only be called in cases where we need to implement a dummy assignment
        # which creates a version 1 variable
        assert(version == VAR_INIT_VERSION)
        # increment the version, and create an GrFN variable for the incremented version
        self.incr_version_in_con_scope(con_scopestr, id, var_name)
        new_version = self.con_scope_to_highest_var_vers[con_scopestr][id]
        new_fullid = build_fullid(var_name, id, new_version, con_scopestr)
        grfn_var = self.pipeline_state.get_grfn_var(new_fullid)
        from_source_mdata = generate_from_source_metadata(False, VariableCreationReason.DUMMY_ASSIGN)
        add_metadata_to_grfn_var(grfn_var, from_source_mdata)

        # create a literal GrFN assignment for this dummy assignment
        assign_metadata = create_lambda_node_metadata(source_refs=[])
        literal_node = create_grfn_literal_node(assign_metadata)
        lambda_expr = "lambda: None"
        literal_node.func_str = lambda_expr
        literal_node.function = load_lambda_function(literal_node.func_str)
        dummy_assignment = GrfnAssignment(literal_node, LambdaType.LITERAL, lambda_expr=lambda_expr)
        dummy_assignment.outputs[new_fullid] = grfn_var.uid

        # add dummy assignment to function def node
        assert(self.pipeline_state.is_con_scopestr_func_def(con_scopestr))
        func_def_node = self.pipeline_state.func_def_node_from_scopestr(con_scopestr)

        func_def_node.dummy_grfn_assignments.append(dummy_assignment)

    def populate_interface(self, con_scopestr, vars, interface):
        """
        Parameters:
          - `con_scopestr`: a cached container scope 
          - `vars`: a dict mapping numerical ids to variable names
          - `interface`: a dict mapping numerical variable ids to fullids 
                         (e.g. the top or bottom interface of a container node)

        For each variable from `vars`, put the highest version of that variable
        from container `con_scopestr` into `interface` 
        """
        # add vars to interface
        for id, var_name in vars.items():
            highest_ver = self.get_highest_ver_in_con_scope(con_scopestr, id)
            # if con_scopestr is a FunctionDef container, and highest_ver is VAR_INIT_VERSION
            # we call fix_for_python_gcc_declaration_distinction
            # this creates a dummy assignment to the variable in the FunctionDef container
            # most likely, this is not the ideal long term solution
            scopestr_is_func = self.pipeline_state.is_con_scopestr_func_def(con_scopestr)
            local_var = scopestr_is_func and self.pipeline_state.is_var_local_to_func(con_scopestr, id)
            if local_var and highest_ver == VAR_INIT_VERSION:
                self.fix_for_python_gcc_declaration_distinction(con_scopestr, id, var_name)
                # update highest ver after the dummy assignment
                highest_ver = self.get_highest_ver_in_con_scope(con_scopestr, id)
            fullid = build_fullid(var_name, id, highest_ver, con_scopestr)
            interface[id] = fullid

    def populate_loop_interfaces(self, node: AnnCastLoop):
        # populate interfaces and increment versions in previous scope of modified variables
        prev_scopestr = con_scope_to_str(node.con_scope[:-1])
        # populate top interface initial
        # these are all used variables
        node.top_interface_vars = node.used_vars
        self.populate_interface(prev_scopestr, node.top_interface_vars, node.top_interface_initial)
        # increment versions of modified vars 
        self.incr_vars_in_con_scope(prev_scopestr, node.modified_vars)
        # populate bot interface out
        node.bot_interface_vars = node.modified_vars
        self.populate_interface(prev_scopestr, node.bot_interface_vars, node.bot_interface_out)
        self.add_default_bot_interface_metadata(node.bot_interface_out)

        # populate "inside" of interfaces
        con_scopestr = con_scope_to_str(node.con_scope)
        # populate top interface updated
        # these are all modified variables
        node.top_interface_updated_vars = node.modified_vars
        for id, var_name in node.top_interface_updated_vars.items():
            version = LOOP_VAR_UPDATED_VERSION
            fullid = build_fullid(var_name, id, version, con_scopestr)
            node.top_interface_updated[id] = fullid
        # populate top interface out
        # the top interface chooses between initial and updated versions; 
        # by convention the produced version is `VAR_INIT_VERSION`
        # which is consistent with other containers 
        for id, var_name in node.top_interface_vars.items():
            version = VAR_INIT_VERSION
            fullid = build_fullid(var_name, id, version, con_scopestr)
            node.top_interface_out[id] = fullid
        # populate bot interface in
        # the bot interface takes `VAR_EXIT_VERSION` modified variables
        # During GrFN Variable Creation, these versions will be aliased to 
        # the highest version occuring in the loop expr
        for id, var_name in node.bot_interface_vars.items():
            version = VAR_EXIT_VERSION
            fullid = build_fullid(var_name, id, version, con_scopestr)
            node.bot_interface_in[id] = fullid

    def populate_model_if_interfaces(self, node: AnnCastModelIf):
        # populate interfaces and increment versions in previous scope of modified variables
        prev_scopestr = con_scope_to_str(node.con_scope[:-1])
        # populate top interface in
        node.top_interface_vars = node.used_vars
        self.populate_interface(prev_scopestr, node.top_interface_vars, node.top_interface_in)
        # increment versions 
        self.incr_vars_in_con_scope(prev_scopestr, node.modified_vars)
        # populate bot interface out
        node.bot_interface_vars = node.modified_vars
        self.populate_interface(prev_scopestr, node.bot_interface_vars, node.bot_interface_out)
        self.add_default_bot_interface_metadata(node.bot_interface_out)

        # populate "inside" of interfaces
        con_scopestr = con_scope_to_str(node.con_scope)
        # populate top interface out 
        # by convention the top interface produces version VAR_INIT_VERSION variables
        # and these are propagated to if expr, if body, and else body 
        for id, var_name in node.top_interface_vars.items():
            version = VAR_INIT_VERSION
            fullid = build_fullid(var_name, id, version, con_scopestr)
            node.top_interface_out[id] = fullid
        # populate bot interface in
        # by convention, the bot interface in takes version VAR_EXIT_VERSION variables
        # these versions are produced by the Decision node 
        # and they are created during GrfnVariableCreationPass
        for id, var_name in node.bot_interface_vars.items():
            version = VAR_EXIT_VERSION
            fullid = build_fullid(var_name, id, version, con_scopestr)
            node.bot_interface_in[id] = fullid

    def func_def_top_interface_args(self, node: AnnCastFunctionDef):
        """
        Creates initial version for each argument and each formal parameter
        Links these argument and parameters through the `top_interface_in` and `top_interface_out`
        """
        # function container is used to scope parameters
        param_con_scopestr = con_scope_to_str(node.con_scope)
        # enclosing container is used to scope arguments
        enclosing_con_scope = node.con_scope[:-1]
        arg_con_scopestr = con_scope_to_str(enclosing_con_scope)

        # create argument and parameter variables
        # argument variables are inputs to the top interface
        # paramter variables are outputs of the top interface
        for i, param in enumerate(node.func_args):
            # argument name and scope str
            arg_name = func_def_argument_name(node, i)

            # parameter name and scopestr
            assert(isinstance(param, AnnCastVar))
            param_name = param.val.name

            # argument and parameter share id, and start with initial version
            id = param.val.id
            version = VAR_INIT_VERSION

            # build and store GrFN variables for argument and parameter
            arg_grfn_var = create_grfn_var(arg_name, id, version, arg_con_scopestr)
            arg_fullid = build_fullid(arg_name, id, version, arg_con_scopestr)
            self.pipeline_state.store_grfn_var(arg_fullid, arg_grfn_var)
            # store arg_fullid
            node.arg_index_to_fullid[i] = arg_fullid
            # create From Source metadata for the GrFN var
            from_source = False
            from_source_mdata = generate_from_source_metadata(from_source, VariableCreationReason.FUNC_ARG)
            add_metadata_to_grfn_var(arg_grfn_var, from_source_mdata)

            param_grfn_var = create_grfn_var(param_name, id, version, param_con_scopestr)
            param_fullid = build_fullid(param_name, id, version, param_con_scopestr)
            self.pipeline_state.store_grfn_var(param_fullid, param_grfn_var)
            # store param_fullid
            node.param_index_to_fullid[i] = param_fullid
            # store metadata in paramter GrFN Var
            add_metadata_from_name_node(param_grfn_var, param.val)

            # link argument and parameter through top interface
            node.top_interface_in[id] = arg_fullid
            node.top_interface_out[id] = param_fullid

        # DEBUG printing
        if self.pipeline_state.PRINT_DEBUGGING_INFO:
            print(f"For FunctionDef {node.name.name}")
            print("After func_def_top_iface_args():")
            print(f"\ttop_interface_in = {node.top_interface_in}")
            print(f"\ttop_interface_out = {node.top_interface_out}")

    def func_def_ret_val_creation(self, node: AnnCastFunctionDef):
        """
        Creates two GrFN variables for the FunctionDef's return value.
        One is in the interior of the container and links
        to the bot interface in.  The other is outside the container and
        links to the bot interface out.
        """
        # Create new GrFN for return value for bot interface in and bot interface out
        var_name = func_def_ret_val_name(node)
        id = self.pipeline_state.next_collapsed_id()
        version = VAR_INIT_VERSION

        # interior container scope
        func_scopestr = con_scope_to_str(node.con_scope)

        in_ret_val = create_grfn_var(var_name, id, version, func_scopestr)
        in_fullid = build_fullid(var_name, id, version, func_scopestr)
        self.pipeline_state.store_grfn_var(in_fullid, in_ret_val)
        # create From Source metadata for the GrFN var
        from_source = False
        from_source_mdata = generate_from_source_metadata(from_source, VariableCreationReason.FUNC_RET_VAL)
        add_metadata_to_grfn_var(in_ret_val, from_source_mdata)


        # exterior container scope
        enclosing_con = node.con_scope[:-1]
        enclosing_scopestr = con_scope_to_str(enclosing_con)
        out_ret_val = create_grfn_var(var_name, id, version, enclosing_scopestr)
        out_fullid = build_fullid(var_name, id, version, enclosing_scopestr)
        self.pipeline_state.store_grfn_var(out_fullid, out_ret_val)
        # create From Source metadata for the GrFN var
        add_metadata_to_grfn_var(out_ret_val, from_source_mdata)

        # store created fullid and grfn_id in node's ret_val
        node.out_ret_val[id] = out_fullid
        node.in_ret_val[id] = in_fullid
        # link ret values on bot interface
        node.bot_interface_in[id] = in_fullid
        node.bot_interface_out[id] = out_fullid

        # DEBUG printing
        if self.pipeline_state.PRINT_DEBUGGING_INFO:
            print(f"For FunctionDef {node.name.name}")
            print("\tAfter func_def_ret_val_creation():")
            print(f"\ttop_interface_in = {node.top_interface_in}")
            print(f"\ttop_interface_out = {node.top_interface_out}")

    def add_globals_to_main_func_def_interfaces(self, node: AnnCastFunctionDef):
        """
        Populates top and bot interface of main FunctionDef with global variables
          - Adds incoming global variable version to top_interface_in
          - Increments modified globals versions in enclosing scope
          - Adds incremented version to bot_interface_out
          - Creates VAR_INIT_VERSION global variables and adds to top_interface_out
          - Add `body_highest_var_vers` global variables to bot_interface_in
        """
        # in the enclosing scope, increment all versions of global variables
        # that are modified by main
        enclosing_con_scope = node.con_scope[:-1]
        enclosing_scopestr = con_scope_to_str(enclosing_con_scope)

        # add globals to exterior interfaces
        # add global variables to top_interface_in these are all used globals
        node.top_interface_vars = node.used_globals
        self.populate_interface(enclosing_scopestr, node.top_interface_vars, node.top_interface_in)
        # the bot interface globals are all modified globals
        node.bot_interface_vars = node.modified_globals
        # increment versions of all modified global variables
        self.incr_vars_in_con_scope(enclosing_scopestr, node.bot_interface_vars)
        # add modified globals to bot interface out
        self.populate_interface(enclosing_scopestr, node.bot_interface_vars, node.bot_interface_out)

        # add globals to interior interfaces
        # interior container scope
        func_scopestr = con_scope_to_str(node.con_scope)
        # create globals for top_interface_out and bot interface in
        # by convention the top interface produces version VAR_INIT_VERSION variables
        # by convention, the bot interface in takes version VAR_EXIT_VERSION variables
        for id, var_name in node.top_interface_vars.items():
            version = VAR_INIT_VERSION
            init_fullid = build_fullid(var_name, id, version, func_scopestr)
            init_global = create_grfn_var(var_name, id, version, func_scopestr)
            self.pipeline_state.store_grfn_var(init_fullid, init_global)
            node.top_interface_out[id] = init_fullid
            # See comment above declaration for `FROM_SOURCE_FOR_GE` in annotated_cast.py 
            from_source = True if self.pipeline_state.FROM_SOURCE_FOR_GE else False
            from_source_mdata = generate_from_source_metadata(from_source, VariableCreationReason.TOP_IFACE_INTRO)
            add_metadata_to_grfn_var(init_global, from_source_mdata)
    
        # we do not create the GrFN VariableNode for the highest version global
        # here, since it is done while visitng Assignment node during GrfnVarCreation pass
        for id, var_name in node.bot_interface_vars.items():
            version = node.body_highest_var_vers[id]
            exit_fullid = build_fullid(var_name, id, version, func_scopestr)
            node.bot_interface_in[id] = exit_fullid

        # DEBUG printing
        if self.pipeline_state.PRINT_DEBUGGING_INFO:
            print(f"For FunctionDef {node.name.name}")
            print("\tAfter add_globals_to_main_func_def_interfaces():")
            print(f"\ttop_interface_in = {node.top_interface_in}")
            print(f"\ttop_interface_out = {node.top_interface_out}")

    def add_globals_to_non_main_func_def_interfaces(self, node: AnnCastFunctionDef):
        """
        Populates top and bot interface of FunctionDef with global variables
        For each global, we make an addtional global whose name is specialized to
        this function.  This is to separate the globals that "main" uses
        from the globals that are used in other FunctionDef's because of main's
        special role.
          - Creates VAR_INIT_VERSION version for each specialized global and
            Links these specialized globals through the `top_interface_in` and `top_interface_out`
          - Creates VAR_EXIT_VERSION version for each specialized global and
            Links these specialized globals through the `bot_interface_in` and `bot_interface_out`
        """
        enclosing_con_scope = node.con_scope[:-1]
        enclosing_scopestr = con_scope_to_str(enclosing_con_scope)
        # interior container scope
        func_scopestr = con_scope_to_str(node.con_scope)

        # add global variables to top_interface_in
        # these are all used globals
        node.top_interface_vars = node.used_globals
        # the bot interface globals are all modified globals
        node.bot_interface_vars = node.modified_globals

        # we create specialized globals for this function def, in the enclosing scope.
        # this is to accomodate interfaces, since they expect the same id 
        # on either side
        # this is similar to how we handle arguments from enclosing scope linking to
        # parameters in the interior of a container

        # create specialized globals for top interface
        # by convention the top interface produces version VAR_INIT_VERSION variables
        version = VAR_INIT_VERSION
        for id, var_name in node.top_interface_vars.items():
            # exterior specialized top global
            specialized_name = specialized_global_name(node, var_name)
            in_fullid = build_fullid(specialized_name, id, version, enclosing_scopestr)
            in_global = create_grfn_var(specialized_name, id, version, enclosing_scopestr)
            self.pipeline_state.store_grfn_var(in_fullid, in_global)
            node.top_interface_in[id] = in_fullid
            # create From Source metadata for the GrFN var
            # See comment above declaration for `FROM_SOURCE_FOR_GE` in annotated_cast.py 
            from_source = True if self.pipeline_state.FROM_SOURCE_FOR_GE else False
            from_source_mdata = generate_from_source_metadata(from_source, VariableCreationReason.DUP_GLOBAL)
            add_metadata_to_grfn_var(in_global, from_source_mdata)
            # interior top global
            out_fullid = build_fullid(var_name, id, version, func_scopestr)
            out_global = create_grfn_var(var_name, id, version, func_scopestr)
            self.pipeline_state.store_grfn_var(out_fullid, out_global)
            node.top_interface_out[id] = out_fullid
            # create From Source metadata for the GrFN var
            # See comment above declaration for `FROM_SOURCE_FOR_GE` in annotated_cast.py 
            from_source = True if self.pipeline_state.FROM_SOURCE_FOR_GE else False
            from_source_mdata = generate_from_source_metadata(from_source, VariableCreationReason.TOP_IFACE_INTRO)
            add_metadata_to_grfn_var(in_global, from_source_mdata)
    
        # create specialized globals for bot interface
        # by convention, the bot interface in takes version VAR_EXIT_VERSION variables
        for id, var_name in node.bot_interface_vars.items():
            # interior bot global
            # we do not create the GrFN VariableNode for the highest version global
            # here, since it is done while visitng Assignment node during GrfnVarCreation pass
            version = node.body_highest_var_vers[id]
            in_fullid = build_fullid(var_name, id, version, func_scopestr)
            node.bot_interface_in[id] = in_fullid
            # exterior specialized bot global
            version = VAR_EXIT_VERSION
            specialized_name = specialized_global_name(node, var_name)
            out_fullid = build_fullid(specialized_name, id, version, enclosing_scopestr)
            out_global = create_grfn_var(specialized_name, id, version, enclosing_scopestr)
            self.pipeline_state.store_grfn_var(out_fullid, out_global)
            node.bot_interface_out[id] = out_fullid
            # create From Source metadata for the GrFN var
            # See comment above declaration for `FROM_SOURCE_FOR_GE` in annotated_cast.py 
            from_source = True if self.pipeline_state.FROM_SOURCE_FOR_GE else False
            from_source_mdata = generate_from_source_metadata(from_source, VariableCreationReason.DUP_GLOBAL)
            add_metadata_to_grfn_var(out_global, from_source_mdata)

        # DEBUG printing
        if self.pipeline_state.PRINT_DEBUGGING_INFO:
            print(f"For FunctionDef {node.name.name}")
            print("\tAfter add_globals_to_non_main_func_def_interfaces():")
            print(f"\ttop_interface_in = {node.top_interface_in}")
            print(f"\ttop_interface_out = {node.top_interface_out}")
            print(f"\ttop_interface_vars = {node.top_interface_vars}")
            print(f"\tbot_interface_in = {node.bot_interface_in}")
            print(f"\tbot_interface_out = {node.bot_interface_out}")
            print(f"\tbot_interface_vars = {node.bot_interface_vars}")

    def call_top_interface_args_with_func_def(self, node: AnnCastCall):
        """
        Creates initial version for each argument and each formal parameter
        Links these argument and parameters through the `top_interface_in` and `top_interface_out`
       
        During GrfnAssignmentPass, 
        for each argument, creates a `GrfnAssignment` which stores the assignment `LambdaNode`
        """
        # call container is used to scope parameters
        call_con_name = call_container_name(node)

        # create argument and parameter variables
        # argument variables are inputs to the top interface
        # paramter variables are outputs of the top interface
        for i, n in enumerate(node.arguments):
            # argument name and scope str
            arg_name = call_argument_name(node, i)
            arg_con_scopestr = con_scope_to_str(node.func.con_scope)

            # parameter name and scopestr
            func_def = self.pipeline_state.func_def_node_from_id(node.func.id)
            param = func_def.func_args[i]
            assert(isinstance(param, AnnCastVar))
            param_name = param.val.name
            param_con_scopestr = con_scope_to_str(node.func.con_scope + [call_con_name])

            # argument and parameter share id, and start with initial version
            id = self.pipeline_state.next_collapsed_id()
            version = VAR_INIT_VERSION

            # build and store GrFN variables for argument and parameter
            arg_grfn_var = create_grfn_var(arg_name, id, version, arg_con_scopestr)
            arg_fullid = build_fullid(arg_name, id, version, arg_con_scopestr)
            self.pipeline_state.store_grfn_var(arg_fullid, arg_grfn_var)
            # store arg_fullid
            node.arg_index_to_fullid[i] = arg_fullid
            # create From Source metadata for the GrFN var
            from_source = False
            from_source_mdata = generate_from_source_metadata(from_source, VariableCreationReason.FUNC_ARG)
            add_metadata_to_grfn_var(arg_grfn_var, from_source_mdata)

            param_grfn_var = create_grfn_var(param_name, id, version, param_con_scopestr)
            param_fullid = build_fullid(param_name, id, version, param_con_scopestr)
            self.pipeline_state.store_grfn_var(param_fullid, param_grfn_var)
            # store param_fullid
            node.param_index_to_fullid[i] = param_fullid
            # create From Source metadata for the GrFN var
            add_metadata_from_name_node(param_grfn_var, param.val)

            # link argument and parameter through top interface
            node.top_interface_in[id] = arg_fullid
            node.top_interface_out[id] = param_fullid

        # DEBUG printing
        if self.pipeline_state.PRINT_DEBUGGING_INFO:
            print("After create_call_args_and_params():")
            print(f"\ttop_interface_in = {node.top_interface_in}")
            print(f"\ttop_interface_out = {node.top_interface_out}")

    def call_top_interface_args_with_no_func_def(self, node: AnnCastCall):
        """
        Creates initial version for each argument and each formal parameter
        Links these argument and parameters through the `top_interface_in` and `top_interface_out`
       
        During GrfnAssignmentPass, 
        for each argument, creates a `GrfnAssignment` which stores the assignment `LambdaNode`
        """
        # call container is used to scope parameters
        call_con_name = call_container_name(node)

        # create argument and parameter variables
        # argument variables are inputs to the top interface
        # paramter variables are outputs of the top interface
        for i, n in enumerate(node.arguments):
            # argument name and scope str
            arg_name = call_argument_name(node, i)
            arg_con_scopestr = con_scope_to_str(node.func.con_scope)

            # parameter name and scopestr
            param_name = call_param_name(node, i)
            param_con_scopestr = con_scope_to_str(node.func.con_scope + [call_con_name])
            
            # argument and parameter share id, and start with initial version
            id = self.pipeline_state.next_collapsed_id()
            version = VAR_INIT_VERSION

            # build and store GrFN variables for argument and parameter
            arg_grfn_var = create_grfn_var(arg_name, id, version, arg_con_scopestr)
            arg_fullid = build_fullid(arg_name, id, version, arg_con_scopestr)
            self.pipeline_state.store_grfn_var(arg_fullid, arg_grfn_var)
            # store arg_fullid
            node.arg_index_to_fullid[i] = arg_fullid
            # create From Source metadata for the GrFN var
            from_source = False
            from_source_mdata = generate_from_source_metadata(from_source, VariableCreationReason.FUNC_ARG)
            add_metadata_to_grfn_var(arg_grfn_var, from_source_mdata)

            param_grfn_var = create_grfn_var(param_name, id, version, param_con_scopestr)
            param_fullid = build_fullid(param_name, id, version, param_con_scopestr)
            self.pipeline_state.store_grfn_var(param_fullid, param_grfn_var)
            # store param_fullid
            node.param_index_to_fullid[i] = param_fullid
            # create From Source metadata for the GrFN var
            # when we don't have the function def, we create a paramter with a default name
            add_metadata_to_grfn_var(param_grfn_var, from_source_mdata)

            # link argument and parameter through top interface
            node.top_interface_in[id] = arg_fullid
            node.top_interface_out[id] = param_fullid

        # DEBUG printing
        if self.pipeline_state.PRINT_DEBUGGING_INFO:
            print("After create_call_args_and_params():")
            print(f"\ttop_interface_in = {node.top_interface_in}")
            print(f"\ttop_interface_out = {node.top_interface_out}")

    def populate_call_bot_interface_with_ret_val(self, node: AnnCastCall):
        """
        Creates two GrFN variables for the Call's return value.
        One is in the interior of the container and links
        to the bot interface in.  The other is outside the container and
        links to the bot interface out.
        """
        # Create new GrFN for return value for bot interface in and bot interface out
        var_name = call_ret_val_name(node)
        id = self.pipeline_state.next_collapsed_id()
        version = VAR_INIT_VERSION

        # interior container scope
        call_con_scopestr = con_scope_to_str(node.func.con_scope + [call_container_name(node)])

        in_ret_val = create_grfn_var(var_name, id, version, call_con_scopestr)
        in_fullid = build_fullid(var_name, id, version, call_con_scopestr)
        self.pipeline_state.store_grfn_var(in_fullid, in_ret_val)
        # create From Source metadata for the GrFN var
        from_source = False
        from_source_mdata = generate_from_source_metadata(from_source, VariableCreationReason.FUNC_RET_VAL)
        add_metadata_to_grfn_var(in_ret_val, from_source_mdata)

        # exterior container scope
        con_scopestr = con_scope_to_str(node.func.con_scope)
        out_ret_val = create_grfn_var(var_name, id, version, con_scopestr)
        out_fullid = build_fullid(var_name, id, version, con_scopestr)
        self.pipeline_state.store_grfn_var(out_fullid, out_ret_val)
        add_metadata_to_grfn_var(out_ret_val, from_source_mdata)

        # store created fullid and grfn_id in node's ret_val
        node.out_ret_val[id] = out_fullid
        node.in_ret_val[id] = in_fullid
        # link ret values on bot interface
        node.bot_interface_in[id] = in_fullid
        node.bot_interface_out[id] = out_fullid

    def grfn_2_2_call_top_interface_args(self, node: AnnCastCall):
        """
        Creates initial version for each argument and each formal parameter
        Links these argument and parameters through the `top_interface_in` and `top_interface_out`
       
        During GrfnAssignmentPass, 
        for each argument, creates a `GrfnAssignment` which stores the assignment `LambdaNode`
        """
        # call container is used to scope parameters
        call_con_name = call_container_name(node)

        # create argument and parameter variables
        # argument variables are inputs to the top interface
        # paramter variables are outputs of the top interface
        # if we are generating GrFN 2.2, we would like the parameter to lie in the 
        # copied function def container, we do this by aliasing versions during GrfnVarCreation pass
        for i, n in enumerate(node.arguments):
            # argument name and scope str
            arg_name = call_argument_name(node, i)
            arg_con_scopestr = con_scope_to_str(node.func.con_scope)

            # parameter name and scopestr
            param = node.func_def_copy.func_args[i]
            assert(isinstance(param, AnnCastVar))
            param_name = param.val.name
            param_con_scopestr = con_scope_to_str(node.func.con_scope + [call_con_name])
            
            # argument and parameter share id, and start with initial version
            id = self.pipeline_state.next_collapsed_id()
            version = VAR_INIT_VERSION

            # build and store GrFN variables for argument and parameter
            arg_grfn_var = create_grfn_var(arg_name, id, version, arg_con_scopestr)
            arg_fullid = build_fullid(arg_name, id, version, arg_con_scopestr)
            self.pipeline_state.store_grfn_var(arg_fullid, arg_grfn_var)
            # store arg_fullid
            node.arg_index_to_fullid[i] = arg_fullid
            # create From Source metadata for the GrFN var
            from_source = False
            from_source_mdata = generate_from_source_metadata(from_source, VariableCreationReason.FUNC_ARG)
            add_metadata_to_grfn_var(arg_grfn_var, from_source_mdata)

            param_grfn_var = create_grfn_var(param_name, id, version, param_con_scopestr)
            param_fullid = build_fullid(param_name, id, version, param_con_scopestr)
            self.pipeline_state.store_grfn_var(param_fullid, param_grfn_var)
            # store param_fullid
            node.param_index_to_fullid[i] = param_fullid
            add_metadata_from_name_node(param_grfn_var, param.val)

            # link argument and parameter through top interface
            node.top_interface_in[id] = arg_fullid
            node.top_interface_out[id] = param_fullid


        # DEBUG printing
        if self.pipeline_state.PRINT_DEBUGGING_INFO:
            print("After create_call_args_and_params():")
            print(f"\ttop_interface_in = {node.top_interface_in}")
            print(f"\ttop_interface_out = {node.top_interface_out}")

    def grfn_2_2_call_ret_val_creation(self, node: AnnCastCall):
        """
        Creates two GrFN variables for the Call's return value.
        One is in the interior of the container and links
        to the bot interface in.  The other is outside the container and
        links to the bot interface out.
        """
        # Create new GrFN for return value for bot interface in and bot interface out
        var_name = call_ret_val_name(node)
        id = self.pipeline_state.next_collapsed_id()
        version = VAR_INIT_VERSION

        # interior container scope
        call_con_scopestr = con_scope_to_str(node.func.con_scope + [call_container_name(node)])

        in_ret_val = create_grfn_var(var_name, id, version, call_con_scopestr)
        in_fullid = build_fullid(var_name, id, version, call_con_scopestr)
        self.pipeline_state.store_grfn_var(in_fullid, in_ret_val)
        # create From Source metadata for the GrFN var
        from_source = False
        from_source_mdata = generate_from_source_metadata(from_source, VariableCreationReason.FUNC_RET_VAL)
        add_metadata_to_grfn_var(in_ret_val, from_source_mdata)

        # exterior container scope
        con_scopestr = con_scope_to_str(node.func.con_scope)
        out_ret_val = create_grfn_var(var_name, id, version, con_scopestr)
        out_fullid = build_fullid(var_name, id, version, con_scopestr)
        self.pipeline_state.store_grfn_var(out_fullid, out_ret_val)
        # create From Source metadata for the GrFN var
        add_metadata_to_grfn_var(out_ret_val, from_source_mdata)

        # store created fullid and grfn_id in node's ret_val
        node.out_ret_val[id] = out_fullid
        node.in_ret_val[id] = in_fullid
        # link ret values on bot interface
        node.bot_interface_in[id] = in_fullid
        node.bot_interface_out[id] = out_fullid

        # also, store the created ret_val in the copied function def
        # this is done so that we can assign to the ret val when
        # parsing return statements
        node.func_def_copy.in_ret_val[id] = in_fullid

    def add_globals_to_grfn_2_2_call_interfaces(self, node: AnnCastCall):
        """
        Populates top and bot interface with global variables
          - Adds incoming global variable version to top_interface_in
          - Increments modified globals versions in enclosing scope
          - Adds incremented version to bot_interface_out
          - Creates VAR_INIT_VERSION global variables in Call contianer scope and 
            adds them to top_interface_out
          - Creates VAR_INIT_VERSION global variables in copied FunctionDef scope and 
            aliases them to their corresponding Call container scope globals
          - Creates VAR_EXIT_VERSION global variables and adds to bot_interface_in
        """
        # in the current scope, increment all versions of global variables
        # that are modified by this call
        # the calling container scope is stored in the Call's AnnCastName node
        calling_scopestr = con_scope_to_str(node.func.con_scope)

        # add globals to exterior interfaces
        # add global variables to top_interface_in
        # these are all used globals
        node.top_interface_vars = node.func_def_copy.used_globals
        self.populate_interface(calling_scopestr, node.top_interface_vars, node.top_interface_in)
        # the bot interface globals are all modified globals
        node.bot_interface_vars = node.func_def_copy.modified_globals
        # increment versions of all modified global variables
        self.incr_vars_in_con_scope(calling_scopestr, node.bot_interface_vars)
        # add modified globals to bot interface out
        self.populate_interface(calling_scopestr, node.bot_interface_vars, node.bot_interface_out)

        # add globals to interior interfaces
        # interior container scope
        call_con_scopestr = con_scope_to_str(node.func.con_scope + [call_container_name(node)])
        copied_func_scopestr = con_scope_to_str(node.func_def_copy.con_scope)
        # create globals for top_interface_out and bot interface in
        # by convention the top interface produces version VAR_INIT_VERSION variables
        # by convention, the bot interface in takes version VAR_EXIT_VERSION variables
        for id, var_name in node.top_interface_vars.items():
            version = VAR_INIT_VERSION
            call_init_fullid = build_fullid(var_name, id, version, call_con_scopestr)
            call_init_global = create_grfn_var(var_name, id, version, call_con_scopestr)
            self.pipeline_state.store_grfn_var(call_init_fullid, call_init_global)
            node.top_interface_out[id] = call_init_fullid
            # See comment above declaration for `FROM_SOURCE_FOR_GE` in annotated_cast.py 
            from_source = True if self.pipeline_state.FROM_SOURCE_FOR_GE else False
            from_source_mdata = generate_from_source_metadata(from_source, VariableCreationReason.TOP_IFACE_INTRO)
            add_metadata_to_grfn_var(call_init_global, from_source_mdata)

            # alias the func copies init version
            func_copy_init_fullid = build_fullid(var_name, id, version, copied_func_scopestr)
            self.pipeline_state.alias_grfn_vars(func_copy_init_fullid, call_init_fullid)
    
        for id, var_name in node.bot_interface_vars.items():
            version = VAR_EXIT_VERSION
            exit_fullid = build_fullid(var_name, id, version, call_con_scopestr)
            exit_global = create_grfn_var(var_name, id, version, call_con_scopestr)
            self.pipeline_state.store_grfn_var(exit_fullid, exit_global)
            node.bot_interface_in[id] = exit_fullid
            # we intentionally do not add metadata to the GrFN variable here, since
            # the highest version from the copied FunctionDef will be aliased to this
            # variable, and the metadata for this GrFN variable will be populated from 
            # that highest version

        # DEBUG printing
        if self.pipeline_state.PRINT_DEBUGGING_INFO:
            print("After adding globals for GrFN 2.2 call ():")
            print(f"\ttop_interface_in = {node.top_interface_in}")
            print(f"\tbot_interface_out = {node.bot_interface_out}")

    def add_globals_to_call_interfaces(self, node: AnnCastCall):
        """
        Populates top and bot interface with global variables
          - Adds incoming global variable version to top_interface_in
          - Increments modified globals versions in enclosing scope
          - Adds incremented version to bot_interface_out
          - Creates VAR_INIT_VERSION global variables and adds to top_interface_out
          - Creates VAR_EXIT_VERSION global variables and adds to bot_interface_in
        """
        # in the current scope, increment all versions of global variables
        # that are modified by this call
        # the calling container scope is stored in the Call's AnnCastName node
        calling_scopestr = con_scope_to_str(node.func.con_scope)
        func_def = self.pipeline_state.func_def_node_from_id(node.func.id)

        # add globals to exterior interfaces
        # top interface globals are globals which are accessed before modification
        node.top_interface_vars = func_def.used_globals

        # add global variables to top_interface_in
        self.populate_interface(calling_scopestr, node.top_interface_vars, node.top_interface_in)
        # the bot interface globals are all modified globals
        node.bot_interface_vars = func_def.modified_globals
        # increment versions of all modified global variables
        self.incr_vars_in_con_scope(calling_scopestr, node.bot_interface_vars)
        # add modified globals to bot interface out
        self.populate_interface(calling_scopestr, node.bot_interface_vars, node.bot_interface_out)

        # add globals to interior interfaces
        # interior container scope
        call_con_scopestr = con_scope_to_str(node.func.con_scope + [call_container_name(node)])
        # create globals for top_interface_out and bot interface in
        # by convention the top interface produces version VAR_INIT_VERSION variables
        # by convention, the bot interface in takes version VAR_EXIT_VERSION variables
        for id, var_name in node.top_interface_vars.items():
            version = VAR_INIT_VERSION
            init_fullid = build_fullid(var_name, id, version, call_con_scopestr)
            init_global = create_grfn_var(var_name, id, version, call_con_scopestr)
            self.pipeline_state.store_grfn_var(init_fullid, init_global)
            node.top_interface_out[id] = init_fullid
            # See comment above declaration for `FROM_SOURCE_FOR_GE` in annotated_cast.py 
            from_source = True if self.pipeline_state.FROM_SOURCE_FOR_GE else False
            from_source_mdata = generate_from_source_metadata(from_source, VariableCreationReason.TOP_IFACE_INTRO)
            add_metadata_to_grfn_var(init_global, from_source_mdata)
    
        for id, var_name in node.bot_interface_vars.items():
            version = VAR_EXIT_VERSION
            exit_fullid = build_fullid(var_name, id, version, call_con_scopestr)
            exit_global = create_grfn_var(var_name, id, version, call_con_scopestr)
            self.pipeline_state.store_grfn_var(exit_fullid, exit_global)
            node.bot_interface_in[id] = exit_fullid
            # See comment above declaration for `FROM_SOURCE_FOR_GE` in annotated_cast.py 
            from_source = True if self.pipeline_state.FROM_SOURCE_FOR_GE else False
            from_source_mdata = generate_from_source_metadata(from_source, VariableCreationReason.BOT_IFACE_INTRO)
            add_metadata_to_grfn_var(exit_global, from_source_mdata)

        # DEBUG printing
        if self.pipeline_state.PRINT_DEBUGGING_INFO:
            print("After adding globals for GrFN 2.3 call ():")
            print(f"\ttop_interface_in = {node.top_interface_in}")
            print(f"\tbot_interface_out = {node.bot_interface_out}")

    def visit(self, node: AnnCastNode, assign_lhs: bool):
        # print current node being visited.  
        # this can be useful for debugging 
        # class_name = node.__class__.__name__
        # print(f"\nProcessing node type {class_name}")
        return self._visit(node, assign_lhs)

    @singledispatchmethod
    def _visit(self, node: AnnCastNode, assign_lhs: bool):
        """
        Visit each AnnCastNode
        Parameters:
          - `assign_lhs`: this denotes whether we are visiting the LHS or RHS of an AnnCastAssignment
                      This is used to determine whether a variable (AnnCastName node) is
                      accessed or modified in that context
        """
        raise Exception(f"Unimplemented AST node of type: {type(node)}")

    def visit_node_list(self, node_list: typing.List[AnnCastNode], assign_lhs):
        return [self.visit(node, assign_lhs) for node in node_list]

    @_visit.register
    def visit_assignment(self, node: AnnCastAssignment, assign_lhs: bool):
        self.visit(node.right, assign_lhs)
        # The AnnCastTuple is added to handle scenarios where an assignment
        # is made by assigning to a tuple of values, as opposed to one singular value
<<<<<<< HEAD
        assert isinstance(node.left, AnnCastVar) or isinstance(node.left, AnnCastTuple) or isinstance(node.left, AnnCastAssignment), f"container_scope: visit_assigment: node.left is {type(node.left)}"
=======
        assert isinstance(node.left, AnnCastVar) or isinstance(node.left, AnnCastTuple)  or isinstance(node.left, AnnCastAttribute), f"container_scope: visit_assigment: node.left is not AnnCastVar or AnnCastTuple it is {type(node.left)}"
>>>>>>> a1a47f04
        self.visit(node.left, True)

    @_visit.register
    def visit_attribute(self, node: AnnCastAttribute, assign_lhs: bool):
        pass

    @_visit.register
    def visit_binary_op(self, node: AnnCastBinaryOp, assign_lhs: bool):
        # visit LHS first
        self.visit(node.left, assign_lhs)

        # visit RHS second
        self.visit(node.right, assign_lhs)

    @_visit.register
    def visit_boolean(self, node: AnnCastBoolean, assign_lhs: bool):
        pass

    @_visit.register
    def visit_call(self, node: AnnCastCall, assign_lhs: bool):
        assert isinstance(node.func, AnnCastName) or isinstance(node.func, AnnCastAttribute)
        
        if node.is_grfn_2_2:
            self.visit_call_grfn_2_2(node, assign_lhs)
            return
        
        self.visit_node_list(node.arguments, assign_lhs)
        # populate call nodes's top interface with arguments
        # The pattern for the top interface is as follows:
        # For each argument, we create a GrFN variable using the arguments index
        # E.g. Arg0, Arg1, ...
        # top interface inputs: Arg0, Arg1,...
        # top interface outputs: Param0, Param1, ...
        # if this Call has a FunctionDef, then we can fill in correct paramter names
        # if it doesn't we need to provide default parameter names
        # if we have the FunctionDef for the call, we can also add globals to the interfaces
        if node.has_func_def:
            self.call_top_interface_args_with_func_def(node)
            self.add_globals_to_call_interfaces(node)
            func_node = node.func.id
            func_def_node = self.pipeline_state.func_def_node_from_id(func_node)
            node.has_ret_val = func_def_node.has_ret_val
        # if we do not have the FunctionDef, we will not add any globals to the interfaces
        else:
            self.call_top_interface_args_with_no_func_def(node)

        # add return value to bot interface out
        if node.has_ret_val:
            self.populate_call_bot_interface_with_ret_val(node)


    def visit_call_grfn_2_2(self, node: AnnCastCall, assign_lhs: bool):
        assert isinstance(node.func, AnnCastName)
        self.visit_node_list(node.arguments, assign_lhs)
        # populate call nodes's top interface with arguments
        # The pattern for the top interface is as follows:
        # For each argument, we create a GrFN variable using the arguments index
        # E.g. Arg0, Arg1, ...
        # top interface inputs: Arg0, Arg1,...
        # top interface outputs: NamedParam0, NamedParam1, ...
        self.grfn_2_2_call_top_interface_args(node)

        node.has_ret_val = node.func_def_copy.has_ret_val
        # add return value to bot interface out if function_copy has a ret_val
        if node.func_def_copy.has_ret_val:
            self.grfn_2_2_call_ret_val_creation(node)
        
        # we visit the function def copy to version globals appearing in its body
        call_assign_lhs = False
        self.visit_function_def_copy(node.func_def_copy, call_assign_lhs)

        # add globals to call interface
        self.add_globals_to_grfn_2_2_call_interfaces(node)
    

    @_visit.register
    def visit_record_def(self, node: AnnCastRecordDef, assign_lhs: bool):
        # Visit the function defs within this class to make sure
        # Everything is versioned correctly
        self.visit_node_list(node.funcs, assign_lhs)
        
        pass

    @_visit.register
    def visit_dict(self, node: AnnCastDict, assign_lhs: bool):
        pass

    @_visit.register
    def visit_expr(self, node: AnnCastExpr, assign_lhs: bool):
        self.visit(node.expr, assign_lhs)

    def visit_function_def_copy(self, node: AnnCastFunctionDef, assign_lhs: bool):
        """
        Used for GrFN 2.2 Generation
        """
        # Initialize scope_to_highest_var_vers
        con_scopestr = con_scope_to_str(node.con_scope)
        # create VAR_INIT_VERSION of any modified or accessed variables
        self.init_highest_var_vers_dict(con_scopestr, node.used_vars.keys())
        
        # visit children
        self.visit_node_list(node.func_args, assign_lhs)
        self.visit_node_list(node.body, assign_lhs)

        # store highest var version
        node.body_highest_var_vers = self.con_scope_to_highest_var_vers[con_scopestr]

        # DEBUG printing
        if self.pipeline_state.PRINT_DEBUGGING_INFO:
            print(f"\nFor FUNCTION COPY: {con_scopestr}")
            print(f"  BodyHighestVers: {node.body_highest_var_vers}")

    @_visit.register
    def visit_function_def(self, node: AnnCastFunctionDef, assign_lhs: bool):
        # Initialize scope_to_highest_var_vers
        con_scopestr = con_scope_to_str(node.con_scope)
        # create versions 0 of any modified or accessed variables
        self.init_highest_var_vers_dict(con_scopestr, node.used_vars.keys())
        
        # visit children
        self.visit_node_list(node.func_args, assign_lhs)
        self.visit_node_list(node.body, assign_lhs)

        # store highest var version
        node.body_highest_var_vers = self.con_scope_to_highest_var_vers[con_scopestr]

        # populate FunctionDef nodes's top interface with arguments
        # The pattern for the top interface is as follows:
        # For each argument, we create a GrFN variable using the arguments index
        # E.g. Arg0, Arg1, ...
        # top interface inputs: Arg0, Arg1,...
        # top interface outputs: NamedParam0, NamedParam1, ...
        self.func_def_top_interface_args(node)

        # add return value to bot interface out if functiondef has a ret_val
        if node.has_ret_val:
            self.func_def_ret_val_creation(node)

        # add globals to functiondef integfaces
        if is_func_def_main(node):
            self.add_globals_to_main_func_def_interfaces(node)
        else: 
            self.add_globals_to_non_main_func_def_interfaces(node)

        # DEBUG printing
        if self.pipeline_state.PRINT_DEBUGGING_INFO:
            print(f"\nFor FUNCTION: {con_scopestr}")
            print(f"  BodyHighestVers: {node.body_highest_var_vers}")


    @_visit.register
    def visit_literal_value(self, node: AnnCastLiteralValue, assign_side):
        if node.value_type == 'List[Any]':
            # val has
            # operator - string
            # size - Var node or a LiteralValue node (for number)
            # initial_value - LiteralValue node
            val = node.value
            
            # visit size's anncast name node
            self.visit(val.size, assign_side) 

            # List literal doesn't need to add any other changes
            # to the anncast at this pass

        elif node.value_type == ScalarType.INTEGER:
            pass
        elif node.value_type == ScalarType.ABSTRACTFLOAT:
            pass
        pass

    @_visit.register
    def visit_loop(self, node: AnnCastLoop, assign_lhs: bool):
        # Initialize scope_to_highest_var_version
        if len(node.init) > 0:
            init_scopestr = con_scope_to_str(node.con_scope + [LOOPINIT])
        expr_scopestr = con_scope_to_str(node.con_scope + [LOOPEXPR])
        body_scopestr = con_scope_to_str(node.con_scope + [LOOPBODY])

        # Initialize LoopInit
        # create versions 0 of any modified or accessed variables
        if len(node.init) > 0:
            self.init_highest_var_vers_dict(init_scopestr, node.used_vars.keys())

        # Initialize LoopExpr
        # create versions 0 of any modified or accessed variables
        self.init_highest_var_vers_dict(expr_scopestr, node.used_vars.keys())

        # Initialize LoopBody
        # create versions 0 of any modified or accessed variables
        self.init_highest_var_vers_dict(body_scopestr, node.used_vars.keys())

        # visit children
        if len(node.init) > 0:
            self.visit_node_list(node.init, assign_lhs)
        self.visit(node.expr, assign_lhs)
        
        # print(node.used_vars)
        self.visit_node_list(node.body, assign_lhs)

        # store highest var version
        if len(node.init) > 0:
            node.init_highest_var_vers = self.con_scope_to_highest_var_vers[init_scopestr]
        node.expr_highest_var_vers = self.con_scope_to_highest_var_vers[expr_scopestr]
        node.body_highest_var_vers = self.con_scope_to_highest_var_vers[body_scopestr]

        # populate all of this loops interfaces
        self.populate_loop_interfaces(node)

        # DEBUG printing
        if self.pipeline_state.PRINT_DEBUGGING_INFO:
            print(f"\nFor LOOP: {con_scope_to_str(node.con_scope)}")
            if len(node.init) > 0:
                print(f"  LoopHighestVers: {node.init_highest_var_vers}")
            print(f"  ExprHighestVers: {node.expr_highest_var_vers}")
            print(f"  BodyHighestVers: {node.body_highest_var_vers}")

    @_visit.register
    def visit_model_break(self, node: AnnCastModelBreak, assign_lhs: bool):
        pass

    @_visit.register
    def visit_model_continue(self, node: AnnCastModelContinue, assign_lhs: bool):
        pass

    @_visit.register
    def visit_model_import(self, node: AnnCastModelImport, assign_lhs: bool):
        pass

    @_visit.register
    def visit_model_if(self, node: AnnCastModelIf, assign_lhs: bool):
        # Initialize scope_to_highest_var_version
        expr_scopestr = con_scope_to_str(node.con_scope + [IFEXPR])
        ifbody_scopestr = con_scope_to_str(node.con_scope + [IFBODY])
        elsebody_scopestr = con_scope_to_str(node.con_scope + [ELSEBODY])
        # initialize IfExpr
        # create versions 0 of any modified or accessed variables
        self.init_highest_var_vers_dict(expr_scopestr, node.used_vars.keys())

        # initialize IfBody
        # create versions 0 of any modified or accessed variables
        self.init_highest_var_vers_dict(ifbody_scopestr, node.used_vars.keys())

        # initialize ElseBody
        # create versions 0 of any modified or accessed variables
        self.init_highest_var_vers_dict(elsebody_scopestr, node.used_vars.keys())

        # visit children
        self.visit(node.expr, assign_lhs)
        self.visit_node_list(node.body, assign_lhs)
        self.visit_node_list(node.orelse, assign_lhs)

        # store highest var versions
        node.expr_highest_var_vers = self.con_scope_to_highest_var_vers[expr_scopestr]
        node.ifbody_highest_var_vers = self.con_scope_to_highest_var_vers[ifbody_scopestr]
        node.elsebody_highest_var_vers = self.con_scope_to_highest_var_vers[elsebody_scopestr]

        # populate interfaces
        self.populate_model_if_interfaces(node)

        # DEBUG printing
        if self.pipeline_state.PRINT_DEBUGGING_INFO:
            print(f"\nFor IF: {con_scope_to_str(node.con_scope)}")
            print(f"  ExprHighestVers: {node.expr_highest_var_vers}")
            print(f"  IfBodyHighestVers: {node.ifbody_highest_var_vers}")
            print(f"  ElseBodyHighestVers: {node.elsebody_highest_var_vers}")

    @_visit.register
    def visit_return(self, node: AnnCastModelReturn, assign_lhs: bool):
        self.visit(node.value, assign_lhs)

    @_visit.register
    def visit_module(self, node: AnnCastModule, assign_lhs: bool):
        con_scopestr = con_scope_to_str(node.con_scope)
        # create VAR_INIT_VERSION of any modified or accessed variables
        self.init_highest_var_vers_dict(con_scopestr, node.used_vars.keys())
        self.visit_node_list(node.body, assign_lhs)

    @_visit.register
    def visit_name(self, node: AnnCastName, assign_lhs: bool):
        con_scopestr = con_scope_to_str(node.con_scope)
        if assign_lhs:
            self.incr_version_in_con_scope(con_scopestr, node.id, node.name)

        node.version = self.get_highest_ver_in_con_scope(con_scopestr, node.id)

    @_visit.register
    def visit_list(self, node: AnnCastList, assign_lhs: bool):
        self.visit_node_list(node.values, assign_lhs)

    @_visit.register
    def visit_number(self, node: AnnCastNumber, assign_lhs: bool):
        pass

    @_visit.register
    def visit_set(self, node: AnnCastSet, assign_lhs: bool):
        pass

    @_visit.register
    def visit_string(self, node: AnnCastString, assign_lhs: bool):
        pass

    @_visit.register
    def visit_subscript(self, node: AnnCastSubscript, assign_lhs: bool):
        pass

    @_visit.register
    def visit_tuple(self, node: AnnCastTuple, assign_lhs: bool):
        self.visit_node_list(node.values, assign_lhs)

    @_visit.register
    def visit_unary_op(self, node: AnnCastUnaryOp, assign_lhs: bool):
        self.visit(node.value, assign_lhs)

    @_visit.register
    def visit_var(self, node: AnnCastVar, assign_lhs: bool):
        self.visit(node.val, assign_lhs)<|MERGE_RESOLUTION|>--- conflicted
+++ resolved
@@ -923,11 +923,7 @@
         self.visit(node.right, assign_lhs)
         # The AnnCastTuple is added to handle scenarios where an assignment
         # is made by assigning to a tuple of values, as opposed to one singular value
-<<<<<<< HEAD
-        assert isinstance(node.left, AnnCastVar) or isinstance(node.left, AnnCastTuple) or isinstance(node.left, AnnCastAssignment), f"container_scope: visit_assigment: node.left is {type(node.left)}"
-=======
-        assert isinstance(node.left, AnnCastVar) or isinstance(node.left, AnnCastTuple)  or isinstance(node.left, AnnCastAttribute), f"container_scope: visit_assigment: node.left is not AnnCastVar or AnnCastTuple it is {type(node.left)}"
->>>>>>> a1a47f04
+        assert isinstance(node.left, AnnCastVar) or isinstance(node.left, AnnCastTuple) or isinstance(node.left, AnnCastAssignment) or isinstance(node.left, AnnCastAttribute), f"container_scope: visit_assigment: node.left is {type(node.left)}"
         self.visit(node.left, True)
 
     @_visit.register
