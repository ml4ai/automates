from copy import deepcopy
<<<<<<< HEAD
import typing
=======
>>>>>>> 48a4eb1c
import sys

from automates.utils.misc import uuid

from functools import singledispatchmethod
from datetime import datetime
from time import time

from automates.gromet.fn import (
    AttributeType,
    FunctionType,
    GrometBoxConditional,
    GrometBoxFunction,
    GrometBoxLoop,
    GrometFNModule,
    GrometFN,
    GrometPort,
    GrometWire,
    LiteralValue,
<<<<<<< HEAD
    gromet_port,
=======
    TypedValue,
>>>>>>> 48a4eb1c
)

from automates.gromet.metadata import (
    Provenance,
    SourceCodeDataType,
    SourceCodeReference,
    SourceCodeCollection,
    CodeFileReference,
    GrometCreation,
)

from automates.program_analysis.CAST2GrFN.ann_cast.annotated_cast import *

cons = "num"
<<<<<<< HEAD
PRIMITIVES = {"Add" : ("+", ["Number","Number"], ["Number"]), "Sub" : ("-", ["Number","Number"], ["Number"]),
              "Mult" : ("*", ["Number","Number"], ["Number"]), "Div" : ("/", ["Number","Number"], ["Number"]), 
              "Lt": ("<", ["Element","Element"], ["Boolean"]), "Gt": (">", ["Element","Element"], ["Boolean"]), 
              "Eq": ("==", ["Element","Element"], ["Boolean"]), 
              "NotEq" : ("!=", ["Number","Number"], ["Boolean"]), "Pow": ("**", ["Number","Number"], ["Number"]),
             "_List_get" : ("_List_get", ["List", "Integer"], ["Element"]), 
             "_List_set" : ("_List_set", ["List", "Integer", "Element"], ["List"]), 
             "_Array_get" : "", "_Array_set" : "", 
             "_Tuple_get" : "", "_Tuple_set" : "",
             "iter" : ("_iter", ["Element"], ["Iterator"]), 
             "next": ("_next", ["Element"], ["Element", "Iterator", "Boolean"]), 
             "range" : ("range", ["Element"], ["Range"]),
             "sum" : ("sum", ["Element"], ["Integer"]),
             "_member": ("_member",[],[]), "_add": ("_add",[],[]), "_delete": ("_delete",[],[]), "print": ("print",[],[]),   
             "_List": ("_List",[],[]), "_List_"+cons: ("_List_"+cons,[],[]), "_Array": ("",[],[]), 
             "_Array_"+cons: ("_Array_"+cons,[],[]), "_Tuple": ("",[],[]), "_Tuple_"+cons: ("_Tuple_"+cons,[],[]), "_Set": ("",[],[]),
             "_Map": ("_Map", [], []), "_Map_set": ("_Map_set", ["_Map", "Any", "Any"], ["_Map"]), "_Map_get": ("_Map_get", ["_Map", "_Any"], ["Any"])}

#PRIMITIVES = {"Add" : "+", "Sub": "-", "Mult" : "*", "Div" : "/", "Lt": "<", "Gt": ">", "Eq": "==", "Pow": "**", "NotEq": "!=",
 #            "_List_get" : "", "_List_set" : "", "_Array_get" : "", "_Array_set" : "", "_Tuple_get" : "", "_Tuple_set" : "",
  #           "_iter" : "", "_next": "", "_member": "", "_add": "", "_delete": "", "print": "", "_get": "", "_set": "",
   #          "_List": "", "_List_"+cons: "", "_Array": "", "_Array_"+cons: "", "_Tuple": "", "_Tuple_"+cons: "", "_Set": "", 
    #         "_Map": "", "_Map_set": "", "_Map_get": "", "sum": ""}

def is_inline(func_name):
    # Tells us which functions should be inlined in GroMEt (i.e. don't make GroMEt FNs for these)
    return func_name == "iter" or func_name == "next" or func_name == "range"

def primitive_short(func_name):
    return PRIMITIVES[func_name][0]

def primitive_inputs(func_name):
    return PRIMITIVES[func_name][1]

def primitive_outputs(func_name):
    return PRIMITIVES[func_name][2]
=======

PRIMITIVES = {"Add": "+", "Sub": "-", "Mult": "*", "Div": "/", "Lt": "<", "Gt": ">", "Eq": "==", "Pow": "**",
              "NotEq": "!=", "_List_get": "", "_List_set": "", "_Array_get": "", "_Array_set": "", "_Tuple_get": "",
              "_Tuple_set": "", "_iter": "", "_next": "", "_member": "", "_add": "", "_delete": "", "print": "",
              "_get": "", "_set": "", "_List": "", "_List_" + cons: "", "_Array": "", "_Array_" + cons: "",
              "_Tuple": "", "_Tuple_" + cons: "", "_Set": "", "_Map": "", "_Map_set": "", "_Map_get": "", "sum": ""}
>>>>>>> 48a4eb1c


def insert_gromet_object(t: list, obj):
    """ Inserts a GroMEt object obj into a GroMEt table t
        Where obj can be 
            - A GroMEt Box
            - A GroMEt Port
            - A GroMEt Wire 
        And t can be 
            - A list of GroMEt Boxes
            - A list of GroMEt ports
            - A list of GroMEt wires
                
        If the table we're trying to insert into doesn't already exist, then we
        first create it, and then insert the value.
    """

    # Logic for generating port ids
    if isinstance(obj, GrometPort):
        if t == None:
            obj.id = 1
        else:
            current_box = obj.box 
            current_box_ports = [port for port in t if port.box == current_box]
            obj.id = len(current_box_ports)+1
    
    if t == None:
        t = []
    t.append(obj)

    return t


def generate_provenance():
    timestamp = str(datetime.fromtimestamp(time()))
    method_name = "skema_code2fn_program_analysis"
    return Provenance(method=method_name, timestamp=timestamp)


def comp_name_nodes(n1, n2):
    if not isinstance(n1, AnnCastName) and not isinstance(n1, AnnCastUnaryOp):
        return False
    if not isinstance(n2, AnnCastName) and not isinstance(n2, AnnCastUnaryOp):
        return False
    if isinstance(n1, AnnCastUnaryOp):
        n1_name = n1.value.name    
        n1_id = n1.value.id
    else:
        n1_name = n1.name
        n1_id = n1.id
    if isinstance(n2, AnnCastUnaryOp):
        n2_name = n2.value.name    
        n2_id = n2.value.id
    else:
        n2_name = n2.name
        n2_id = n2.id

    return n1_name == n2_name and n1_id == n2_id     


def find_existing_opi(gromet_fn, opi_name):
    idx = 1
    if gromet_fn.opi == None:
        return False,idx

    for opi in gromet_fn.opi:
        if opi_name == opi.name:
            return True,idx
        idx += 1
    return False,idx


def find_existing_pil(gromet_fn, opi_name):
    if gromet_fn.pil == None:
        return -1

    idx = 1
    for pil in gromet_fn.pil:
        if opi_name == pil.name:
            return idx
        idx += 1
    return -1

# TODO:
# - Fixing the loop wiring
# - Integrating function arguments/function defs with all the current constructs
#    - Wiring arguments to where they're being used as variables, etc
# - Clean up/refactor some of the logic 


class ToGrometPass:
    def __init__(self, pipeline_state: PipelineState):
        self.pipeline_state = pipeline_state
        self.nodes = self.pipeline_state.nodes

        self.var_environment = {"global": {}, "args": {}, "local": {}}

        # creating a GroMEt FN object here or a collection of GroMEt FNs
        # generally, programs are complex, so a collection of GroMEt FNs is usually created
        # visiting nodes adds FNs 
        self.gromet_module = GrometFNModule(schema="FN", 
                                            schema_version="0.1.4", 
                                            name="",
                                            fn=None, 
                                            attributes=[], 
                                            metadata_collection=[])

        # the fullid of a AnnCastName node is a string which includes its 
        # variable name, numerical id, version, and scope
        for node in self.pipeline_state.nodes:
            self.visit(node, parent_gromet_fn=None, parent_cast_node=None)

        pipeline_state.gromet_collection = self.gromet_module
                    
    def wire_from_var_env(self, name, gromet_fn):
        if name in self.var_environment["local"]:
            local_env = self.var_environment["local"]
            entry = local_env[name]
            if isinstance(entry[0], AnnCastLoop):
                gromet_fn.wlf = insert_gromet_object(gromet_fn.wlf, GrometWire(src=len(gromet_fn.pif),tgt=entry[2]+1))
            if isinstance(entry[0], AnnCastModelIf):
                gromet_fn.wfopi = insert_gromet_object(gromet_fn.wfopi, GrometWire(src=len(gromet_fn.pif),tgt=entry[2]+1))
            else:
                gromet_fn.wff = insert_gromet_object(gromet_fn.wff, GrometWire(src=len(gromet_fn.pif),tgt=entry[2]+1))
        elif name in self.var_environment["args"]:
            args_env = self.var_environment["args"]
            entry = args_env[name]
            gromet_fn.wfopi = insert_gromet_object(gromet_fn.wfopi, GrometWire(src=len(gromet_fn.pif),tgt=entry[2]+1))
        elif name in self.var_environment["global"]:
            global_env = self.var_environment["global"]
            entry = global_env[name]
            print(gromet_fn)
            gromet_fn.wff = insert_gromet_object(gromet_fn.wff, GrometWire(src=len(gromet_fn.pif), tgt=entry[2]+1)) 

    def create_source_code_reference(self, ref_info):
        # return None # comment this when we want metadata
        if ref_info == None:
            return None

        line_begin = ref_info.row_start
        line_end = ref_info.row_end
        col_begin = ref_info.col_start
        col_end = ref_info.col_end

        # file_uid = str(self.gromet_module.metadata[-1].files[0].uid)
        file_uid = str(self.gromet_module.metadata_collection[0][0].files[0].uid)
        # file_uid = ""
        return SourceCodeReference(provenance=generate_provenance(), code_file_reference_uid=file_uid, line_begin=line_begin, line_end=line_end, col_begin=col_begin, col_end=col_end)

    def insert_metadata(self, *metadata):
        """
            insert_metadata inserts metadata into the self.gromet_module.metadata_collection list
            Then, the index of where this metadata lives is returned
            The idea is that all GroMEt objects that store metadata will store an index
            into metadata_collection that points to the metadata they stored
        """
        # return None # Uncomment this line if we don't want metadata
        to_insert = []
        for md in metadata:
            to_insert.append(md)
        self.gromet_module.metadata_collection.append(to_insert)
        return len(self.gromet_module.metadata_collection)-1

    def set_index(self):
        """ Called after a Gromet FN is added to the whole collection
            Properly sets the index of the Gromet FN that was just added
        """
        # return
        idx = len(self.gromet_module.attributes)
        self.gromet_module._attributes[-1].index = idx

    def is_primitive(self, func_name):
        return func_name in PRIMITIVES.keys()

    def handle_primitive_function(self, node: AnnCastCall, parent_gromet_fn, parent_cast_node, from_assignment):
        """ Creates an Expression GroMEt FN for the primitive function stored in node.
            Then it gets wired up to its parent_gromet_fn appropriately 
        """
        ref = node.source_refs[0]
        metadata = self.create_source_code_reference(ref)
        # Create the Expression FN and its box function 
        primitive_fn = GrometFN()
        primitive_fn.b = insert_gromet_object(primitive_fn.b, GrometBoxFunction(function_type=FunctionType.EXPRESSION, metadata=self.insert_metadata(metadata)))

        func_name = node.func.name
        
        # primitives that come from something other than an assignment or functions designated to be inlined at all times have 
        # special semantics in that they're inlined as opposed to creating their own GroMEt FNs
        if (not from_assignment) or is_inline(func_name):
            inline_func_bf = GrometBoxFunction(name=func_name, function_type=FunctionType.PRIMITIVE)
            parent_gromet_fn.bf = insert_gromet_object(parent_gromet_fn.bf, inline_func_bf)
            inline_bf_loc = len(parent_gromet_fn.bf)

            for arg in node.arguments:
                self.visit(arg, parent_gromet_fn, node)
                parent_gromet_fn.pif = insert_gromet_object(parent_gromet_fn.pif, GrometPort(box=inline_bf_loc))
                
                if isinstance(arg, AnnCastName):
                    self.wire_from_var_env(arg.name, parent_gromet_fn)
                else:
                    parent_gromet_fn.wff = insert_gromet_object(parent_gromet_fn.wff, GrometWire(src=len(parent_gromet_fn.pif),tgt=len(parent_gromet_fn.pof)))

                #if isinstance(arg, AnnCastBinaryOp) or isinstance(arg, AnnCastLiteralValue) or isinstance(arg, AnnCastCall):
                 #   self.visit(arg, primitive_fn, parent_cast_node)
                  #  parent_gromet_fn.pif = insert_gromet_object(parent_gromet_fn.pif, GrometPort(box=inline_bf_loc))
                   # parent_gromet_fn.wff = insert_gromet_object(parent_gromet_fn.wff, GrometWire(src=len(primitive_fn.pif), tgt=(len(primitive_fn.pof))))
                #elif isinstance(arg, AnnCastCall):
                #   if self.is_primitive(arg.func.name):
                #      self.handle_primitive_function(arg, primitive_fn, node)
                #     primitive_fn.pif = insert_gromet_object(primitive_fn.pif, GrometPort(box=primitive_bf_loc))
                    #    primitive_fn.wff = insert_gromet_object(primitive_fn.wff, GrometWire(src=len(primitive_fn.pif), tgt=(len(primitive_fn.pof))))
                #else:
                 #   primitive_fn.opi = insert_gromet_object(primitive_fn.opi, GrometPort(box=len(primitive_fn.b)))
                  #  primitive_fn.pif = insert_gromet_object(primitive_fn.pif, GrometPort(box=primitive_bf_loc))
                   # primitive_fn.wfopi = insert_gromet_object(primitive_fn.wfopi, GrometWire(src=len(primitive_fn.pif), tgt=len(primitive_fn.opi)))

            for i in range(len(primitive_outputs(func_name))):
                parent_gromet_fn.pof = insert_gromet_object(parent_gromet_fn.pof, GrometPort(box=inline_bf_loc))
        else:
            # Create the Expression FN and its box function 
            primitive_fn = GrometFN()
            primitive_fn.b = insert_gromet_object(primitive_fn.b, GrometBoxFunction(function_type=FunctionType.EXPRESSION, metadata=metadata))

            # Create the primitive expression bf
            primitive_func_bf = GrometBoxFunction(name=node.func.name,function_type=FunctionType.PRIMITIVE)
            primitive_fn.bf = insert_gromet_object(primitive_fn.bf, primitive_func_bf)
            primitive_bf_loc = len(primitive_fn.bf)

            primitive_fn.opo = insert_gromet_object(primitive_fn.opo, GrometPort(box=len(primitive_fn.b)))

            # Write its pof and wire it to its opo
            primitive_fn.pof = insert_gromet_object(primitive_fn.pof, GrometPort(box=len(primitive_fn.bf)))
            primitive_fn.wfopo = insert_gromet_object(primitive_fn.wfopo, GrometWire(src=len(primitive_fn.opo), tgt=len(primitive_fn.pof)))

            # Create FN's opi and and opo
            for arg in node.arguments:
                # print(type(arg))
                if isinstance(arg, AnnCastBinaryOp) or isinstance(arg, AnnCastLiteralValue) or isinstance(arg, AnnCastCall):
                    self.visit(arg, primitive_fn, parent_cast_node)
                    primitive_fn.pif = insert_gromet_object(primitive_fn.pif, GrometPort(box=primitive_bf_loc))
                    primitive_fn.wff = insert_gromet_object(primitive_fn.wff, GrometWire(src=len(primitive_fn.pif), tgt=(len(primitive_fn.pof))))
                #elif isinstance(arg, AnnCastCall):
                #   if self.is_primitive(arg.func.name):
                #      self.handle_primitive_function(arg, primitive_fn, node)
                #     primitive_fn.pif = insert_gromet_object(primitive_fn.pif, GrometPort(box=primitive_bf_loc))
                    #    primitive_fn.wff = insert_gromet_object(primitive_fn.wff, GrometWire(src=len(primitive_fn.pif), tgt=(len(primitive_fn.pof))))
                else:
                    primitive_fn.opi = insert_gromet_object(primitive_fn.opi, GrometPort(box=len(primitive_fn.b)))
                    primitive_fn.pif = insert_gromet_object(primitive_fn.pif, GrometPort(box=primitive_bf_loc))
                    primitive_fn.wfopi = insert_gromet_object(primitive_fn.wfopi, GrometWire(src=len(primitive_fn.pif), tgt=len(primitive_fn.opi)))

            # Insert it into the overall Gromet FN collection
            self.gromet_module.attributes = insert_gromet_object(self.gromet_module.attributes, TypedValue(type=AttributeType.FN, value=primitive_fn))
            self.set_index()

            ref = node.source_refs[0]
            metadata = self.create_source_code_reference(ref)
            # Creates the 'call' to this primitive expression which then gets inserted into the parent's Gromet FN
            parent_primitive_call_bf = GrometBoxFunction(function_type=FunctionType.EXPRESSION, contents=len(self.gromet_module.attributes), metadata=self.insert_metadata(metadata))            

            # We create the arguments of the primitive expression call here and then
            # We must wire the arguments of this primitive expression appropriately
            # We have an extra check to see if the local came from a Loop, in which
            # case we use a wlf wire to wire the pol to the pif

            parent_gromet_fn.bf = insert_gromet_object(parent_gromet_fn.bf, parent_primitive_call_bf)

        if isinstance(parent_cast_node, AnnCastBinaryOp):
            parent_gromet_fn.pof = insert_gromet_object(parent_gromet_fn.pof, GrometPort(box=len(parent_gromet_fn.bf)))

    def add_var_to_env(self, var_name, var_cast, var_pof, var_pof_idx, parent_cast_node):
        """ Adds a variable with name var_name, CAST node var_cast, Gromet pof var_pof
            and pof index var_pof_idx to the overall variable environment.
            This addition to the environment happens in these conditions
                - An assignment at the global (module) level
                - An assignment at the local (function def) level
                - When visiting a function argument (This is done at the function def visitor)
            This environment is used when a reference to a variable and its pof is 
            needed in Gromet, this is mostly used when creating wires between outputs
            and inputs
            parent_cast_node allows us to determine if this variable exists within 
        """
        
        if isinstance(parent_cast_node, AnnCastModule):
            global_env = self.var_environment["global"] 
            global_env[var_name] = (var_cast, var_pof, var_pof_idx)
        elif isinstance(parent_cast_node, AnnCastFunctionDef) or isinstance(parent_cast_node, AnnCastModelIf) or isinstance(parent_cast_node, AnnCastLoop):
            local_env = self.var_environment["local"] 
            local_env[var_name] = (parent_cast_node, var_pof, var_pof_idx)
        else:
            print(f"error: add_var_to_env: we came from{type(parent_cast_node)}")
            sys.exit()

    def find_gromet(self, func_name):
        """ Attempts to find func_name in self.gromet_module.attributes
            and will return the index of where it is if it finds it.
            It checks if the attribute is a GroMEt FN.
            It will also return a boolean stating whether or not it found it. 
            If it doesn't find it, the func_idx then represents the index at 
            the end of the self.gromet_module.attributes collection.
        """
        func_idx = 0
        found_func = False
        for attribute in self.gromet_module.attributes:
            if attribute.type == AttributeType.FN:
                gromet_fn = attribute.value
                if gromet_fn.b != None:
                    gromet_fn_b = gromet_fn.b[0]
                    if gromet_fn_b.name == func_name:
                        found_func = True
                        break 
                    
            func_idx += 1

        return func_idx+1, found_func

    def visit(self, node: AnnCastNode, parent_gromet_fn, parent_cast_node):
        """
        External visit that callsthe internal visit
        Useful for debugging/development.  For example,
        printing the nodes that are visited
        """
        # print current node being visited.  
        # this can be useful for debugging 
        # class_name = node.__class__.__name__
        # print(f"\nProcessing node type {class_name}")

        # call internal visit
        return self._visit(node, parent_gromet_fn, parent_cast_node)

    def visit_node_list(self, node_list: typing.List[AnnCastNode], parent_gromet_fn, parent_cast_node):
        return [self.visit(node, parent_gromet_fn, parent_cast_node) for node in node_list]

    @singledispatchmethod
    def _visit(self, node: AnnCastNode, parent_gromet_fn, parent_cast_node):
        """
        Internal visit
        """
        raise NameError(f"Unrecognized node type: {type(node)}")

    # This creates 'expression' GroMEt FNs (i.e. new big standalone colored boxes in the diagram)
    # - The expression on the right hand side of an assignment
    #     - This could be as simple as a LiteralValue (like the number 2)
    #     - It could be a binary expression (like 2 + 3)
    #     - It could be a function call (foo(2))

    @_visit.register
    def visit_assignment(self, node: AnnCastAssignment, parent_gromet_fn, parent_cast_node):
        # How does this creation of a GrometBoxFunction object play into the overall construction?
        # Where does it go? 

        # This first visit on the node.right should create a FN
        # where the outer box is a GExpression (GroMEt Expression)
        # The purple box on the right in examples (exp0.py)
        # Because we don't know exactly what node.right holds at this time
        # we create the Gromet FN for the GExpression here

        # A function call creates a GroMEt FN at the scope of the 
        # outer GroMEt FN box. In other words it's incorrect
        # to scope it to this assignment's Gromet FN
        if isinstance(node.right, AnnCastCall):
            # Assignment for 
            # x = foo(...)
            # x,y,z = foo(...)
            
            func_bf_idx = self.visit(node.right, parent_gromet_fn, node)
            # NOTE: x = foo(...) <- foo returns multiple values that get packed
            # Several conditions for this 
            # - foo has multiple output ports for returning 
            #    - multiple output ports but assignment to a single variable, then we introduce a pack
            #       the result of the pack is a single introduced variable that gets wired to the single 
            #       variable
            #    - multiple output ports but assignment to multiple variables, then we wire one-to-one 
            #       in order, all the output ports of foo to each variable
            #    - else, if we dont have a one to one matching then it's an error
            # - foo has a single output port to return a value
            #    - in the case of a single target variable, then we wire directly one-to-one
            #    - otherwise if multiple target variables for a single return output port, then it's an error

            # We've made the call box function, which made its argument box functions and wired them appropriately.
            # Now, we have to make the output(s) to this call's box function and have them be assigned appropriately.
            # We also add any variables that have been assigned in this AnnCastAssignment to the variable environment
            if not is_inline(node.right.func.name):
                if isinstance(node.left, AnnCastTuple):
                    for elem in node.left.values:
                        ref = elem.source_refs[0]
                        metadata = self.create_source_code_reference(ref)
                        parent_gromet_fn.pof = insert_gromet_object(parent_gromet_fn.pof, GrometPort(name=elem.val.name, box=len(parent_gromet_fn.bf), metadata=[metadata]))
                        self.add_var_to_env(elem.val.name, elem, parent_gromet_fn.pof[-1], len(parent_gromet_fn.pof)-1, parent_cast_node)
                else:
                    ref = node.left.source_refs[0]
                    metadata = self.create_source_code_reference(ref)
                    #func_name = node.right.func.name
                    #idx, found = self.find_gromet(func_name)        
                    #print(found)
                    if func_bf_idx == None:
                        func_bf_idx = len(parent_gromet_fn.bf)
                    parent_gromet_fn.pof = insert_gromet_object(parent_gromet_fn.pof, GrometPort(name=node.left.val.name, box=func_bf_idx, metadata=self.insert_metadata(metadata)))
                    self.add_var_to_env(node.left.val.name, node.left, parent_gromet_fn.pof[-1], len(parent_gromet_fn.pof)-1, parent_cast_node)
            else: 
                if isinstance(node.left, AnnCastTuple):
                    for (i,elem) in enumerate(node.left.values,1):
                        pof_idx = len(parent_gromet_fn.pof)-i
                        self.add_var_to_env(elem.val.name, elem, parent_gromet_fn.pof[pof_idx], pof_idx, parent_cast_node)
                        parent_gromet_fn.pof[pof_idx].name = elem.val.name
                else:
                    self.add_var_to_env(node.left.val.name, node.left, parent_gromet_fn.pof[-1], len(parent_gromet_fn.pof)-1, parent_cast_node)
                    parent_gromet_fn.pof[len(parent_gromet_fn.pof)-1].name = node.left.val.name
        elif isinstance(node.right, AnnCastName):
            # Assignment for 
            # x = y 

            # Create a passthrough GroMEt
            new_gromet = GrometFN()
            new_gromet.b = insert_gromet_object(new_gromet.b, GrometBoxFunction(function_type=FunctionType.EXPRESSION))
            new_gromet.opi = insert_gromet_object(new_gromet.opi, GrometPort(box=len(new_gromet.b))) 
            new_gromet.opo = insert_gromet_object(new_gromet.opo, GrometPort(box=len(new_gromet.b)))
            new_gromet.wopio = insert_gromet_object(new_gromet.wopio, GrometWire(src=len(new_gromet.opo),tgt=len(new_gromet.opi)))

            # Add it to the GroMEt collection
            self.gromet_module.attributes = insert_gromet_object(self.gromet_module.attributes, TypedValue(type=AttributeType.FN ,value=new_gromet))
            self.set_index()

            # Make it's 'call' expression in the parent gromet
            parent_gromet_fn.bf = insert_gromet_object(parent_gromet_fn.bf, GrometBoxFunction(function_type=FunctionType.EXPRESSION,contents=len(self.gromet_module.attributes)))
            
            parent_gromet_fn.pif = insert_gromet_object(parent_gromet_fn.pif, GrometPort(box=len(parent_gromet_fn.bf)))
            if isinstance(parent_gromet_fn.b[0], GrometBoxFunction) and (parent_gromet_fn.b[0].function_type == FunctionType.EXPRESSION or parent_gromet_fn.b[0].function_type == FunctionType.PREDICATE):
                parent_gromet_fn.opi = insert_gromet_object(parent_gromet_fn.opi, GrometPort(box=len(parent_gromet_fn.b) ,name=node.right.name))
            
            self.wire_from_var_env(node.right.name, parent_gromet_fn)

            parent_gromet_fn.pof = insert_gromet_object(parent_gromet_fn.pof, GrometPort(name=node.left.val.name, box=len(parent_gromet_fn.bf)))
           
            # Store the new variable we created into the var environment
            self.add_var_to_env(node.left.val.name, node.left, parent_gromet_fn.pof[-1], len(parent_gromet_fn.pof)-1, parent_cast_node)
        elif isinstance(node.right, AnnCastLiteralValue):
            # Assignment for 
            # LiteralValue (i.e. 3)
            ref = node.source_refs[0]
            metadata = self.create_source_code_reference(ref)
            
            # Make Expression GrometFN
            new_gromet = GrometFN()
            new_gromet.b = insert_gromet_object(new_gromet.b, GrometBoxFunction(function_type=FunctionType.EXPRESSION))
            
            # Visit the literal value, which makes a bf for a literal and puts a pof to it
            self.visit(node.right, new_gromet, node)

            # Create the opo for the Gromet Expression holding the literal and then wire its opo to the literal's pof
            new_gromet.opo = insert_gromet_object(new_gromet.opo, GrometPort(box=len(new_gromet.b)))
            new_gromet.wfopo = insert_gromet_object(new_gromet.wfopo, GrometWire(src=len(new_gromet.opo), tgt=len(new_gromet.pof)))


            # Append this Gromet Expression holding the literal to the overall gromet FN collection
            self.gromet_module.attributes = insert_gromet_object(self.gromet_module.attributes, TypedValue(type=AttributeType.FN,value=new_gromet))
            self.set_index()

            # Make the 'call' box function that connects the expression to the parent and creates its output port
            parent_gromet_fn.bf = insert_gromet_object(parent_gromet_fn.bf, GrometBoxFunction(function_type=FunctionType.EXPRESSION, contents=len(self.gromet_module.attributes), metadata=self.insert_metadata(metadata)))
            parent_gromet_fn.pof = insert_gromet_object(parent_gromet_fn.pof, GrometPort(name=node.left.val.name, box=len(parent_gromet_fn.bf)))

            # TODO: expand on this later with loops
            if isinstance(parent_cast_node, AnnCastModelIf):
                parent_gromet_fn.opi = insert_gromet_object(parent_gromet_fn.opi, GrometPort(box=len(parent_gromet_fn.b)))
                parent_gromet_fn.opo = insert_gromet_object(parent_gromet_fn.opo, GrometPort(box=len(parent_gromet_fn.b)))
                parent_gromet_fn.wfopo = insert_gromet_object(parent_gromet_fn.wfopo, GrometWire(src=len(parent_gromet_fn.opo), tgt=len(parent_gromet_fn.pof)))

            # Store the new variable we created into the variable environment
            self.add_var_to_env(node.left.val.name, node.left, parent_gromet_fn.pof[-1], len(parent_gromet_fn.pof)-1, parent_cast_node)
        else: 
            # General Case
            # Assignment for
            #   - Expression consisting of binary ops (x + y + ...), etc
            #   - Other cases we haven't thought about
            ref = node.source_refs[0]
            metadata = self.create_source_code_reference(ref)
            
            # Create an expression FN 
            new_gromet = GrometFN()
            new_gromet.b = insert_gromet_object(new_gromet.b, GrometBoxFunction(function_type=FunctionType.EXPRESSION))

            self.visit(node.right, new_gromet, node)
            # At this point we identified the variable being assigned (i.e. for exp0.py: x)
            # we need to do some bookkeeping to associate the source CAST/GrFN variable with
            # the output port of the GroMEt expression call
            # NOTE: This may need to change from just indexing to something more
            new_gromet.opo = insert_gromet_object(new_gromet.opo, GrometPort(box=len(new_gromet.b)))

            # GroMEt wiring creation
            # The creation of the wire between the output port (pof) of the top-level node 
            # of the tree rooted in node.right needs to be wired to the output port out (OPO)
            # of the GExpression of this AnnCastAssignment
            new_gromet.wfopo = insert_gromet_object(new_gromet.wfopo, GrometWire(src=len(new_gromet.opo), tgt=len(new_gromet.pof)))

            self.gromet_module.attributes = insert_gromet_object(self.gromet_module.attributes, TypedValue(type=AttributeType.FN,value=new_gromet))
            self.set_index()

            # An assignment in a conditional or loop's body doesn't add bf, pif, or pof to the parent gromet FN
            # So we check if this assignment is not in either of those and add accordingly
            # NOTE: The above is no longer true because now Ifs/Loops create an additional 'Function' GroMEt FN for
            #       their respective parts, so we do need to add this Expression GroMEt FN to the parent bf
            parent_gromet_fn.bf = insert_gromet_object(parent_gromet_fn.bf, GrometBoxFunction(function_type=FunctionType.EXPRESSION, contents=len(self.gromet_module.attributes), metadata=self.insert_metadata(metadata)))


            # There's no guarantee that our expression GroMEt used any inputs
            # Therefore we check if we have any inputs before checking them
            # For each opi the Expression GroMEt may have, we add a corresponding pif
            # to it, and then we see if we need to wire the pif to anything
            if new_gromet.opi != None:
                # print(new_gromet.opi)
                for opi in new_gromet.opi:
                    parent_gromet_fn.pif = insert_gromet_object(parent_gromet_fn.pif, GrometPort(box=len(parent_gromet_fn.bf)))
                    self.wire_from_var_env(opi.name, parent_gromet_fn)

                    # This is kind of a hack, so the opis are labeled by the GroMEt expression creation, but then we have to unlabel them
                    opi.name = None


            # Put the final pof in the GroMEt expression call, and add its respective variable to the variable environment
            parent_gromet_fn.pof = insert_gromet_object(parent_gromet_fn.pof, GrometPort(name=node.left.val.name, box=len(parent_gromet_fn.bf)))

            # TODO: expand on this later
            if isinstance(parent_cast_node, AnnCastModelIf):
                parent_gromet_fn.opi = insert_gromet_object(parent_gromet_fn.opi, GrometPort(box=len(parent_gromet_fn.b)))
                parent_gromet_fn.opo = insert_gromet_object(parent_gromet_fn.opo, GrometPort(box=len(parent_gromet_fn.b)))
                parent_gromet_fn.wfopo = insert_gromet_object(parent_gromet_fn.wfopo, GrometWire(src=len(parent_gromet_fn.opo), tgt=len(parent_gromet_fn.pof)))

            self.add_var_to_env(node.left.val.name, node.left, parent_gromet_fn.pof[-1], len(parent_gromet_fn.pof)-1, parent_cast_node)

        # One way or another we have a hold of the GEXpression object here.
        # Whatever's returned by the RHS of the assignment, 
        # i.e. LiteralValue or primitive operator or function call.
        # Now we can look at its output port(s)

    @_visit.register
    def visit_attribute(self, node: AnnCastAttribute, parent_gromet_fn, parent_cast_node):
        pass

    @_visit.register
    def visit_binary_op(self, node: AnnCastBinaryOp, parent_gromet_fn, parent_cast_node):
        # What constitutes the two pieces of a BinaryOp?
        # Each piece can either be
        # - A literal value (i.e. 2)
        # - A function call that returns a value (i.e. foo())
        # - A BinaryOp itself        
        # - A variable reference (i.e. x), this is the only one that doesnt plug a pof 
        #   - This generally causes us to create an opi and a wfopi to connect this to a pif
        # - Other
        #   - A list access (i.e. x[2]) translates to a function call (_list_set), same for other sequential types

        # visit LHS first
        self.visit(node.left, parent_gromet_fn, node)
        
        # Collect where the location of the left pof is 
        # If the left node is an AnnCastName then it
        # automatically doesn't have a pof
        # (This create an opi later)
        left_pof = -1
        if parent_gromet_fn.pof != None:
            left_pof = len(parent_gromet_fn.pof)
        if isinstance(node.left, AnnCastName): # or isinstance(node.left, AnnCastUnaryOp):
            left_pof = -1

        # visit RHS second
        self.visit(node.right, parent_gromet_fn, node)
        
        # Collect where the location of the right pof is 
        # If the right node is an AnnCastName then it
        # automatically doesn't have a pof
        # (This create an opi later)
        right_pof = -1
        if parent_gromet_fn.pof != None:
            right_pof = len(parent_gromet_fn.pof)
        if isinstance(node.right, AnnCastName): # or isinstance(node.right, AnnCastUnaryOp): 
            right_pof = -1

        ref = node.source_refs[0]
        metadata = self.create_source_code_reference(ref)

        # NOTE/TODO Maintain a table of primitive operators that when queried give you back
        # their signatures that can be used for generating 
        # A global mapping is maintained but it isnt being used for their signatures yet
        parent_gromet_fn.bf = insert_gromet_object(parent_gromet_fn.bf, GrometBoxFunction(name=primitive_short(node.op), function_type=FunctionType.PRIMITIVE, metadata=self.insert_metadata(metadata)))

        # After we visit the left and right they (in all scenarios but one) append a POF 
        # The one case where it doesnt happen is when the left or right are variables in the expression
        # In this case then they need an opi and the appropriate wiring for it 
        parent_gromet_fn.pif = insert_gromet_object(parent_gromet_fn.pif, GrometPort(box=len(parent_gromet_fn.bf)))
        if (isinstance(node.left, AnnCastName) or isinstance(node.left, AnnCastVar)) and left_pof == -1:
            if isinstance(node.left, AnnCastName):
                name = node.left.name
            elif isinstance(node.left, AnnCastVar):
                name = node.left.val.name


            if parent_gromet_fn.b[0].function_type != FunctionType.FUNCTION:
                # This check is used for when the binary operation is part of a Function and not an Expression
                # In which case the Function Def handles creating opis
                found_opi, opi_idx = find_existing_opi(parent_gromet_fn, name)

                if not comp_name_nodes(node.left, node.right) and not found_opi:
                    parent_gromet_fn.opi = insert_gromet_object(parent_gromet_fn.opi, GrometPort(name=name,box=len(parent_gromet_fn.b)))
                    parent_gromet_fn.wfopi = insert_gromet_object(parent_gromet_fn.wfopi, GrometWire(src=len(parent_gromet_fn.pif),tgt=len(parent_gromet_fn.opi)))
                else: 
                    parent_gromet_fn.wfopi = insert_gromet_object(parent_gromet_fn.wfopi, GrometWire(src=len(parent_gromet_fn.pif),tgt=len(parent_gromet_fn.opi)))
                #parent_gromet_fn.opi = insert_gromet_object(parent_gromet_fn.opi, GrometPort(name=node.left.name,box=len(parent_gromet_fn.b)))
                #parent_gromet_fn.wfopi = insert_gromet_object(parent_gromet_fn.wfopi, GrometWire(src=len(parent_gromet_fn.pif),tgt=len(parent_gromet_fn.opi)))
            else:
                # If we are in a function def then we retrieve where the variable is 
                # Whether it's in the local or the args environment
                
                self.wire_from_var_env(name, parent_gromet_fn)
        else:
            # In this case, the left node gave us a pof, so we can wire it to the pif here
            if left_pof == -1:
                print(type(node.left))
            parent_gromet_fn.wff = insert_gromet_object(parent_gromet_fn.wff, GrometWire(src=len(parent_gromet_fn.pif), tgt=left_pof))            
        
        
        # Repeat the above but for the right node this time
        # NOTE: In the case that the left and the right node both refer to the same function argument we only
        # want one opi created and so we dont create one here
        parent_gromet_fn.pif = insert_gromet_object(parent_gromet_fn.pif, GrometPort(box=len(parent_gromet_fn.bf)))
        if isinstance(node.right, AnnCastName) and right_pof == -1:
            # This check is used for when the binary operation is part of a Function and not an Expression
            # In which case the Function Def handles creating opis
            if parent_gromet_fn.b[0].function_type != FunctionType.FUNCTION:
                found_opi, opi_idx = find_existing_opi(parent_gromet_fn, node.right.name)

                if not comp_name_nodes(node.left, node.right) and not found_opi:
                    parent_gromet_fn.opi = insert_gromet_object(parent_gromet_fn.opi, GrometPort(name=node.right.name,box=len(parent_gromet_fn.b)))
                    parent_gromet_fn.wfopi = insert_gromet_object(parent_gromet_fn.wfopi, GrometWire(src=len(parent_gromet_fn.pif),tgt=len(parent_gromet_fn.opi)))
                else: 
                    parent_gromet_fn.wfopi = insert_gromet_object(parent_gromet_fn.wfopi, GrometWire(src=len(parent_gromet_fn.pif),tgt=opi_idx))
            else:
                # If we are in a function def then we retrieve where the variable is 
                # Whether it's in the local or the args environment
                self.wire_from_var_env(node.right.name, parent_gromet_fn)
        else:
            # In this case, the right node gave us a pof, so we can wire it to the pif here
            parent_gromet_fn.wff = insert_gromet_object(parent_gromet_fn.wff, GrometWire(src=len(parent_gromet_fn.pif), tgt=right_pof))            

        # Add the pof that serves as the output of this binary operation
        parent_gromet_fn.pof = insert_gromet_object(parent_gromet_fn.pof, GrometPort(box=len(parent_gromet_fn.bf)))

    @_visit.register
    def visit_boolean(self, node: AnnCastBoolean, parent_gromet_fn, parent_cast_node):
        pass

    def wire_binary_op_args(self, node, parent_gromet_fn):
        if isinstance(node, AnnCastName):
            parent_gromet_fn.pif = insert_gromet_object(parent_gromet_fn.pif, GrometPort(box=len(parent_gromet_fn.bf)))
            if node.name in self.var_environment["local"]:
                local_env = self.var_environment["local"]
                entry = local_env[node.name]
                if isinstance(entry[0], AnnCastLoop):
                    parent_gromet_fn.wlf = insert_gromet_object(parent_gromet_fn.wlf, GrometWire(src=len(parent_gromet_fn.pif),tgt=entry[2]+1))
                else:
                    parent_gromet_fn.wff = insert_gromet_object(parent_gromet_fn.wff, GrometWire(src=len(parent_gromet_fn.pif),tgt=entry[2]+1))
            elif node.name in self.var_environment["args"]:
                args_env = self.var_environment["args"]
                entry = args_env[node.name]
                parent_gromet_fn.wfopi = insert_gromet_object(parent_gromet_fn.wfopi, GrometWire(src=len(parent_gromet_fn.pif),tgt=entry[2]+1))
            return
        if isinstance(node, AnnCastBinaryOp):
            self.wire_binary_op_args(node.left, parent_gromet_fn)
            self.wire_binary_op_args(node.right, parent_gromet_fn)
            return

    @_visit.register    
    def visit_call(self, node: AnnCastCall, parent_gromet_fn, parent_cast_node):
        from_assignment = False
        if isinstance(parent_cast_node, AnnCastAssignment):
            from_assignment = True

        func_name = node.func.name

        # Certain functions (special functions that PA has designated as primitive)
        # Are considered 'primitive' operations, in other words calls to them aren't 
        # considered function calls but rather they're considered expressions, so we 
        # call a special handler to handle these
        if self.is_primitive(func_name):
            self.handle_primitive_function(node, parent_gromet_fn, parent_cast_node, from_assignment)

            if from_assignment and (not is_inline(func_name)):
                # Handle the primitive's arguments that don't involve expressions of more than 1 variable
                for arg in node.arguments:
                    #NOTE: do we need a global check? if arg.name in self.var_environment["global"]:
                    #print(f"+++++++++++++++++++++{type(arg)}")

                    if isinstance(arg, AnnCastName):
                        parent_gromet_fn.pif = insert_gromet_object(parent_gromet_fn.pif, GrometPort(box=len(parent_gromet_fn.bf)))
                        if arg.name in self.var_environment["local"]:
                            local_env = self.var_environment["local"]
                            entry = local_env[arg.name]
                            if isinstance(entry[0], AnnCastLoop):
                                parent_gromet_fn.wlf = insert_gromet_object(parent_gromet_fn.wlf, GrometWire(src=len(parent_gromet_fn.pif),tgt=entry[2]+1))
                            else:
                                parent_gromet_fn.wff = insert_gromet_object(parent_gromet_fn.wff, GrometWire(src=len(parent_gromet_fn.pif),tgt=entry[2]+1))
                        elif arg.name in self.var_environment["args"]:
                            args_env = self.var_environment["args"]
                            entry = args_env[arg.name]
                            parent_gromet_fn.wfopi = insert_gromet_object(parent_gromet_fn.wfopi, GrometWire(src=len(parent_gromet_fn.pif),tgt=entry[2]+1))
                    elif isinstance(arg, AnnCastBinaryOp):
                        self.wire_binary_op_args(arg, parent_gromet_fn)

                primitive_fn_opi = self.gromet_module.attributes[-1].value.opi
                if primitive_fn_opi != None:
                    for i,opi in enumerate(primitive_fn_opi,1):
                        opi.name = None
            elif from_assignment and is_inline(func_name):
                # This is a special case in which we need to add the POFs from the primitive we just visited
                # As locals to this function, since the assignment visitor itself can't do it
                # print(self.gromet_module.attributes[-1].value.pof)
                primitive_fn_opo = self.gromet_module.attributes[-1].value.pof
                if primitive_fn_opo != None:
                    for i,opo in enumerate(primitive_fn_opo,1):
                        self.add_var_to_env(opo.name, AnnCastFunctionDef(None, None, None, None), opo, i, AnnCastFunctionDef(None, None, None, None))
                        # opo.name = None

            return         
        ref = node.source_refs[0]
        metadata = self.create_source_code_reference(ref)

        arg_fn_pofs = []
        for arg in node.arguments:
            # Go through the arguments and for all of them, create any necessary GroMEt FNs (in the case the argument is something more than a name)
            if isinstance(arg, AnnCastCall):
                self.visit(arg, parent_gromet_fn, node)
                parent_gromet_fn.pof = insert_gromet_object(parent_gromet_fn.pof, GrometPort(box=len(parent_gromet_fn.bf)))
                arg_fn_pofs.append(len(parent_gromet_fn.pof)) # Store the pof index so we can use it later in wiring
            elif not isinstance(arg, AnnCastName):
                self.visit(arg, parent_gromet_fn, node)
                arg_fn_pofs.append(len(parent_gromet_fn.pof)) # Store the pof index so we can use it later in wiring
            else:
                arg_fn_pofs.append(None)
        # print(arg_fn_pofs)

        # The CAST generation step has the potential to rearrange
        # the order in which FunctionDefs appear in the code 
        # so that a Call comes before its definition. This means
        # that a GroMEt FN isn't guaranteed to exist before a Call 
        # to it is made. So we either find the GroMEt in the collection of
        # FNs or we create a 'temporary' one that will be filled out later
        qualified_func_name = f"{'.'.join(node.func.con_scope)}.{node.func.name}_{node.invocation_index}"
        func_name = node.func.name

        # Make a placeholder for this function if we haven't visited its FunctionDef at the end
        # of the list of the Gromet FNs
        idx, found = self.find_gromet(func_name)        
        if not found:
            temp_gromet_fn = GrometFN()
            temp_gromet_fn.b = insert_gromet_object(temp_gromet_fn.b, GrometBoxFunction(name=func_name, function_type=FunctionType.FUNCTION))
            self.gromet_module.attributes = insert_gromet_object(self.gromet_module.attributes, TypedValue(type=AttributeType.FN,value=temp_gromet_fn))
            self.set_index()

        parent_gromet_fn.bf = insert_gromet_object(parent_gromet_fn.bf, GrometBoxFunction(name=qualified_func_name, function_type=FunctionType.FUNCTION, contents=idx, metadata=self.insert_metadata(metadata)))
        func_call_idx = len(parent_gromet_fn.bf)

        # For each argument we determine if it's a variable being used
        # If it is then
        #  - Determine if it's a local variable or function def argument
        #  - Then wire appropriately
        # Need to handle the case for FunctionCall and BinaryOp still
        for idx,arg in enumerate(node.arguments):
            pof = arg_fn_pofs[idx]
            parent_gromet_fn.pif = insert_gromet_object(parent_gromet_fn.pif, GrometPort(box=func_call_idx))
            if isinstance(arg, AnnCastName):
                # print("----"+arg.name)
                self.wire_from_var_env(arg.name, parent_gromet_fn)
                if arg.name not in self.var_environment["global"] and arg.name not in self.var_environment["local"] and arg.name not in self.var_environment["args"]:   
                    parent_gromet_fn.wff = insert_gromet_object(parent_gromet_fn.wff, GrometWire(src=len(parent_gromet_fn.pif),tgt=len(parent_gromet_fn.pof)))
            else:
                parent_gromet_fn.wff = insert_gromet_object(parent_gromet_fn.wff, GrometWire(src=len(parent_gromet_fn.pif),tgt=pof))
        
        return func_call_idx

        
    @_visit.register
    def visit_class_def(self, node: AnnCastClassDef, parent_gromet_fn, parent_cast_node):
        pass

    @_visit.register
    def visit_dict(self, node: AnnCastDict, parent_gromet_fn, parent_cast_node):
        pass

    @_visit.register
    def visit_expr(self, node: AnnCastExpr, parent_gromet_fn, parent_cast_node):
        self.visit(node.expr, parent_gromet_fn, parent_cast_node)


    def wire_return_name(self, name, gromet_fn, index=1):
        if name in self.var_environment["local"]:
            # If it's in the local env, then 
            # either it comes from a loop (wlopo), a conditional (wcopo), or just another
            # function (wfopo), then we check where it comes from and wire appropriately
            local_env = self.var_environment["local"]
            entry = local_env[name]
            if isinstance(entry[0], AnnCastLoop):
                gromet_fn.wlopo = insert_gromet_object(gromet_fn.wlopo, GrometWire(src=index,tgt=entry[2]+1))
            elif isinstance(entry[0], AnnCastModelIf):
                gromet_fn.wcopo = insert_gromet_object(gromet_fn.wcopo, GrometWire(src=index,tgt=entry[2]+1))
            else:
                gromet_fn.wfopo = insert_gromet_object(gromet_fn.wfopo, GrometWire(src=index,tgt=entry[2]+1))
        elif name in self.var_environment["args"]:
            # If it comes from arguments, then that means the variable
            # Didn't get changed in the function at all and thus it's just
            # A pass through (wopio)
            args_env = self.var_environment["args"]
            entry = args_env[name]
            gromet_fn.wopio = insert_gromet_object(gromet_fn.wopio, GrometWire(src=index,tgt=entry[2]+1))

    def wire_return_node(self, node, gromet_fn):
        """ Return statements have many ways in which they can be wired, and thus
            we use this recursive function to handle all the possible cases
        """
        # NOTE: Thinking of adding an index parameter that is set to 1 when originally called, and then
        # if we have a tuple of returns then we can change the index then
        if isinstance(node, AnnCastLiteralValue):
            return 
        elif isinstance(node, AnnCastVar):
            var_name = node.val.name
            self.wire_return_name(var_name, gromet_fn)
        elif isinstance(node, AnnCastName):
            name = node.name
            self.wire_return_name(name, gromet_fn)
        elif isinstance(node, AnnCastTuple):
            ret_vals = list(node.values)
            for (i,val) in enumerate(ret_vals,1):
                self.wire_return_name(val.name, gromet_fn, i)
        elif isinstance(node, AnnCastBinaryOp):
            # A BinaryOp currently implies that we have one single OPO to put return values into
            gromet_fn.wfopo = insert_gromet_object(gromet_fn.wfopo, GrometWire(src=1,tgt=len(gromet_fn.pof)))
            # self.wire_return_node(node.left, gromet_fn)
            # self.wire_return_node(node.right, gromet_fn)
        return

    def handle_function_def(self, node: AnnCastFunctionDef, new_gromet_fn, func_body):
        """ Handles the logic of making a function, whether the function itself is a real
            function definition (that is, it comes from an AnnCastFunctionDef) or it's 
            'artifically generated' (that is, a set of statements coming from a loop or an if statement)
        """        

        self.var_environment["local"] = {}
        for n in func_body: 
            self.visit(n, new_gromet_fn, node)   

        # Create wfopo/wlopo/wcopo to wire the final computations to the output port 
        # TODO: What about the case where there's multiple return values
        # also TODO: We need some kind of logic check to determine when we make a wopio for the case that an argument just passes through without
        # being used 
            
        # If the last node in  the FunctionDef is a return node we must do some final wiring
        if isinstance(n, AnnCastModelReturn):
            self.wire_return_node(n.value, new_gromet_fn)

        elif new_gromet_fn.opo != None: # This is in the case of a loop or conditional adding opos
            for (i,opo) in enumerate(new_gromet_fn.opo,1):
                # print(opo, end="--")
                if opo.name in self.var_environment["local"]:
                    # print("wfopo")
                    local_env = self.var_environment["local"]
                    entry = local_env[opo.name]
                    if isinstance(entry[0], AnnCastLoop):
                        new_gromet_fn.wlopo = insert_gromet_object(new_gromet_fn.wlopo, GrometWire(src=i,tgt=entry[2]+1))
                    #elif isinstance(entry[0], AnnCastModelIf):
                    #    new_gromet_fn.wcopo = insert_gromet_object(new_gromet_fn.wcopo, GrometWire(src=i,tgt=entry[2]+1))
                    else:
                        new_gromet_fn.wfopo = insert_gromet_object(new_gromet_fn.wfopo, GrometWire(src=i,tgt=entry[2]+1))
                elif opo.name in self.var_environment["args"]:
                    # print("wopio")
                    args_env = self.var_environment["args"]
                    entry = args_env[opo.name]
                    new_gromet_fn.wopio = insert_gromet_object(new_gromet_fn.wopio, GrometWire(src=i,tgt=entry[2]+1))


        # We're out of the function definition here, so we 
        # can clear the local  variable environment
        self.var_environment["local"] = {}

    @_visit.register
    def visit_function_def(self, node: AnnCastFunctionDef, parent_gromet_fn, parent_cast_node):
        # print(f"-----{node.name.name}------")
        func_name = node.name.name
        identified_func_name = ".".join(node.con_scope)
        idx,found = self.find_gromet(func_name)

        ref = node.source_refs[0]

        if not found:
            new_gromet = GrometFN()
            self.gromet_module.attributes = insert_gromet_object(self.gromet_module.attributes, TypedValue(type=AttributeType.FN, value=new_gromet))
            self.set_index()
            new_gromet.b = insert_gromet_object(new_gromet.b, GrometBoxFunction(name=func_name, function_type=FunctionType.FUNCTION))
        else:
            new_gromet = self.gromet_module.attributes[idx-1].value
            
        metadata = self.create_source_code_reference(ref)

        new_gromet.b[0].metadata = self.insert_metadata(metadata)

        # metadata type for capturing the original identifier name (i.e. just foo) as it appeared in the code
        # as opposed to the PA derived name (i.e. module.foo_id0, etc..)
        # source_code_identifier_name
        
        # Initialize the function argument variable environment and populate it as we 
        # visit the function arguments
        self.var_environment["args"] = {}
        arg_env = self.var_environment["args"]
        
        for arg in node.func_args: 
            #print("VISITING ARG ----")
            # Visit the arguments
            self.visit(arg, new_gromet, node)
            
            # for each argument we want to have a corresponding port (OPI) here
            arg_ref = arg.source_refs[0]
            new_gromet.opi = insert_gromet_object(new_gromet.opi, GrometPort(box=len(new_gromet.b),name=arg.val.name,metadata=self.insert_metadata(self.create_source_code_reference(arg_ref))))
            
            # Store each argument, its opi, and where it is in the opi table
            # For use when creating wfopi wires
            # Have to add 1 to the third value if we want to use it as an index reference
            arg_env[arg.val.name] = (arg, new_gromet.opi[-1], len(new_gromet.opi)-1)
            
        # handle_function_def() will visit the body of the function and take care of
        # wiring any GroMEt FNs in its body
        self.handle_function_def(node, new_gromet, node.body)
            
        self.var_environment["args"] = {}
        # main is a special function, in that program executions start 
        # I think here we must add a bf to properly reflect this execution
        # main's input/output ports are its arguments/return value if it has any
        # not quite sure how to go about this yet (TODO)
        if func_name == "main":
            parent_gromet_fn.bf = insert_gromet_object(parent_gromet_fn.bf, GrometBoxFunction(name=identified_func_name,function_type=FunctionType.FUNCTION,contents=idx))

    @_visit.register
    def visit_literal_value(self, node: AnnCastLiteralValue, parent_gromet_fn, parent_cast_node):
        # Create the GroMEt literal value (A type of Function box)
        # This will have a single outport (the little blank box)
        # What we dont determine here is the wiring to whatever variable this 
        # literal value goes to (that's up to the parent context)
        ref = node.source_code_data_type
        source_code_metadata = self.create_source_code_reference(node.source_refs[0])

        code_data_metadata = SourceCodeDataType(metadata_type="source_code_data_type", provenance=generate_provenance(), source_language=ref[0], source_language_version=ref[1], data_type=str(ref[2]))
        val = LiteralValue(node.value_type, node.value)

        parent_gromet_fn.bf = insert_gromet_object(parent_gromet_fn.bf, GrometBoxFunction(function_type=FunctionType.LITERAL, value=val, metadata=self.insert_metadata(code_data_metadata,source_code_metadata)))
        parent_gromet_fn.pof = insert_gromet_object(parent_gromet_fn.pof, GrometPort(box=len(parent_gromet_fn.bf))) 

        # Perhaps we may need to return something in the future
        # an idea: the index of where this exists

    @_visit.register
    def visit_list(self, node: AnnCastList, parent_gromet_fn, parent_cast_node):
        self.visit_node_list(node.values, parent_gromet_fn, parent_cast_node)

    @_visit.register
    def visit_loop(self, node: AnnCastLoop, parent_gromet_fn, parent_cast_node):
        # Create empty gromet box loop that gets filled out before
        # being added to the parent gromet_fn
        gromet_bl = GrometBoxLoop()

        # Insert the gromet box loop into the parent gromet
        parent_gromet_fn.bl = insert_gromet_object(parent_gromet_fn.bl, gromet_bl)

        # Create the pil ports that the gromet box loop uses
        # Also, create any necessary wires that the pil uses
        for (_,val) in node.used_vars.items():
            parent_gromet_fn.pil = insert_gromet_object(parent_gromet_fn.pil, GrometPort(name=val,box=len(parent_gromet_fn.bl)))
            if val in self.var_environment["local"]:
                local_env = self.var_environment["local"]
                entry = local_env[val]
                parent_gromet_fn.wfl = insert_gromet_object(parent_gromet_fn.wfl, GrometWire(src=len(parent_gromet_fn.pil), tgt=entry[2]+1))
            elif val in self.var_environment["args"]:
                arg_env = self.var_environment["args"]
                entry = arg_env[val]
                parent_gromet_fn.wlopi = insert_gromet_object(parent_gromet_fn.wlopi, GrometWire(src=len(parent_gromet_fn.pil), tgt=entry[2]+1))
            elif val in self.var_environment["global"]:
                global_env = self.var_environment["global"]
                entry = global_env[val]
                parent_gromet_fn.wfl = insert_gromet_object(parent_gromet_fn.wfl, GrometWire(src=len(parent_gromet_fn.pil), tgt=entry[2]+1))



        # print(node.used_vars.items())

        ######### Loop Init (if one exists)
        if node.init != None and len(node.init) > 0:
            print("-------------- LOOP INIT -")
            gromet_init_fn = GrometFN()
            self.gromet_module.attributes = insert_gromet_object(self.gromet_module.attributes, TypedValue(type=AttributeType.FN, value=gromet_init_fn))
            self.set_index()

            gromet_init_bf = GrometBoxFunction(function_type=FunctionType.FUNCTION, contents=len(self.gromet_module.attributes))
            gromet_init_fn.b = insert_gromet_object(gromet_init_fn.b, GrometBoxFunction(function_type=FunctionType.FUNCTION))

            # Copy the var environment, as we're in a 'function' of sorts
            # so we need a new var environment
            var_args_copy = deepcopy(self.var_environment["args"])
            var_local_copy = deepcopy(self.var_environment["local"])
            self.var_environment["args"] = {}
            self.var_environment["local"] = {}


            for line in node.init:
                # Determines if loop's init box function has any opis
                if isinstance(line, AnnCastAssignment) and isinstance(line.right, AnnCastCall):
                    call_node = line.right
                    if call_node.func.name == "iter" or call_node.func.name == "_iter":
                        iter_args = call_node.arguments
                        for arg in iter_args:
                            if isinstance(arg, AnnCastCall):
                                call_args = arg.arguments
                                for call_arg in call_args:
                                    if isinstance(call_arg, AnnCastName):
                                        gromet_init_fn.opi = insert_gromet_object(gromet_init_fn.opi, GrometPort(name=call_arg.name, box=(len(gromet_init_fn.b))))
                                        #print(f"+++{call_arg.name}+++")
                                        self.var_environment["args"][call_arg.name] = (call_arg, gromet_init_fn.opi[-1], len(gromet_init_fn.opi)-1)
                                        #print(self.var_environment["args"])

                self.visit(line, gromet_init_fn, parent_cast_node)
                        
            # The init GroMEt FN always has three OPOs to match up with the return values of the '_next' call
            # Create and wire the pofs to the OPOs
            gromet_port_name = gromet_init_fn.pof[len(gromet_init_fn.pof)-3].name
            gromet_init_fn.opo = insert_gromet_object(gromet_init_fn.opo, GrometPort(name=gromet_port_name,box=len(gromet_init_fn.b)))
            gromet_init_fn.wfopo = insert_gromet_object(gromet_init_fn.wfopo, GrometWire(src=len(gromet_init_fn.opo), tgt=len(gromet_init_fn.pof)-2))            

            gromet_port_name = gromet_init_fn.pof[len(gromet_init_fn.pof)-2].name
            gromet_init_fn.opo = insert_gromet_object(gromet_init_fn.opo, GrometPort(name=gromet_port_name,box=len(gromet_init_fn.b)))
            gromet_init_fn.wfopo = insert_gromet_object(gromet_init_fn.wfopo, GrometWire(src=len(gromet_init_fn.opo), tgt=len(gromet_init_fn.pof)-1))            

            gromet_port_name = gromet_init_fn.pof[len(gromet_init_fn.pof)-1].name
            gromet_init_fn.opo = insert_gromet_object(gromet_init_fn.opo, GrometPort(name=gromet_port_name,box=len(gromet_init_fn.b)))
            gromet_init_fn.wfopo = insert_gromet_object(gromet_init_fn.wfopo, GrometWire(src=len(gromet_init_fn.opo), tgt=len(gromet_init_fn.pof)))            

            parent_gromet_fn.bf = insert_gromet_object(parent_gromet_fn.bf, gromet_init_bf)
            gromet_bl.init = len(parent_gromet_fn.bf)
            gromet_init_bf_index = len(gromet_init_fn.bf)
            
            if gromet_init_fn.opi != None:
                for opi in gromet_init_fn.opi:
                    parent_gromet_fn.pif = insert_gromet_object(parent_gromet_fn.pif, GrometPort(name=opi.name, box=gromet_init_bf_index))
            
            for opo in gromet_init_fn.opo:
                parent_gromet_fn.pof = insert_gromet_object(parent_gromet_fn.pof, GrometPort(box=gromet_bl.init))

            # TODO: Make the indexing more robust as it makes assumptions 
            if gromet_init_fn.opi != None:
                for i,pil in enumerate(parent_gromet_fn.pil,1):
                    for j,opi in enumerate(gromet_init_fn.opi,1):
                        if pil.name == opi.name:
                            parent_gromet_fn.wl_iiargs = insert_gromet_object(parent_gromet_fn.wl_iiargs, GrometWire(src=j,tgt=i))
                
            for i,pil in enumerate(parent_gromet_fn.pil,1):
                for j,opo in enumerate(gromet_init_fn.opo,1):
                    if pil.name == opo.name:
                        parent_gromet_fn.wl_ioargs = insert_gromet_object(parent_gromet_fn.wl_ioargs, GrometWire(src=i,tgt=j))
                
            self.var_environment["args"] = var_args_copy
            self.var_environment["local"] = var_local_copy

            #sys.exit(0)

        # TODO
        ######### Loop Condition

        # print("-------------- PREDICATE -")
        # This creates a predicate Gromet FN
        gromet_predicate_fn = GrometFN()
        self.gromet_module.attributes = insert_gromet_object(self.gromet_module.attributes, TypedValue(type=AttributeType.FN, value=gromet_predicate_fn))
        self.set_index()

        # The predicate then gets visited
        gromet_predicate_fn.b = insert_gromet_object(gromet_predicate_fn.b, GrometBoxFunction(function_type=FunctionType.PREDICATE))
        self.visit(node.expr, gromet_predicate_fn, node) # visit condition

        # Create the predicate's opo and wire it appropriately
        gromet_predicate_fn.opo = insert_gromet_object(gromet_predicate_fn.opo, GrometPort(box=len(gromet_predicate_fn.b)))
        gromet_predicate_fn.wfopo = insert_gromet_object(gromet_predicate_fn.wfopo, GrometWire(src=len(gromet_predicate_fn.opo),tgt=len(gromet_predicate_fn.pof)))

        ref = node.expr.source_refs[0]
        metadata = self.insert_metadata(self.create_source_code_reference(ref))
        
        # Insert the predicate as the condition field of this loop's Gromet box loop
        gromet_bl_bf = GrometBoxFunction(function_type=FunctionType.PREDICATE, contents=len(self.gromet_module.attributes), metadata=metadata)
        parent_gromet_fn.bf = insert_gromet_object(parent_gromet_fn.bf, gromet_bl_bf)
        gromet_bl.condition = len(parent_gromet_fn.bf) # NOTE: gromet_bl and gromet_bc store numbers in their fields, not lists or bfs, the numbers point to bfs

        # Create pif for predicate and wire the wlcargs
        # NOTE: This method will need some expansion later on
        for opi in gromet_predicate_fn.opi:
            opi_idx = find_existing_pil(parent_gromet_fn, opi.name)
            assert opi_idx != -1
            parent_gromet_fn.pif = insert_gromet_object(parent_gromet_fn.pif, GrometPort(box=len(parent_gromet_fn.bf)))
            parent_gromet_fn.wl_cargs = insert_gromet_object(parent_gromet_fn.wl_cargs, GrometWire(src=len(parent_gromet_fn.pif), tgt=opi_idx))
            
            # Pil and opis shouldn't have names, clean them out
            # parent_gromet_fn.pil[opi_idx-1].name = None
            opi.name = None
        
        for opo in gromet_predicate_fn.opo:
            parent_gromet_fn.pof = insert_gromet_object(parent_gromet_fn.pof, GrometPort(box=len(parent_gromet_fn.bf)))

        ######### Loop Body

        # print("-------------- LOOP BODY -")
        # The body section of the loop is itself a Gromet FN, so we create one and add it to our global list of FNs for this overall module
        gromet_body_fn = GrometFN()
        
        ref = node.body[0].source_refs[0]
        metadata = self.insert_metadata(self.create_source_code_reference(ref))
        
        gromet_body_fn.b = insert_gromet_object(gromet_body_fn.b, GrometBoxFunction(function_type=FunctionType.FUNCTION, metadata=metadata))
        self.gromet_module.attributes = insert_gromet_object(self.gromet_module.attributes, TypedValue(type=AttributeType.FN, value=gromet_body_fn))
        self.set_index()

        # Then, we need the body's 'call' bf in the parent GroMEt FN this loop exists in, so we add it here
        gromet_body_bf = GrometBoxFunction(function_type=FunctionType.FUNCTION, contents=len(self.gromet_module.attributes))
        parent_gromet_fn.bf = insert_gromet_object(parent_gromet_fn.bf, gromet_body_bf)
        gromet_bl.body = len(parent_gromet_fn.bf)

        # The 'call' bf for the body FN needs to have its pifs and pofs generated here as well
        for (_,val) in node.used_vars.items():
            parent_gromet_fn.pif = insert_gromet_object(parent_gromet_fn.pif, GrometPort(box=len(parent_gromet_fn.bf)))
            parent_gromet_fn.pof = insert_gromet_object(parent_gromet_fn.pof, GrometPort(name=val, box=len(parent_gromet_fn.bf)))
        
        # Because the code in a loop body is technically a function on its own, we have to create a new
        # Variable environment for the local variables and function arguments
        # While preserving the old one
        # After we're done with the body of the loop, we restore the old environment
        previous_func_def_args = deepcopy(self.var_environment["args"])
        previous_local_args = deepcopy(self.var_environment["local"])

        self.var_environment["args"] = {}

        # The Gromet FN for the loop body needs to have its opis and opos generated here, since it isn't an actual FunctionDef here to make it with
        # Any opis we create for this Gromet FN are also added to the variable environment
        for (_,val) in node.used_vars.items():
            # print(val)
            gromet_body_fn.opi = insert_gromet_object(gromet_body_fn.opi, GrometPort(box=len(gromet_body_fn.b)))
            arg_env = self.var_environment["args"]
            arg_env[val] = (AnnCastFunctionDef(None,None,None,None), gromet_body_fn.opi[-1], len(gromet_body_fn.opi)-1)
            gromet_body_fn.opo = insert_gromet_object(gromet_body_fn.opo, GrometPort(name=val, box=len(gromet_body_fn.b)))
        
        self.handle_function_def(AnnCastFunctionDef(None,None,None,None), gromet_body_fn, node.body)

        # Go through all the statements in the loop's body and have the visitors appropriately fill out the loop body's FN
        # for n in node.body:
        #    self.visit(n, gromet_body_fn, node)

        # Restore the old variable environment
        self.var_environment["args"] = previous_func_def_args  
        self.var_environment["local"] = previous_local_args 

        # pols become 'locals' from this point on
        # That is, any code that is after the while loop should be looking at the pol ports to fetch data for
        # any variables that were used in the loop even if they weren't directly modified by it 
        for (_,val) in node.used_vars.items():
            parent_gromet_fn.pol = insert_gromet_object(parent_gromet_fn.pol, GrometPort(name=val,box=len(parent_gromet_fn.bl)))
            self.add_var_to_env(val, AnnCastLoop(None,None,None,None), parent_gromet_fn.pol[-1], len(parent_gromet_fn.pol)-1, node)


        # print("-------------- LOOP DONE -")
        # print(node.bot_interface_out)

    @_visit.register
    def visit_model_break(self, node: AnnCastModelBreak, parent_gromet_fn, parent_cast_node):
        pass

    @_visit.register
    def visit_model_continue(self, node: AnnCastModelContinue, parent_gromet_fn, parent_cast_node):
        pass

    @_visit.register
    def visit_model_if(self, node: AnnCastModelIf, parent_gromet_fn, parent_cast_node):
        ref = node.source_refs[0]
        metadata = self.insert_metadata(self.create_source_code_reference(ref))
        gromet_bc = GrometBoxConditional(metadata=metadata)        

        # This creates a predicate Gromet FN NOTE: The location of this predicate creation might change later 
        gromet_predicate_fn = GrometFN()
        self.gromet_module.attributes = insert_gromet_object(self.gromet_module.attributes, TypedValue(type=AttributeType.FN, value=gromet_predicate_fn))
        self.set_index()

        parent_gromet_fn.bc = insert_gromet_object(parent_gromet_fn.bc, gromet_bc)

        for val in node.expr_vars_accessed_before_mod.items():
            parent_gromet_fn.pic = insert_gromet_object(parent_gromet_fn.pic, GrometPort(box=len(parent_gromet_fn.bc)))
        
        for _,val in node.bot_interface_vars.items():
            parent_gromet_fn.poc = insert_gromet_object(parent_gromet_fn.poc, GrometPort(name=val,box=len(parent_gromet_fn.bc)))

        # TODO: We also need to put this around a loop
        # And in particular we only want to make wires to variables that are used in the conditional
        # Check type of parent_cast_node to determine which wire to create
        # TODO: Previously, we were always generating a wfc wire for variables coming into a conditional
        # However, we can also have variables coming in from other sources such as an opi.
        # This is a temporary fix for the specific case in the CHIME model, but will need to be revisited
        if isinstance(parent_cast_node, AnnCastFunctionDef):
            parent_gromet_fn.wcopi = insert_gromet_object(parent_gromet_fn.wcopi, GrometWire(src=len(parent_gromet_fn.pic), tgt=len(parent_gromet_fn.opi)))
        else:
            parent_gromet_fn.wfc = insert_gromet_object(parent_gromet_fn.wfc, GrometWire(src=len(parent_gromet_fn.pic),tgt=len(parent_gromet_fn.pof)))
        
        ########### Predicate generation

        # print("-------------- PREDICATE -")
        # Visit the predicate afterwards
        gromet_predicate_fn.b = insert_gromet_object(gromet_predicate_fn.b, GrometBoxFunction(function_type=FunctionType.PREDICATE))
        self.visit(node.expr, gromet_predicate_fn, node)

        # Create the predicate's opo and wire it appropriately
        gromet_predicate_fn.opo = insert_gromet_object(gromet_predicate_fn.opo, GrometPort(box=len(gromet_predicate_fn.b)))
        gromet_predicate_fn.wfopo = insert_gromet_object(gromet_predicate_fn.wfopo, GrometWire(src=len(gromet_predicate_fn.opo),tgt=len(gromet_predicate_fn.pof)))

        ref = node.expr.source_refs[0]
        metadata = self.insert_metadata(self.create_source_code_reference(ref))
        # Assign the predicate
        predicate_bf = GrometBoxFunction(function_type=FunctionType.PREDICATE, contents=len(self.gromet_module.attributes), metadata=metadata)
        parent_gromet_fn.bf = insert_gromet_object(parent_gromet_fn.bf, predicate_bf)
        gromet_bc.condition = len(parent_gromet_fn.bf) # NOTE: this is an index into the bf array of the Gromet FN that this if statement is in
        parent_gromet_fn.pif = insert_gromet_object(parent_gromet_fn.pif, GrometPort(box=len(parent_gromet_fn.bf)))
        parent_gromet_fn.pof = insert_gromet_object(parent_gromet_fn.pof, GrometPort(box=len(parent_gromet_fn.bf)))

        # TODO: put this in a loop to handle more than one argument
        parent_gromet_fn.wl_cargs = insert_gromet_object(parent_gromet_fn.wl_cargs, GrometWire(src=len(parent_gromet_fn.pif),
                                                                                                tgt=len(parent_gromet_fn.pic)))
        
        ########### If true generation

        # print("-------------- IF TRUE  ---")
        # Visit the body (if cond true part) of the gromet fn
        body_if_fn = GrometFN()
        body_if_fn.b = insert_gromet_object(body_if_fn.b, GrometBoxFunction(function_type=FunctionType.FUNCTION))
        self.gromet_module.attributes = insert_gromet_object(self.gromet_module.attributes, TypedValue(type=AttributeType.FN, value=body_if_fn))
        self.set_index()

        ref = node.body[0].source_refs[0]
        metadata = self.insert_metadata(self.create_source_code_reference(ref))

        body_if_bf = GrometBoxFunction(function_type=FunctionType.FUNCTION, contents=len(self.gromet_module.attributes), metadata=metadata)
        # self.visit(node.body[0], body_if_fn, node)

        parent_gromet_fn.bf = insert_gromet_object(parent_gromet_fn.bf, body_if_bf)
        gromet_bc.body_if = len(parent_gromet_fn.bf) # NOTE: this is an index into the bf array of the Gromet FN this if statement is in
        
        # TODO: These need to be put in a for loop to handle more than one argument into the if body
        # TODO: determine a better for loop that only grabs what appears in the body of the if_true
        for (_,val) in node.expr_used_vars.items():
            parent_gromet_fn.pif = insert_gromet_object(parent_gromet_fn.pif, GrometPort(box=len(parent_gromet_fn.bf)))

        for (_,val) in node.modified_vars.items():
            parent_gromet_fn.pof = insert_gromet_object(parent_gromet_fn.pof, GrometPort(name=val, box=len(parent_gromet_fn.bf)))
        
        # copy the old var environments over since we're going into a function
        previous_func_def_args = deepcopy(self.var_environment["args"])
        previous_local_args = deepcopy(self.var_environment["local"])

        self.var_environment["args"] = {}

        # TODO: determine a better for loop that only grabs what appears in the body of the if_true
        for (_,val) in node.expr_used_vars.items():
            body_if_fn.opi = insert_gromet_object(body_if_fn.opi, GrometPort(box=len(body_if_fn.b)))
            arg_env = self.var_environment["args"]
            arg_env[val] = (AnnCastFunctionDef(None,None,None,None), body_if_fn.opi[-1], len(body_if_fn.opi)-1)
            
        for (_,val) in node.modified_vars.items():
            body_if_fn.opo = insert_gromet_object(body_if_fn.opo, GrometPort(name=val, box=len(body_if_fn.b)))

        self.handle_function_def(AnnCastFunctionDef(None,None,None,None), body_if_fn, node.body)
        
        # restore previous var environments
        self.var_environment["args"] = previous_func_def_args  
        self.var_environment["local"] = previous_local_args 

        ########### If false generation

        # print("-------------- IF FALSE ---")
        # Visit the else (if cond false part) of the gromet fn
        body_else_fn = GrometFN()
        body_else_fn.b = insert_gromet_object(body_else_fn.b, GrometBoxFunction(function_type=FunctionType.FUNCTION))
        self.gromet_module.attributes = insert_gromet_object(self.gromet_module.attributes, TypedValue(type=AttributeType.FN, value=body_else_fn))
        self.set_index()

        ref = node.orelse[0].source_refs[0]
        metadata = self.insert_metadata(self.create_source_code_reference(ref))
        body_else_bf = GrometBoxFunction(function_type=FunctionType.FUNCTION, contents=len(self.gromet_module.attributes), metadata=metadata)
        # self.visit(node.orelse[0], body_else_fn, node)

        parent_gromet_fn.bf = insert_gromet_object(parent_gromet_fn.bf, body_else_bf)
        gromet_bc.body_else = len(parent_gromet_fn.bf) # NOTE: this is an index to the bf array of the Gromet FN this if statement is in
        
        for (_,val) in node.expr_used_vars.items():
            parent_gromet_fn.pif = insert_gromet_object(parent_gromet_fn.pif, GrometPort(box=len(parent_gromet_fn.bf)))

        for (_,val) in node.modified_vars.items():
            parent_gromet_fn.pof = insert_gromet_object(parent_gromet_fn.pof, GrometPort(name=val, box=len(parent_gromet_fn.bf)))
        
        # copy the old var environments over since we're going into a function
        previous_func_def_args = deepcopy(self.var_environment["args"])
        previous_local_args = deepcopy(self.var_environment["local"])

        self.var_environment["args"] = {}

        # TODO: determine a better for loop that only grabs what appears in the body of the if_true
        for (_,val) in node.expr_used_vars.items():
            body_else_fn.opi = insert_gromet_object(body_else_fn.opi, GrometPort(box=len(body_else_fn.b)))
            arg_env = self.var_environment["args"]
            arg_env[val] = (AnnCastFunctionDef(None,None,None,None), body_else_fn.opi[-1], len(body_else_fn.opi)-1)
            
        for (_,val) in node.modified_vars.items():
            body_else_fn.opo = insert_gromet_object(body_else_fn.opo, GrometPort(name=val, box=len(body_else_fn.b)))

        self.handle_function_def(AnnCastFunctionDef(None,None,None,None), body_else_fn, node.orelse)
        
        # restore previous var environments
        self.var_environment["args"] = previous_func_def_args  
        self.var_environment["local"] = previous_local_args 

        # print("-------------- IF DONE  ---")


    @_visit.register
    def visit_model_return(self, node: AnnCastModelReturn, parent_gromet_fn, parent_cast_node):
        if not isinstance(node.value, AnnCastTuple):
            self.visit(node.value, parent_gromet_fn, node)
        ref = node.source_refs[0]

        # A binary op sticks a single return value in the opo
        # Where as a tuple can stick multiple opos, one for each thing being returned
        if isinstance(node.value, AnnCastBinaryOp):
            parent_gromet_fn.opo = insert_gromet_object(parent_gromet_fn.opo, GrometPort(box=len(parent_gromet_fn.b),metadata=self.insert_metadata(self.create_source_code_reference(ref))))
        elif isinstance(node.value, AnnCastTuple):
            # print(len(node.value.values))
            for elem in node.value.values:
                parent_gromet_fn.opo = insert_gromet_object(parent_gromet_fn.opo, GrometPort(box=len(parent_gromet_fn.b),metadata=self.insert_metadata(self.create_source_code_reference(ref))))

    @_visit.register
    def visit_module(self, node: AnnCastModule, parent_gromet_fn, parent_cast_node):
        # We create a new GroMEt FN and add it to the GroMEt FN collection

        # Creating a new Function Network (FN) where the outer box is a module
        # i.e. a gray colored box in the drawings
        # It's like any FN but it doesn't have any outer ports, or inner/outer port boxes
        # on it (i.e. little squares on the gray box in a drawing)

        file_name = node.source_refs[0].source_file_name
        self.var_environment["global"] = {}

        # Have a FN constructor to build the GroMEt FN
        # and pass this FN to maintain a 'nesting' approach (boxes within boxes)
        # instead of passing a GrFNSubgraph through the visitors
        new_gromet = GrometFN()

        # Initialize the Gromet module's SourceCodeCollection of CodeFileReferences
        code_file_references = [CodeFileReference(uid=str(uuid.uuid4()), name=file_name, path="")]
        # self.gromet_module.metadata = [self.insert_metadata(GrometCreation(provenance=generate_provenance())), self.insert_metadata(SourceCodeCollection(provenance=generate_provenance(), name="", global_reference_id="", files=code_file_references))]
        self.gromet_module.metadata = self.insert_metadata(SourceCodeCollection(provenance=generate_provenance(), name="", global_reference_id="", files=code_file_references), GrometCreation(provenance=generate_provenance()))
        
        # Outer module box only has name 'module' and its type 'Module'
        new_gromet.b = insert_gromet_object(new_gromet.b, GrometBoxFunction(name="module", function_type=FunctionType.MODULE, metadata=self.insert_metadata(self.create_source_code_reference(node.source_refs[0]))))

        # Module level GroMEt FN sits in its own special field dicating the module node
        self.gromet_module.fn = new_gromet

        # Set the name of the outer Gromet module to be the source file name
        self.gromet_module.name = file_name.replace(".py", "")
        
        self.visit_node_list(node.body, new_gromet, node)

        self.var_environment["global"] = {}

    @_visit.register
    def visit_name(self, node: AnnCastName, parent_gromet_fn, parent_cast_node):
        # NOTE: Maybe make wfopi between the function input and where it's being used 
        
        # If this name access comes from a return node then we make the opo for the GroMEt FN that this
        # return is in
        if isinstance(parent_cast_node, AnnCastModelReturn):
            parent_gromet_fn.opo = insert_gromet_object(parent_gromet_fn.opo, GrometPort(box=len(parent_gromet_fn.b)))

    @_visit.register
    def visit_number(self, node: AnnCastNumber, parent_gromet_fn, parent_cast_node):
        pass

    @_visit.register
    def visit_set(self, node: AnnCastSet, subgraph):
        pass

    @_visit.register
    def visit_string(self, node: AnnCastString, subgraph):
        pass

    @_visit.register
    def visit_subscript(self, node: AnnCastSubscript, subgraph):
        pass

    @_visit.register
    def visit_tuple(self, node: AnnCastTuple, parent_gromet_fn, parent_cast_node):
        self.visit_node_list(node.values, parent_gromet_fn, parent_cast_node)

    @_visit.register
    def visit_unary_op(self, node: AnnCastUnaryOp, parent_gromet_fn, parent_cast_node):
        # node.value - 'beta'
        # node.op - negation (-) 
        if node.op == "USub":
            ref = node.source_refs[0]
            metadata = self.insert_metadata(self.create_source_code_reference(ref))
            # Unary Add: UPos (if we ever need it...)
            parent_gromet_fn.bf = insert_gromet_object(parent_gromet_fn.bf, GrometBoxFunction(name="USub", function_type=FunctionType.PRIMITIVE, metadata=metadata))
            parent_gromet_fn.pif = insert_gromet_object(parent_gromet_fn.pif, GrometPort(box=len(parent_gromet_fn.bf)))
            parent_gromet_fn.pof = insert_gromet_object(parent_gromet_fn.pof, GrometPort(box=len(parent_gromet_fn.bf)))
            
            if isinstance(node.value, AnnCastLiteralValue):
                self.visit(node.value, parent_gromet_fn, parent_cast_node)
                parent_gromet_fn.wff = insert_gromet_object(parent_gromet_fn.wff, GrometWire(src=len(parent_gromet_fn.pif),tgt=len(parent_gromet_fn.pof)))
            elif isinstance(node.value, AnnCastName):
                if parent_gromet_fn.b[0].function_type != FunctionType.FUNCTION:
                    # This check is used for when the unary operation is part of a Function and not an Expression
                    # In which case the Function Def handles creating opis
                    parent_gromet_fn.opi = insert_gromet_object(parent_gromet_fn.opi, GrometPort(name=node.value.name,box=len(parent_gromet_fn.b)))
                    parent_gromet_fn.wfopi = insert_gromet_object(parent_gromet_fn.wfopi, GrometWire(src=len(parent_gromet_fn.pif),tgt=len(parent_gromet_fn.opi)))
                else:
                    # If we are in a function def then we retrieve where the variable is 
                    # Whether it's in the local or the args environment
                    self.wire_from_var_env(node.value.name, parent_gromet_fn)        

    @_visit.register
    def visit_var(self, node: AnnCastVar, parent_gromet_fn, parent_cast_node):
        self.visit(node.val, parent_gromet_fn, parent_cast_node)<|MERGE_RESOLUTION|>--- conflicted
+++ resolved
@@ -1,8 +1,4 @@
 from copy import deepcopy
-<<<<<<< HEAD
-import typing
-=======
->>>>>>> 48a4eb1c
 import sys
 
 from automates.utils.misc import uuid
@@ -22,11 +18,7 @@
     GrometPort,
     GrometWire,
     LiteralValue,
-<<<<<<< HEAD
-    gromet_port,
-=======
     TypedValue,
->>>>>>> 48a4eb1c
 )
 
 from automates.gromet.metadata import (
@@ -41,7 +33,6 @@
 from automates.program_analysis.CAST2GrFN.ann_cast.annotated_cast import *
 
 cons = "num"
-<<<<<<< HEAD
 PRIMITIVES = {"Add" : ("+", ["Number","Number"], ["Number"]), "Sub" : ("-", ["Number","Number"], ["Number"]),
               "Mult" : ("*", ["Number","Number"], ["Number"]), "Div" : ("/", ["Number","Number"], ["Number"]), 
               "Lt": ("<", ["Element","Element"], ["Boolean"]), "Gt": (">", ["Element","Element"], ["Boolean"]), 
@@ -78,15 +69,6 @@
 
 def primitive_outputs(func_name):
     return PRIMITIVES[func_name][2]
-=======
-
-PRIMITIVES = {"Add": "+", "Sub": "-", "Mult": "*", "Div": "/", "Lt": "<", "Gt": ">", "Eq": "==", "Pow": "**",
-              "NotEq": "!=", "_List_get": "", "_List_set": "", "_Array_get": "", "_Array_set": "", "_Tuple_get": "",
-              "_Tuple_set": "", "_iter": "", "_next": "", "_member": "", "_add": "", "_delete": "", "print": "",
-              "_get": "", "_set": "", "_List": "", "_List_" + cons: "", "_Array": "", "_Array_" + cons: "",
-              "_Tuple": "", "_Tuple_" + cons: "", "_Set": "", "_Map": "", "_Map_set": "", "_Map_get": "", "sum": ""}
->>>>>>> 48a4eb1c
-
 
 def insert_gromet_object(t: list, obj):
     """ Inserts a GroMEt object obj into a GroMEt table t
