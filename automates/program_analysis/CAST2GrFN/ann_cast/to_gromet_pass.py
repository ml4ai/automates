import typing
from functools import singledispatchmethod
from attr import attr

import networkx as nx
from numpy import insert
from automates.model_assembly.gromet.model import (
    FunctionType,    
    GrometBoxConditional,
    GrometBoxFunction,
    GrometBoxLoop,
    GrometBox,
    GrometFNModule,
    GrometFN,
    GrometPort,
    GrometWire,
    LiteralValue,
)
from automates.model_assembly.gromet.model.gromet_type import GrometType
from automates.model_assembly.gromet.model.typed_value import TypedValue

from automates.program_analysis.CAST2GrFN.ann_cast.annotated_cast import *
from automates.program_analysis.CAST2GrFN.model.cast import ( 
    ScalarType,
    ValueConstructor,
)

PRIMITIVES = {"Add" : "+", "Sub": "-", "Mult" : "*", "Div" : "/", "Lt": "<", "Gt": ">", "Eq": "==", "Pow": "**",
             "_list_get" : "", "_list_set" : "", "_array_get" : "", "_array_set" : "", "_tuple_get" : "", "_tuple_set" : "",
             "_iter" : "", "_next": "", "_member": "", "_add": "", "_delete": ""}

def insert_gromet_object(t: List, obj):
    """ Inserts a GroMEt object obj into a GroMEt table t
        Where obj can be 
            - A GroMEt Box
            - A GroMEt Port
            - A GroMEt Wire 
        And t can be 
            - A list of GroMEt Boxes
            - A list of GroMEt ports
            - A list of GroMEt wires
                
        If the table we're trying to insert into doesn't already exist, then we
        first create it, and then insert the value.
    """

    # Logic for generating port ids
    if isinstance(obj, GrometPort):
        if t == None:
            obj.id = 1
        else:
            current_box = obj.box 
            current_box_ports = [port for port in t if port.box == current_box]
            obj.id = len(current_box_ports)+1
    
    if t == None:
        t = []
    t.append(obj)

    return t

# TODO:
# - Port id algorithm
# - Fixing the loop wiring
# - Integrating function arguments/function defs with all the current constructs
#    - Wiring arguments to where they're being used as variables, etc
# - Clean up/refactor some of the logic 


class ToGrometPass:
    def __init__(self, pipeline_state: PipelineState):
        self.pipeline_state = pipeline_state
        self.nodes = self.pipeline_state.nodes

        self.var_environment = {}
        self.cast_node_stack = []

        #self.network = nx.DiGraph()
        #self.subgraphs = nx.DiGraph()
        #self.hyper_edges = []

        # creating a GroMEt FN object here or a collection of GroMEt FNs
        # generally, programs are complex, so a collection of GroMEt FNs is usually created
        # visiting nodes adds FNs 
        self.gromet_module = GrometFNModule("", None, [], [])

        # populate network with variable nodes
        #for grfn_var in self.pipeline_state.grfn_id_to_grfn_var.values():
        #    self.network.add_node(grfn_var, **grfn_var.get_kwargs())

        # the fullid of a AnnCastName node is a string which includes its 
        # variable name, numerical id, version, and scope
        for node in self.pipeline_state.nodes:
            self.visit(node, parent_gromet_fn=None, parent_cast_node=None)

        pipeline_state.gromet_collection = self.gromet_module

    def set_index(self):
        """ Called after a Gromet FN is added to the whole collection
            Properly sets the index of the Gromet FN that was just added
        """
        idx = len(self.gromet_module.attributes)
        self.gromet_module._attributes[-1].index = idx

    def is_primitive(self, func_name):
        return func_name in PRIMITIVES.keys()

    def handle_primitive_function(self, node: AnnCastCall, parent_gromet_fn, parent_cast_node):
        """ Creates an Expression GroMEt FN for the primitive function stored in node.
            Then it gets wired up to its parent_gromet_fn appropriately 
        """
        # Create the Expression FN and its box function 
        primitive_fn = GrometFN()
        primitive_fn.b = insert_gromet_object(primitive_fn.b, GrometBoxFunction(function_type=FunctionType.EXPRESSION))
        
        # Create FN's opi and and opo
        for arg in node.arguments:
            primitive_fn.opi = insert_gromet_object(primitive_fn.opi, GrometPort(box=len(primitive_fn.b)))

        primitive_fn.opo = insert_gromet_object(primitive_fn.opo, GrometPort(box=len(primitive_fn.b)))

        # Insert it into the overall Gromet FN collection
        self.gromet_module.attributes = insert_gromet_object(self.gromet_module.attributes, TypedValue(type=GrometType.FN, value=primitive_fn))
        self.set_index()

        # Create the primitive expression bf
        primitive_func_bf = GrometBoxFunction(name=node.func.name,function_type=FunctionType.PRIMITIVE)
        primitive_fn.bf = insert_gromet_object(primitive_fn.bf, primitive_func_bf)
        
        # Create its pifs and wire them to the opis 
        for i,arg in enumerate(node.arguments,1):
            primitive_fn.pif = insert_gromet_object(primitive_fn.pif, GrometPort(box=len(primitive_fn.bf)))
            primitive_fn.wfopi = insert_gromet_object(primitive_fn.wfopi, GrometWire(src=i, tgt=i))

        # Write its pof and wire it to its opo
        primitive_fn.pof = insert_gromet_object(primitive_fn.pof, GrometPort(box=len(primitive_fn.bf)))
        primitive_fn.wfopo = insert_gromet_object(primitive_fn.wfopo, GrometWire(src=len(primitive_fn.opo), tgt=len(primitive_fn.pof)))

        # Creates the 'call' to this primitive expression which then gets inserted into the parent's Gromet FN
        parent_primitive_call_bf = GrometBoxFunction(function_type=FunctionType.EXPRESSION, contents=len(self.gromet_module.attributes))            
        parent_gromet_fn.bf = insert_gromet_object(parent_gromet_fn.bf, parent_primitive_call_bf)
        for arg in node.arguments:
            parent_gromet_fn.pif = insert_gromet_object(parent_gromet_fn.pif, GrometPort(box=len(parent_gromet_fn.bf)))
        parent_gromet_fn.pof = insert_gromet_object(parent_gromet_fn.pof, GrometPort(box=len(parent_gromet_fn.bf)))


    def find_gromet(self, func_name):
        """ Attempts to find func_name in self.gromet_module.attributes
            and will return the index of where it is if it finds it.
            It checks if the attribute is a GroMEt FN.
            It will also return a boolean stating whether or not it found it. 
            If it doesn't find it, the func_idx then represents the index at 
            the end of the self.gromet_module.attributes collection.
        """
        func_idx = 0
        found_func = False
        for attribute in self.gromet_module.attributes:
            if attribute.type == GrometType.FN:
                gromet_fn = attribute.value
                if gromet_fn.b != None:
                    gromet_fn_b = gromet_fn.b[0]
                    if gromet_fn_b.name == func_name:
                        found_func = True
                        break 
                    
            func_idx += 1

        return func_idx+1, found_func

    def visit(self, node: AnnCastNode, parent_gromet_fn, parent_cast_node):
        """
        External visit that callsthe internal visit
        Useful for debugging/development.  For example,
        printing the nodes that are visited
        """
        # print current node being visited.  
        # this can be useful for debugging 
        class_name = node.__class__.__name__
        print(f"\nProcessing node type {class_name}")

        # call internal visit
        return self._visit(node, parent_gromet_fn, parent_cast_node)

    def visit_node_list(self, node_list: typing.List[AnnCastNode], parent_gromet_fn, parent_cast_node):
        return [self.visit(node, parent_gromet_fn, parent_cast_node) for node in node_list]

    @singledispatchmethod
    def _visit(self, node: AnnCastNode, parent_gromet_fn, parent_cast_node):
        """
        Internal visit
        """
        raise NameError(f"Unrecognized node type: {type(node)}")

    # This that create 'expression' GroMEt FNs (i.e. new big standalone colored boxes in the diagram)
    # - The expression on the right hand side of an assignment
    #     - This could be as simple as a LiteralValue (like the number 2)
    #     - It could be a binary expression (like 2 + 3)
    #     - It could be a function call (foo(2))

    @_visit.register
    def visit_assignment(self, node: AnnCastAssignment, parent_gromet_fn, parent_cast_node):
        # How does this creation of a GrometBoxFunction object play into the overall construction?
        # Where does it go? 

        # This first visit on the node.right should create a FN
        # where the outer box is a GExpression (GroMEt Expression)
        # The purple box on the right in examples (exp0.py)
        # Because we don't know exactly what node.right holds at this time
        # we create the Gromet FN for the GExpression here

        # A function call creates a GroMEt FN at the scope of the 
        # outer GroMEt FN box. In other words it's incorrect
        # to scope it to this assignment's Gromet FN
        if isinstance(node.right, AnnCastCall):
            # Assignment for 
            # x = foo(...)
            
            self.visit(node.right, parent_gromet_fn, node)
            # NOTE: x = foo(...) <- foo returns multiple values that get packed
            # Several conditions for this 
            # - foo has multiple output ports for returning 
            #    - multiple output ports but assignment to a single variable, then we introduce a pack
            #       the result of the pack is a single introduced variable that gets wired to the single 
            #       variable
            #    - multiple output ports but assignment to multiple variables, then we wire one-to-one 
            #       in order, all the output ports of foo to each variable
            #    - else, if we dont have a one to one matching then it's an error
            # - foo has a single output port to return a value
            #    - in the case of a single target variable, then we wire directly one-to-one
            #    - otherwise if multiple target variables for a single return output port, then it's an error

            # We've made the call box function, which made its argument box functions and wired them appropriately.
            # Now, we have to make the output(s) to this call's box function and have them be assigned appropriately.
            if isinstance(node.left, AnnCastTuple):
                for i, elem in enumerate(node.left.values, 1):
<<<<<<< HEAD
                    parent_gromet_fn.pof = insert_gromet_object(parent_gromet_fn.pof, GrometPort(name=elem.val.name, box=len(parent_gromet_fn.bf), id=i))
            else:
                parent_gromet_fn.pof = insert_gromet_object(parent_gromet_fn.pof, GrometPort(name=node.left.val.name, box=len(parent_gromet_fn.bf), id=1))
=======
                    parent_gromet_fn.pof = insert_gromet_object(parent_gromet_fn.pof, GrometPort(name=elem.val.name, box=len(parent_gromet_fn.bf)))
            else:
                parent_gromet_fn.pof = insert_gromet_object(parent_gromet_fn.pof, GrometPort(name=node.left.val.name, box=len(parent_gromet_fn.bf)))
>>>>>>> 4553752e
        elif isinstance(node.right, AnnCastName):
            # Assignment for 
            # x = y 

            # Create a passthrough GroMEt
            new_gromet = GrometFN()
<<<<<<< HEAD
            new_gromet.b = insert_gromet_object(new_gromet.b, GrometBoxFunction(function_type=FunctionType.EXPRESSION))
            new_gromet.opi = insert_gromet_object(new_gromet.opi, GrometPort(box=len(new_gromet.b), id=1)) 
            new_gromet.opo = insert_gromet_object(new_gromet.opo, GrometPort(box=len(new_gromet.b), id=1))
=======
            new_gromet.b = insert_gromet_object(new_gromet.b, GrometBoxFunction(name="", function_type=FunctionType.EXPRESSION))
            new_gromet.opi = insert_gromet_object(new_gromet.opi, GrometPort(box=len(new_gromet.b), name="")) 
            new_gromet.opo = insert_gromet_object(new_gromet.opo, GrometPort(box=len(new_gromet.b), name=""))
>>>>>>> 4553752e
            new_gromet.wopio = insert_gromet_object(new_gromet.wopio, GrometWire(src=len(new_gromet.opo),tgt=len(new_gromet.opi)))

            # Add it to the GroMEt collection
            self.gromet_module.attributes = insert_gromet_object(self.gromet_module.attributes, TypedValue(type=GrometType.FN ,value=new_gromet))
            self.set_index()

            # Make it's 'call' expression in the parent gromet
            parent_gromet_fn.bf = insert_gromet_object(parent_gromet_fn.bf, GrometBoxFunction(function_type=FunctionType.EXPRESSION,contents=len(self.gromet_module.attributes)))
            
<<<<<<< HEAD
            parent_gromet_fn.pif = insert_gromet_object(parent_gromet_fn.pif, GrometPort(box=len(parent_gromet_fn.bf), id=1))
            if isinstance(parent_gromet_fn.b[0], GrometBoxFunction) and (parent_gromet_fn.b[0].function_type == FunctionType.EXPRESSION or parent_gromet_fn.b[0].function_type == FunctionType.PREDICATE):
                parent_gromet_fn.opi = insert_gromet_object(parent_gromet_fn.opi, GrometPort(box=len(parent_gromet_fn.b) ,name=node.right.name, id=1))

            if node.right.name in self.var_environment:
                entry = self.var_environment[node.right.name]
                parent_gromet_fn.wfopi = insert_gromet_object(parent_gromet_fn.wfopi, GrometWire(src=len(parent_gromet_fn.pif), tgt=entry[2]+1)) 
            # parent_gromet_fn.wfopi = insert_gromet_object(parent_gromet_fn.wfopi, GrometWire(src=len(parent_gromet_fn.pif),tgt=len(parent_gromet_fn.b))) 
            parent_gromet_fn.pof = insert_gromet_object(parent_gromet_fn.pof, GrometPort(name=node.left.val.name, box=len(parent_gromet_fn.bf), id=1))
        elif isinstance(node.right, AnnCastLiteralValue):
            # Assignment for 
            # LiteralValue (i.e. 3)
            
            # Make Expression GrometFN
            new_gromet = GrometFN()
            new_gromet.b = insert_gromet_object(new_gromet.b, GrometBoxFunction(function_type=FunctionType.EXPRESSION))
            
            # Visit the literal value, which makes a bf for a literal and puts a pof to it
            self.visit(node.right, new_gromet, node)

            # Create the opo for the Gromet Expression holding the literal and then wire its opo to the literal's pof
            new_gromet.opo = insert_gromet_object(new_gromet.opo, GrometPort(box=len(new_gromet.b)))
            new_gromet.wfopo = insert_gromet_object(new_gromet.wfopo, GrometWire(src=len(new_gromet.opo), tgt=len(new_gromet.pof)))

            # Append this Gromet Expression holding the literal to the overall gromet FN collection
            self.gromet_module.attributes = insert_gromet_object(self.gromet_module.attributes, TypedValue(type=GrometType.FN,value=new_gromet))
            self.set_index()
=======
            parent_gromet_fn.pif = insert_gromet_object(parent_gromet_fn.pif, GrometPort(name="", box=len(parent_gromet_fn.bf)))
            if isinstance(parent_gromet_fn.b[0], GrometBoxFunction) and (parent_gromet_fn.b[0].function_type == FunctionType.EXPRESSION or parent_gromet_fn.b[0].function_type == FunctionType.PREDICATE):
                parent_gromet_fn.opi = insert_gromet_object(parent_gromet_fn.opi, GrometPort(box=len(parent_gromet_fn.b) ,name=node.right.name))
            parent_gromet_fn.wfopi = insert_gromet_object(parent_gromet_fn.wfopi, GrometWire(src=len(parent_gromet_fn.pif),tgt=len(parent_gromet_fn.b))) # flipped ports
            parent_gromet_fn.pof = insert_gromet_object(parent_gromet_fn.pof, GrometPort(name=node.left.val.name, box=len(parent_gromet_fn.bf)))
>>>>>>> 4553752e

            # Make the 'call' box function that connects the expression to the parent and creates its output port
            parent_gromet_fn.bf = insert_gromet_object(parent_gromet_fn.bf, GrometBoxFunction(function_type=FunctionType.EXPRESSION, contents=len(self.gromet_module.attributes)))
            parent_gromet_fn.pof = insert_gromet_object(parent_gromet_fn.pof, GrometPort(name=node.left.val.name, box=len(parent_gromet_fn.bf)))

        else: 
            # General Case
            # Assignment for
            # Expression (x + y + ...), etc
            
            # Create an expression FN 
            new_gromet = GrometFN()
            new_gromet.b = insert_gromet_object(new_gromet.b, GrometBoxFunction(function_type=FunctionType.EXPRESSION))
            self.visit(node.right, new_gromet, node)
            # At this point we identified the variable being assigned (i.e. for exp0.py: x)
            # we need to do some bookkeeping to associate the source CAST/GrFN variable with
            # the output port of the GroMEt expression call
            # NOTE: This may need to change from just indexing to something more
<<<<<<< HEAD
            new_gromet.opo = insert_gromet_object(new_gromet.opo, GrometPort(box=len(new_gromet.b)))
=======
            new_gromet.opo = insert_gromet_object(new_gromet.opo, GrometPort(name="", box=len(new_gromet.b)))
>>>>>>> 4553752e

            # GroMEt wiring creation
            # The creation of the wire between the output port (pof) of the top-level node 
            # of the tree rooted in node.right needs to be wired to the output port out (OPO)
            # of the GExpression of this AnnCastAssignment
            new_gromet.wfopo = insert_gromet_object(new_gromet.wfopo, GrometWire(src=len(new_gromet.opo), tgt=len(new_gromet.pof)))

            self.gromet_module.attributes = insert_gromet_object(self.gromet_module.attributes, TypedValue(type=GrometType.FN,value=new_gromet))
            self.set_index()

            # An assignment in a conditional or loop's body doesn't add bf, pif, or pof to the parent gromet FN
            # So we check if this assignment is not in either of those and add accordingly
<<<<<<< HEAD
            # NOTE: The above is no longer true because now Ifs/Loops create an additional 'Function' GroMEt FN for
            #       their respective parts, so we do need to add this Expression GroMEt FN to the parent bf
            parent_gromet_fn.bf = insert_gromet_object(parent_gromet_fn.bf, GrometBoxFunction(function_type=FunctionType.EXPRESSION, contents=len(self.gromet_module.attributes)))
            
            # LiteralValues don't have inputs any inputs, so we don't add a pif 
            for opi in new_gromet.opi:
                parent_gromet_fn.pif = insert_gromet_object(parent_gromet_fn.pif, GrometPort(box=len(parent_gromet_fn.bf)))
                if opi.name in self.var_environment:
                    entry = self.var_environment[opi.name]
                    parent_gromet_fn.wfopi = insert_gromet_object(parent_gromet_fn.wfopi, GrometWire(src=len(parent_gromet_fn.pif), tgt=entry[2]+1)) 

                opi.name = None
                        


            parent_gromet_fn.pof = insert_gromet_object(parent_gromet_fn.pof, GrometPort(name=node.left.val.name, box=len(parent_gromet_fn.bf)))
=======
            if not isinstance(parent_cast_node, AnnCastModelIf) and not isinstance(parent_cast_node, AnnCastLoop):
                parent_gromet_fn.bf = insert_gromet_object(parent_gromet_fn.bf, GrometBoxFunction(name="", function_type=FunctionType.EXPRESSION, contents=len(self.gromet_module.attributes),value=None))
                
                # LiteralValues don't have inputs any inputs, so we don't add a pif 
                if not isinstance(node.right, AnnCastLiteralValue):
                    parent_gromet_fn.pif = insert_gromet_object(parent_gromet_fn.pif, GrometPort(name="", box=len(parent_gromet_fn.bf)))
                parent_gromet_fn.pof = insert_gromet_object(parent_gromet_fn.pof, GrometPort(name=node.left.val.name, box=len(parent_gromet_fn.bf)))
>>>>>>> 4553752e

        # One way or another we have a hold of the GEXpression object here.
        # Whatever's returned by the RHS of the assignment, 
        # i.e. LiteralValue or primitive operator or function call.
        # Now we can look at its output port(s)

        # node.left contains info about the variable being assigned

        # new_gromet.wfopo = insert_gromet_object(new_gromet.wfopo, gromet_wire.GrometWire(src=len(new_gromet.pof)-1, tgt=len(new_gromet.opo)-1))
        # parent_gromet_fn.bf = insert_gromet_object(parent_gromet_fn.bf, gromet_box_function.GrometBoxFunction(name="", function_type=function_type.FunctionType.EXPRESSION, contents=len(self.gromet_collection.function_networks)-1,value=None))
        # parent_gromet_fn.pof = insert_gromet_object(parent_gromet_fn.pof, gromet_port.GrometPort(name=node.left.val.name, box=len(parent_gromet_fn.b)-1))

    @_visit.register
    def visit_attribute(self, node: AnnCastAttribute, parent_gromet_fn, parent_cast_node):
        pass

    @_visit.register
    def visit_binary_op(self, node: AnnCastBinaryOp, parent_gromet_fn, parent_cast_node):
        # visit LHS first
        self.visit(node.left, parent_gromet_fn, node)

        # visit RHS second
        self.visit(node.right, parent_gromet_fn, node)

        # NOTE/TODO Maintain a table of primitive operators that when queried give you back
        # their signatures that can be used for generating 
        ops_map = {"Add" : "+", "Sub": "-", "Mult" : "*", "Div" : "/", "Lt": "<", "Gt": ">", "Eq": "==", "Pow": "**"}

<<<<<<< HEAD
        parent_gromet_fn.bf = insert_gromet_object(parent_gromet_fn.bf, GrometBoxFunction(name=ops_map[node.op], function_type=FunctionType.PRIMITIVE))
        parent_gromet_fn.pif = insert_gromet_object(parent_gromet_fn.pif, GrometPort(box=len(parent_gromet_fn.bf), id=1))
        parent_gromet_fn.pif = insert_gromet_object(parent_gromet_fn.pif, GrometPort(box=len(parent_gromet_fn.bf), id=2))

        parent_gromet_fn.pof = insert_gromet_object(parent_gromet_fn.pof, GrometPort(box=len(parent_gromet_fn.bf), id=1))
=======
        parent_gromet_fn.bf = insert_gromet_object(parent_gromet_fn.bf, GrometBoxFunction(name=ops_map[node.op], function_type=FunctionType.PRIMITIVE, contents=None, value=None))
        parent_gromet_fn.pif = insert_gromet_object(parent_gromet_fn.pif, GrometPort(name="", box=len(parent_gromet_fn.bf)))
        parent_gromet_fn.pif = insert_gromet_object(parent_gromet_fn.pif, GrometPort(name="", box=len(parent_gromet_fn.bf)))

        parent_gromet_fn.pof = insert_gromet_object(parent_gromet_fn.pof, GrometPort(name="", box=len(parent_gromet_fn.bf)))
>>>>>>> 4553752e

        if isinstance(node.left, AnnCastName):
            if isinstance(parent_gromet_fn.b[0], GrometBoxFunction) and (parent_gromet_fn.b[0].function_type == FunctionType.EXPRESSION or parent_gromet_fn.b[0].function_type == FunctionType.PREDICATE):
                parent_gromet_fn.opi = insert_gromet_object(parent_gromet_fn.opi, GrometPort(name=node.left.name,box=len(parent_gromet_fn.b)))
                # parent_gromet_fn.opi[-1].id = len(parent_gromet_fn.opi) # Neccessary in case this is the first opi we are adding
            parent_gromet_fn.wfopi = insert_gromet_object(parent_gromet_fn.wfopi, GrometWire(src=len(parent_gromet_fn.pif)-1,tgt=len(parent_gromet_fn.b))) 
        if isinstance(node.right, AnnCastName):
            if isinstance(parent_gromet_fn.b[0], GrometBoxFunction) and (parent_gromet_fn.b[0].function_type == FunctionType.EXPRESSION or parent_gromet_fn.b[0].function_type == FunctionType.PREDICATE):
<<<<<<< HEAD
                parent_gromet_fn.opi = insert_gromet_object(parent_gromet_fn.opi, GrometPort(name=node.right.name,box=len(parent_gromet_fn.b)))
                # parent_gromet_fn.opi[-1].id = len(parent_gromet_fn.opi)
            parent_gromet_fn.wfopi = insert_gromet_object(parent_gromet_fn.wfopi, GrometWire(src=len(parent_gromet_fn.pif),tgt=len(parent_gromet_fn.b))) 

=======
                parent_gromet_fn.opi = insert_gromet_object(parent_gromet_fn.opi, GrometPort(box=len(parent_gromet_fn.b) ,name=""))
                parent_gromet_fn.opi[-1].id = len(parent_gromet_fn.opi) # Neccessary in case this is the first opi we are adding
            parent_gromet_fn.wfopi = insert_gromet_object(parent_gromet_fn.wfopi, GrometWire(src=len(parent_gromet_fn.pif),tgt=len(parent_gromet_fn.b))) # flipped ports
>>>>>>> 4553752e
        if isinstance(node.left, AnnCastLiteralValue):
            parent_gromet_fn.wff = insert_gromet_object(parent_gromet_fn.wff, GrometWire(src=len(parent_gromet_fn.pif),tgt=len(parent_gromet_fn.pof)-1)) 
        
        if isinstance(node.right, AnnCastLiteralValue):
            parent_gromet_fn.wff = insert_gromet_object(parent_gromet_fn.wff, GrometWire(src=len(parent_gromet_fn.pif),tgt=len(parent_gromet_fn.pof)-1)) 


    @_visit.register
    def visit_boolean(self, node: AnnCastBoolean, parent_gromet_fn, parent_cast_node):
        pass

    @_visit.register    
    def visit_call(self, node: AnnCastCall, parent_gromet_fn, parent_cast_node):

        # Certain functions (special functions that PA has designated as primitive)
        # Are considered 'primitive' operations, in other words calls to them aren't 
        # considered function calls but rather they're considered expressions, so we 
        # call a special handler to handle these
        if self.is_primitive(node.func.name):
            self.handle_primitive_function(node, parent_gromet_fn, parent_cast_node)
            return         

        # The CAST generation step has the potential to rearrange
        # the order in which FunctionDefs appear in the code 
        # so that a Call comes before its definition. This means
        # that a GroMEt FN isn't guaranteed to exist before a Call 
        # to it is made. So we either find the GroMEt in the collection of
        # FNs or we create a 'temporary' one that will be filled out later
        identified_func_name = f"{'.'.join(node.func.con_scope)}.{node.func.name}_id{node.func.id}"
        func_name = node.func.name

        idx, found = self.find_gromet(func_name)        


        parent_gromet_fn.bf = insert_gromet_object(parent_gromet_fn.bf, GrometBoxFunction(name=identified_func_name, function_type=FunctionType.FUNCTION, contents=idx))
        for arg in node.arguments:
            # Could add wfopi as needed here I think
            if isinstance(arg, AnnCastName):
                parent_gromet_fn.pif = insert_gromet_object(parent_gromet_fn.pif, GrometPort(box=len(parent_gromet_fn.bf)))
                print("----"+arg.name)
                if arg.name in self.var_environment:
                    entry = self.var_environment[arg.name]
                    parent_gromet_fn.wfopi = insert_gromet_object(parent_gromet_fn.wfopi, GrometWire(src=len(parent_gromet_fn.pif) ,tgt=entry[2]))
                else:   
                    parent_gromet_fn.wff = insert_gromet_object(parent_gromet_fn.wff, GrometWire(src=len(parent_gromet_fn.pif),tgt=len(parent_gromet_fn.pof)))
            else:
                self.visit(arg, parent_gromet_fn, node)



        # print(f"Function {func_name} found: {found} at index: {idx}")
<<<<<<< HEAD
        # print(parent_gromet_fn)
=======
        # TODO: Put this in a loop to handle multiple arguments
        parent_gromet_fn.bf = insert_gromet_object(parent_gromet_fn.bf, GrometBoxFunction(name=identified_func_name, function_type=FunctionType.FUNCTION, contents=idx, value=None))
        parent_gromet_fn.pif = insert_gromet_object(parent_gromet_fn.pif, GrometPort(name="", box=len(parent_gromet_fn.bf)))
        parent_gromet_fn.wff = insert_gromet_object(parent_gromet_fn.wff, GrometWire(src=len(parent_gromet_fn.pif),tgt=len(parent_gromet_fn.pof))) # flipped ports
>>>>>>> 4553752e

        # Make a placeholder for this function since we haven't visited its FunctionDef at the end
        # of the list of the Gromet FNs
        if not found:
            temp_gromet_fn = GrometFN()
            temp_gromet_fn.b = insert_gromet_object(temp_gromet_fn.b, GrometBoxFunction(name=func_name, function_type=FunctionType.FUNCTION))
            self.gromet_module.attributes = insert_gromet_object(self.gromet_module.attributes, TypedValue(type=GrometType.FN,value=temp_gromet_fn))
            self.set_index()
            # assert idx == len(self.gromet_module.attributes) - 1
        
    @_visit.register
    def visit_class_def(self, node: AnnCastClassDef, parent_gromet_fn, parent_cast_node):
        pass

    @_visit.register
    def visit_dict(self, node: AnnCastDict, parent_gromet_fn, parent_cast_node):
        pass

    @_visit.register
    def visit_expr(self, node: AnnCastExpr, parent_gromet_fn, parent_cast_node):
        self.visit(node.expr, parent_gromet_fn, parent_cast_node)

    def visit_function_def_copy(self, node: AnnCastFunctionDef, parent_gromet_fn, parent_cast_node):
        pass

    @_visit.register
    def visit_function_def(self, node: AnnCastFunctionDef, parent_gromet_fn, parent_cast_node):
        # print(f"-----{node.name.name}------")
        func_name = node.name.name
        identified_func_name = ".".join(node.con_scope)
        idx,found = self.find_gromet(func_name)

        if not found:
            new_gromet = GrometFN()
            self.gromet_module.attributes = insert_gromet_object(self.gromet_module.attributes, TypedValue(type=GrometType.FN, value=new_gromet))
            self.set_index()
            new_gromet.b = insert_gromet_object(new_gromet.b, GrometBoxFunction(name=func_name, function_type=FunctionType.FUNCTION))
        else:
            new_gromet = self.gromet_module.attributes[idx-1].value

        # metadata type for capturing the original identifier name (i.e. just foo) as it appeared in the code
        # as opposed to the PA derived name (i.e. module.foo_id0, etc..)
        # source_code_identifier_name
        # TODO: where does this OPO really belong?
<<<<<<< HEAD
        # NOTE: The following opo below was moved into a different visitor
        #       with the logic being that the return statement takes care of building the opos which correspond to return values 
        #       in a function def
        #       new_gromet.opo = insert_gromet_object(new_gromet.opo, GrometPort(box=len(new_gromet.b), id=1))
=======
        # I think here is ok
        new_gromet.opo = insert_gromet_object(new_gromet.opo, GrometPort(box=len(new_gromet.b), name=""))
>>>>>>> 4553752e
        
        for i, arg in enumerate(node.func_args, 1):
            # Visit the arguments
            self.visit(arg, new_gromet, node)
            
            # for each argument we want to have a corresponding port (OPI) here
<<<<<<< HEAD
            new_gromet.opi = insert_gromet_object(new_gromet.opi, GrometPort(box=len(new_gromet.b),name=arg.val.name, id=i))
=======
            new_gromet.opi = insert_gromet_object(new_gromet.opi, GrometPort(box=len(new_gromet.b),name=arg.val.name))
            #new_gromet.wfopi = insert_gromet_object(new_gromet.wfopi, gromet_wire.GrometWire(src=len(new_gromet.b)-1, tgt=len(new_gromet.pif)-1))
            
>>>>>>> 4553752e
            # Store each argument, its opi, and where it is in the opi table
            # For use when creating wfopi wires
            # Have to add 1 to the third value if we want to use it as an index reference
            self.var_environment[arg.val.name] = (arg, new_gromet.opi[-1], len(new_gromet.opi)-1)
            
        # new_gromet.wfopi = []
        for n in node.body:
            self.visit(n, new_gromet, node)   

        # Create wfopo/wlopo/wcopo to wire the final computations to the output port 
        # TODO: What about the case where there's multiple return values
        # also TODO: We need some kind of logic check to determine when we make a wopio for the case that an argument just passes through without
        # being used 
        if new_gromet.bc != None:
            new_gromet.wcopo = insert_gromet_object(new_gromet.wcopo, GrometWire(src=len(new_gromet.opo), tgt=len(new_gromet.poc))) 
        elif new_gromet.bl != None:
            new_gromet.wlopo = insert_gromet_object(new_gromet.wlopo, GrometWire(src=len(new_gromet.opo), tgt=len(new_gromet.pol))) 
        elif new_gromet.bf != None:
            new_gromet.wfopo = insert_gromet_object(new_gromet.wfopo, GrometWire(src=len(new_gromet.opo), tgt=len(new_gromet.pof))) 

        self.var_environment = {}

        # main is a special function, in that program executions start 
        # I think here we must add a bf to properly reflect this execution
        # main's input/output ports are its arguments/return value if it has any
        # not quite sure how to go about this yet (TODO)
        if func_name == "main":
            parent_gromet_fn.bf = insert_gromet_object(parent_gromet_fn.bf, GrometBoxFunction(name=identified_func_name,function_type=FunctionType.FUNCTION,contents=idx))


    @_visit.register
    def visit_literal_value(self, node: AnnCastLiteralValue, parent_gromet_fn, parent_cast_node):
        # Create the GroMEt literal value (A type of Function box)
        # This will have a single outport (the little blank box)
        # What we dont determine here is the wiring to whatever variable this 
        # literal value goes to (that's up to the parent context)
<<<<<<< HEAD
        parent_gromet_fn.bf = insert_gromet_object(parent_gromet_fn.bf, GrometBoxFunction(function_type=FunctionType.LITERAL, value=LiteralValue(node.value_type, node.value)))
        parent_gromet_fn.pof = insert_gromet_object(parent_gromet_fn.pof, GrometPort(box=len(parent_gromet_fn.bf), id=1)) 
=======
        parent_gromet_fn.bf = insert_gromet_object(parent_gromet_fn.bf, GrometBoxFunction(name="", function_type=FunctionType.LITERAL, contents=None, value=LiteralValue(node.value_type, node.value)))
        parent_gromet_fn.pof = insert_gromet_object(parent_gromet_fn.pof, GrometPort(name="", box=len(parent_gromet_fn.bf))) 
>>>>>>> 4553752e

        # Perhaps we may need to return something in the future
        # an idea: the index of where this exists

    @_visit.register
    def visit_list(self, node: AnnCastList, parent_gromet_fn, parent_cast_node):
        self.visit_node_list(node.values, parent_gromet_fn, parent_cast_node)

    @_visit.register
    def visit_loop(self, node: AnnCastLoop, parent_gromet_fn, parent_cast_node):

        print(node.top_interface_vars.values())

        # Create empty gromet box loop that gets filled out before
        # being added to the parent gromet_fn
        gromet_bl = GrometBoxLoop()

        # Finally, insert the gromet box loop into the parent gromet
        parent_gromet_fn.bl = insert_gromet_object(parent_gromet_fn.bl, gromet_bl)

        # Create the pil and pol ports that the gromet box loop uses
        for i, (_,val) in enumerate(node.used_vars.items(), 1):
            # TODO: Connect the ports using the ID system clay introduced
            parent_gromet_fn.pil = insert_gromet_object(parent_gromet_fn.pil, GrometPort(box=len(parent_gromet_fn.bl), id=i))
            parent_gromet_fn.pol = insert_gromet_object(parent_gromet_fn.pol, GrometPort(name=val,box=len(parent_gromet_fn.bl), id=i))

        ######### Loop Condition

        # This creates a predicate Gromet FN
        gromet_predicate_fn = GrometFN()
        self.gromet_module.attributes = insert_gromet_object(self.gromet_module.attributes, TypedValue(type=GrometType.FN, value=gromet_predicate_fn))
        self.set_index()

        # The predicate then gets visited
        gromet_predicate_fn.b = insert_gromet_object(gromet_predicate_fn.b, GrometBoxFunction(function_type=FunctionType.PREDICATE))
        self.visit(node.expr, gromet_predicate_fn, node) # visit condition

        # Create the predicate's opo and wire it appropriately
<<<<<<< HEAD
        gromet_predicate_fn.opo = insert_gromet_object(gromet_predicate_fn.opo, GrometPort(box=len(gromet_predicate_fn.b), id=1))
=======
        gromet_predicate_fn.opo = insert_gromet_object(gromet_predicate_fn.opo, GrometPort(name="", box=len(gromet_predicate_fn.b)))
>>>>>>> 4553752e
        gromet_predicate_fn.wfopo = insert_gromet_object(gromet_predicate_fn.wfopo, GrometWire(src=len(gromet_predicate_fn.opo),tgt=len(gromet_predicate_fn.pof)))
        
        # Insert the predicate as the condition field of this loop's Gromet box loop
        gromet_bl_bf = GrometBoxFunction(function_type=FunctionType.PREDICATE, contents=len(self.gromet_module.attributes))
        parent_gromet_fn.bf = insert_gromet_object(parent_gromet_fn.bf, gromet_bl_bf)
        gromet_bl.condition = gromet_bl_bf.contents # NOTE: gromet_bl and gromet_bc store numbers in their fields, not lists or bfs, the numbers point to bfs

        for i, opi in enumerate(gromet_predicate_fn.opi, 1):
            parent_gromet_fn.pif = insert_gromet_object(parent_gromet_fn.pif, GrometPort(id=i, box=len(parent_gromet_fn.bf)))
        
        for i, opo in enumerate(gromet_predicate_fn.opo, 1):
            parent_gromet_fn.pof = insert_gromet_object(parent_gromet_fn.pof, GrometPort(id=i, box=len(parent_gromet_fn.bf)))

        ######### Loop Body

        # The body section of the loop is itself a Gromet FN, so we create one and add it to our global list of FNs for this overall module
        gromet_body_fn = GrometFN()
        gromet_body_fn.b = insert_gromet_object(gromet_body_fn.b, GrometBoxFunction(function_type=FunctionType.FUNCTION))
        self.gromet_module.attributes = insert_gromet_object(self.gromet_module.attributes, TypedValue(type=GrometType.FN, value=gromet_body_fn))
        self.set_index()

        # Then, we need the body's 'call' bf in the parent GroMEt FN this loop exists in, so we add it here
        gromet_body_bf = GrometBoxFunction(function_type=FunctionType.FUNCTION, contents=len(self.gromet_module.attributes))
        parent_gromet_fn.bf = insert_gromet_object(parent_gromet_fn.bf, gromet_body_bf)
        
        # The Gromet FN for the loop body needs to have its opis and opos generated here, since it isn't an actual FunctionDef here to make it with
        for i, (_,val) in enumerate(node.used_vars.items(), 1):
            gromet_body_fn.opi = insert_gromet_object(gromet_body_fn.opi, GrometPort(box=len(gromet_body_fn.b), id=i))
            gromet_body_fn.opo = insert_gromet_object(gromet_body_fn.opo, GrometPort(name=val, box=len(gromet_body_fn.b), id=i))

        # The 'call' bf for the body FN needs to have its pifs and pofs generated here as well
        for i, (_,val) in enumerate(node.used_vars.items(), 1):
            parent_gromet_fn.pif = insert_gromet_object(parent_gromet_fn.pif, GrometPort(name="AAA", box=len(parent_gromet_fn.bf), id=i))
            parent_gromet_fn.pof = insert_gromet_object(parent_gromet_fn.pof, GrometPort(name=val, box=len(parent_gromet_fn.bf), id=i))

        # Go through all the statements in the loop's body and have the visitors appropriately fill out the loop body's FN
        for n in node.body:
            self.visit(n, gromet_body_fn, node)

        gromet_bl.body = gromet_body_bf.contents

        # print(node.bot_interface_out)
        
<<<<<<< HEAD
=======
        # Create the pil and pol ports that the gromet box loop uses
        for i, (_,val) in enumerate(node.used_vars.items(), 1):
            # TODO: Connect the ports using the ID system clay introduced
            parent_gromet_fn.pil = insert_gromet_object(parent_gromet_fn.pil, GrometPort(name="",box=len(parent_gromet_fn.bl)))
            parent_gromet_fn.pol = insert_gromet_object(parent_gromet_fn.pol, GrometPort(name=val,box=len(parent_gromet_fn.bl)))
>>>>>>> 4553752e


    @_visit.register
    def visit_model_break(self, node: AnnCastModelBreak, parent_gromet_fn, parent_cast_node):
        pass

    @_visit.register
    def visit_model_continue(self, node: AnnCastModelContinue, parent_gromet_fn, parent_cast_node):
        pass

    @_visit.register
    def visit_model_if(self, node: AnnCastModelIf, parent_gromet_fn, parent_cast_node):
        gromet_bc = GrometBoxConditional()        

        print(node.vars_accessed_before_mod)
        print(node.modified_vars)
        print(node.used_vars)


        print()
        print(node.expr_highest_var_vers)
        print(node.ifbody_highest_var_vers)
        print(node.elsebody_highest_var_vers)

        print(node.top_interface_vars.items())

        # This creates a predicate Gromet FN NOTE: The location of this predicate creation might change later 
        gromet_predicate_fn = GrometFN()
        self.gromet_module.attributes = insert_gromet_object(self.gromet_module.attributes, TypedValue(type=GrometType.FN, value=gromet_predicate_fn))
        self.set_index()

        parent_gromet_fn.bc = insert_gromet_object(parent_gromet_fn.bc, gromet_bc)


        for i, (_,val) in enumerate(node.top_interface_vars.items(), 1):
            # TODO: Connect the ports using the ID system clay introduced
<<<<<<< HEAD
            parent_gromet_fn.pic = insert_gromet_object(parent_gromet_fn.pic, GrometPort(box=len(parent_gromet_fn.bc), id=i))
=======
            parent_gromet_fn.pic = insert_gromet_object(parent_gromet_fn.pic, GrometPort(name="",box=len(parent_gromet_fn.bc)))
>>>>>>> 4553752e
        
        for i, (_,val) in enumerate(node.bot_interface_vars.items(), 1):
            # TODO: Connect the ports using the ID system clay introduced
            parent_gromet_fn.poc = insert_gromet_object(parent_gromet_fn.poc, GrometPort(name=val,box=len(parent_gromet_fn.bc)))

        # TODO: We also need to put this around a loop
        # And in particular we only want to make wires to variables that are used in the conditional
        # Check type of parent_cast_node to determine which wire to create
        # TODO: Previously, we were always generating a wfc wire for variables coming into a conditional
        # However, we can also have variables coming in from other sources such as an opi.
        # This is a temporary fix for the specific case in the CHIME model, but will need to be revisited
        if isinstance(parent_cast_node, AnnCastFunctionDef):
            parent_gromet_fn.wcopi = insert_gromet_object(parent_gromet_fn.wcopi, GrometWire(src=len(parent_gromet_fn.pic), tgt=len(parent_gromet_fn.opi)))
        else:
            parent_gromet_fn.wfc = insert_gromet_object(parent_gromet_fn.wfc, GrometWire(src=len(parent_gromet_fn.pic),tgt=len(parent_gromet_fn.pof)))
        
        # Visit the predicate afterwards
        gromet_predicate_fn.b = insert_gromet_object(gromet_predicate_fn.b, GrometBoxFunction(function_type=FunctionType.PREDICATE))
        self.visit(node.expr, gromet_predicate_fn, node)

        # Create the predicate's opo and wire it appropriately
<<<<<<< HEAD
        gromet_predicate_fn.opo = insert_gromet_object(gromet_predicate_fn.opo, GrometPort(box=len(gromet_predicate_fn.b), id=1))
=======
        gromet_predicate_fn.opo = insert_gromet_object(gromet_predicate_fn.opo, GrometPort(name="", box=len(gromet_predicate_fn.b)))
>>>>>>> 4553752e
        gromet_predicate_fn.wfopo = insert_gromet_object(gromet_predicate_fn.wfopo, GrometWire(src=len(gromet_predicate_fn.opo),tgt=len(gromet_predicate_fn.pof)))

        # Assign the predicate
        predicate_bf = GrometBoxFunction(function_type=FunctionType.FUNCTION, contents=len(self.gromet_module.attributes))
        gromet_bc.condition = predicate_bf.contents # NOTE: this is an index into the bf array of the Gromet FN that this if statement is in
        parent_gromet_fn.bf = insert_gromet_object(parent_gromet_fn.bf, predicate_bf)
<<<<<<< HEAD
        parent_gromet_fn.pif = insert_gromet_object(parent_gromet_fn.pif, GrometPort(box=len(parent_gromet_fn.bf), id=1))
        parent_gromet_fn.pof = insert_gromet_object(parent_gromet_fn.pof, GrometPort(box=len(parent_gromet_fn.bf), id=1))
=======
        parent_gromet_fn.pif = insert_gromet_object(parent_gromet_fn.pif, GrometPort(name="", box=len(parent_gromet_fn.bf)))
        parent_gromet_fn.pof = insert_gromet_object(parent_gromet_fn.pof, GrometPort(name="", box=len(parent_gromet_fn.bf)))
>>>>>>> 4553752e

              # TODO: put this in a loop to handle more than one argument
        parent_gromet_fn.wl_cargs = insert_gromet_object(parent_gromet_fn.wl_cargs, GrometWire(src=len(parent_gromet_fn.pif),
                                                                                                tgt=len(parent_gromet_fn.pic)))
        
        # Visit the body (if cond true part) of the gromet fn
        body_if_fn = GrometFN()
        body_if_fn.b = insert_gromet_object(body_if_fn.b, GrometBoxFunction(function_type=FunctionType.FUNCTION))
        self.gromet_module.attributes = insert_gromet_object(self.gromet_module.attributes, TypedValue(type=GrometType.FN, value=body_if_fn))
        self.set_index()

        self.visit(node.body[0], body_if_fn, node)
        body_if_bf = GrometBoxFunction(function_type=FunctionType.FUNCTION, contents=len(self.gromet_module.attributes))
        gromet_bc.body_if = body_if_bf.contents # NOTE: this is an index into the bf array of the Gromet FN this if statement is in
        # body_if_fn.bf = insert_gromet_object(body_if_fn.bf, )

        parent_gromet_fn.bf = insert_gromet_object(parent_gromet_fn.bf, body_if_bf)
<<<<<<< HEAD
        parent_gromet_fn.pif = insert_gromet_object(parent_gromet_fn.pif, GrometPort(box=len(parent_gromet_fn.bf), id=1))
        parent_gromet_fn.pof = insert_gromet_object(parent_gromet_fn.pof, GrometPort(box=len(parent_gromet_fn.bf), id=1))
=======
        parent_gromet_fn.pif = insert_gromet_object(parent_gromet_fn.pif, GrometPort(name="", box=len(parent_gromet_fn.bf)))
        parent_gromet_fn.pof = insert_gromet_object(parent_gromet_fn.pof, GrometPort(name="", box=len(parent_gromet_fn.bf)))
>>>>>>> 4553752e

        # Visit the else (if cond false part) of the gromet fn
        self.visit(node.orelse[0], parent_gromet_fn, node)
        body_else_bf = GrometBoxFunction(function_type=FunctionType.FUNCTION, contents=len(self.gromet_module._attributes))
        gromet_bc.body_else = body_else_bf.contents # NOTE: this is an index to the bf array of the Gromet FN this if statement is in
        parent_gromet_fn.bf = insert_gromet_object(parent_gromet_fn.bf, body_else_bf)
<<<<<<< HEAD
        parent_gromet_fn.pif = insert_gromet_object(parent_gromet_fn.pif, GrometPort(box=len(parent_gromet_fn.bf), id=1))
        parent_gromet_fn.pof = insert_gromet_object(parent_gromet_fn.pof, GrometPort(box=len(parent_gromet_fn.bf), id=1))
=======
        parent_gromet_fn.pif = insert_gromet_object(parent_gromet_fn.pif, GrometPort(name="", box=len(parent_gromet_fn.bf)))
        parent_gromet_fn.pof = insert_gromet_object(parent_gromet_fn.pof, GrometPort(name="", box=len(parent_gromet_fn.bf)))
>>>>>>> 4553752e


    @_visit.register
    def visit_model_return(self, node: AnnCastModelReturn, parent_gromet_fn, parent_cast_node):
        self.visit(node.value, parent_gromet_fn, node)

        # self.visit_grfn_assignment(node.grfn_assignment, subgraph)

    @_visit.register
    def visit_module(self, node: AnnCastModule, parent_gromet_fn, parent_cast_node):
        # We create a new GroMEt FN and add it to the GroMEt FN collection

        # Creating a new Function Network (FN) where the outer box is a module
        # i.e. a gray colored box in the drawings
        # It's like any FN but it doesn't have any outer ports, or inner/outer port boxes
        # on it (i.e. little squares on the gray box in a drawing)

        # Have a FN constructor to build the GroMEt FN
        # and pass this FN to maintain a 'nesting' approach (boxes within boxes)
        # instead of passing a GrFNSubgraph through the visitors
        new_gromet = GrometFN()
        
        # Outer module box only has name 'module' and its type 'Module'
        new_gromet.b = insert_gromet_object(new_gromet.b, GrometBoxFunction(name="module", function_type=FunctionType.MODULE))

        # Module level GroMEt FN sits in its own special field dicating the module node
        self.gromet_module.fn = new_gromet

        # Set the name of the outer Gromet module to be the source file name
        self.gromet_module.name = node.source_refs[0].source_file_name.replace(".py", "")
        
        self.visit_node_list(node.body, new_gromet, node)


    @_visit.register
    def visit_name(self, node: AnnCastName, parent_gromet_fn, parent_cast_node):
        # NOTE: Maybe make wfopi between the function input and where it's being used 
        
        # Currently making opos for return values of functions
        if isinstance(parent_cast_node, AnnCastModelReturn):
            parent_gromet_fn.opo = insert_gromet_object(parent_gromet_fn.opo, GrometPort(box=len(parent_gromet_fn.b)))

    @_visit.register
    def visit_number(self, node: AnnCastNumber, parent_gromet_fn, parent_cast_node):
        pass

    @_visit.register
    def visit_set(self, node: AnnCastSet, subgraph):
        pass

    @_visit.register
    def visit_string(self, node: AnnCastString, subgraph):
        pass

    @_visit.register
    def visit_subscript(self, node: AnnCastSubscript, subgraph):
        pass

    @_visit.register
    def visit_tuple(self, node: AnnCastTuple, parent_gromet_fn, parent_cast_node):
        self.visit_node_list(node.values, parent_gromet_fn, parent_cast_node)

    @_visit.register
    def visit_unary_op(self, node: AnnCastUnaryOp, parent_gromet_fn, parent_cast_node):
        self.visit(node.value, parent_gromet_fn, node)

    @_visit.register
    def visit_var(self, node: AnnCastVar, parent_gromet_fn, parent_cast_node):
        self.visit(node.val, parent_gromet_fn, parent_cast_node)<|MERGE_RESOLUTION|>--- conflicted
+++ resolved
@@ -27,7 +27,7 @@
 
 PRIMITIVES = {"Add" : "+", "Sub": "-", "Mult" : "*", "Div" : "/", "Lt": "<", "Gt": ">", "Eq": "==", "Pow": "**",
              "_list_get" : "", "_list_set" : "", "_array_get" : "", "_array_set" : "", "_tuple_get" : "", "_tuple_set" : "",
-             "_iter" : "", "_next": "", "_member": "", "_add": "", "_delete": ""}
+             "_iter" : "", "_next": "", "_member": "", "_add": "", "_delete": "", "print": ""}
 
 def insert_gromet_object(t: List, obj):
     """ Inserts a GroMEt object obj into a GroMEt table t
@@ -232,31 +232,19 @@
             # We've made the call box function, which made its argument box functions and wired them appropriately.
             # Now, we have to make the output(s) to this call's box function and have them be assigned appropriately.
             if isinstance(node.left, AnnCastTuple):
-                for i, elem in enumerate(node.left.values, 1):
-<<<<<<< HEAD
-                    parent_gromet_fn.pof = insert_gromet_object(parent_gromet_fn.pof, GrometPort(name=elem.val.name, box=len(parent_gromet_fn.bf), id=i))
-            else:
-                parent_gromet_fn.pof = insert_gromet_object(parent_gromet_fn.pof, GrometPort(name=node.left.val.name, box=len(parent_gromet_fn.bf), id=1))
-=======
+                for elem in node.left.values:
                     parent_gromet_fn.pof = insert_gromet_object(parent_gromet_fn.pof, GrometPort(name=elem.val.name, box=len(parent_gromet_fn.bf)))
             else:
                 parent_gromet_fn.pof = insert_gromet_object(parent_gromet_fn.pof, GrometPort(name=node.left.val.name, box=len(parent_gromet_fn.bf)))
->>>>>>> 4553752e
         elif isinstance(node.right, AnnCastName):
             # Assignment for 
             # x = y 
 
             # Create a passthrough GroMEt
             new_gromet = GrometFN()
-<<<<<<< HEAD
             new_gromet.b = insert_gromet_object(new_gromet.b, GrometBoxFunction(function_type=FunctionType.EXPRESSION))
-            new_gromet.opi = insert_gromet_object(new_gromet.opi, GrometPort(box=len(new_gromet.b), id=1)) 
-            new_gromet.opo = insert_gromet_object(new_gromet.opo, GrometPort(box=len(new_gromet.b), id=1))
-=======
-            new_gromet.b = insert_gromet_object(new_gromet.b, GrometBoxFunction(name="", function_type=FunctionType.EXPRESSION))
-            new_gromet.opi = insert_gromet_object(new_gromet.opi, GrometPort(box=len(new_gromet.b), name="")) 
-            new_gromet.opo = insert_gromet_object(new_gromet.opo, GrometPort(box=len(new_gromet.b), name=""))
->>>>>>> 4553752e
+            new_gromet.opi = insert_gromet_object(new_gromet.opi, GrometPort(box=len(new_gromet.b))) 
+            new_gromet.opo = insert_gromet_object(new_gromet.opo, GrometPort(box=len(new_gromet.b)))
             new_gromet.wopio = insert_gromet_object(new_gromet.wopio, GrometWire(src=len(new_gromet.opo),tgt=len(new_gromet.opi)))
 
             # Add it to the GroMEt collection
@@ -266,16 +254,15 @@
             # Make it's 'call' expression in the parent gromet
             parent_gromet_fn.bf = insert_gromet_object(parent_gromet_fn.bf, GrometBoxFunction(function_type=FunctionType.EXPRESSION,contents=len(self.gromet_module.attributes)))
             
-<<<<<<< HEAD
-            parent_gromet_fn.pif = insert_gromet_object(parent_gromet_fn.pif, GrometPort(box=len(parent_gromet_fn.bf), id=1))
+            parent_gromet_fn.pif = insert_gromet_object(parent_gromet_fn.pif, GrometPort(box=len(parent_gromet_fn.bf)))
             if isinstance(parent_gromet_fn.b[0], GrometBoxFunction) and (parent_gromet_fn.b[0].function_type == FunctionType.EXPRESSION or parent_gromet_fn.b[0].function_type == FunctionType.PREDICATE):
-                parent_gromet_fn.opi = insert_gromet_object(parent_gromet_fn.opi, GrometPort(box=len(parent_gromet_fn.b) ,name=node.right.name, id=1))
+                parent_gromet_fn.opi = insert_gromet_object(parent_gromet_fn.opi, GrometPort(box=len(parent_gromet_fn.b) ,name=node.right.name))
 
             if node.right.name in self.var_environment:
                 entry = self.var_environment[node.right.name]
                 parent_gromet_fn.wfopi = insert_gromet_object(parent_gromet_fn.wfopi, GrometWire(src=len(parent_gromet_fn.pif), tgt=entry[2]+1)) 
             # parent_gromet_fn.wfopi = insert_gromet_object(parent_gromet_fn.wfopi, GrometWire(src=len(parent_gromet_fn.pif),tgt=len(parent_gromet_fn.b))) 
-            parent_gromet_fn.pof = insert_gromet_object(parent_gromet_fn.pof, GrometPort(name=node.left.val.name, box=len(parent_gromet_fn.bf), id=1))
+            parent_gromet_fn.pof = insert_gromet_object(parent_gromet_fn.pof, GrometPort(name=node.left.val.name, box=len(parent_gromet_fn.bf)))
         elif isinstance(node.right, AnnCastLiteralValue):
             # Assignment for 
             # LiteralValue (i.e. 3)
@@ -294,13 +281,6 @@
             # Append this Gromet Expression holding the literal to the overall gromet FN collection
             self.gromet_module.attributes = insert_gromet_object(self.gromet_module.attributes, TypedValue(type=GrometType.FN,value=new_gromet))
             self.set_index()
-=======
-            parent_gromet_fn.pif = insert_gromet_object(parent_gromet_fn.pif, GrometPort(name="", box=len(parent_gromet_fn.bf)))
-            if isinstance(parent_gromet_fn.b[0], GrometBoxFunction) and (parent_gromet_fn.b[0].function_type == FunctionType.EXPRESSION or parent_gromet_fn.b[0].function_type == FunctionType.PREDICATE):
-                parent_gromet_fn.opi = insert_gromet_object(parent_gromet_fn.opi, GrometPort(box=len(parent_gromet_fn.b) ,name=node.right.name))
-            parent_gromet_fn.wfopi = insert_gromet_object(parent_gromet_fn.wfopi, GrometWire(src=len(parent_gromet_fn.pif),tgt=len(parent_gromet_fn.b))) # flipped ports
-            parent_gromet_fn.pof = insert_gromet_object(parent_gromet_fn.pof, GrometPort(name=node.left.val.name, box=len(parent_gromet_fn.bf)))
->>>>>>> 4553752e
 
             # Make the 'call' box function that connects the expression to the parent and creates its output port
             parent_gromet_fn.bf = insert_gromet_object(parent_gromet_fn.bf, GrometBoxFunction(function_type=FunctionType.EXPRESSION, contents=len(self.gromet_module.attributes)))
@@ -319,11 +299,7 @@
             # we need to do some bookkeeping to associate the source CAST/GrFN variable with
             # the output port of the GroMEt expression call
             # NOTE: This may need to change from just indexing to something more
-<<<<<<< HEAD
             new_gromet.opo = insert_gromet_object(new_gromet.opo, GrometPort(box=len(new_gromet.b)))
-=======
-            new_gromet.opo = insert_gromet_object(new_gromet.opo, GrometPort(name="", box=len(new_gromet.b)))
->>>>>>> 4553752e
 
             # GroMEt wiring creation
             # The creation of the wire between the output port (pof) of the top-level node 
@@ -336,7 +312,6 @@
 
             # An assignment in a conditional or loop's body doesn't add bf, pif, or pof to the parent gromet FN
             # So we check if this assignment is not in either of those and add accordingly
-<<<<<<< HEAD
             # NOTE: The above is no longer true because now Ifs/Loops create an additional 'Function' GroMEt FN for
             #       their respective parts, so we do need to add this Expression GroMEt FN to the parent bf
             parent_gromet_fn.bf = insert_gromet_object(parent_gromet_fn.bf, GrometBoxFunction(function_type=FunctionType.EXPRESSION, contents=len(self.gromet_module.attributes)))
@@ -353,15 +328,6 @@
 
 
             parent_gromet_fn.pof = insert_gromet_object(parent_gromet_fn.pof, GrometPort(name=node.left.val.name, box=len(parent_gromet_fn.bf)))
-=======
-            if not isinstance(parent_cast_node, AnnCastModelIf) and not isinstance(parent_cast_node, AnnCastLoop):
-                parent_gromet_fn.bf = insert_gromet_object(parent_gromet_fn.bf, GrometBoxFunction(name="", function_type=FunctionType.EXPRESSION, contents=len(self.gromet_module.attributes),value=None))
-                
-                # LiteralValues don't have inputs any inputs, so we don't add a pif 
-                if not isinstance(node.right, AnnCastLiteralValue):
-                    parent_gromet_fn.pif = insert_gromet_object(parent_gromet_fn.pif, GrometPort(name="", box=len(parent_gromet_fn.bf)))
-                parent_gromet_fn.pof = insert_gromet_object(parent_gromet_fn.pof, GrometPort(name=node.left.val.name, box=len(parent_gromet_fn.bf)))
->>>>>>> 4553752e
 
         # One way or another we have a hold of the GEXpression object here.
         # Whatever's returned by the RHS of the assignment, 
@@ -390,19 +356,11 @@
         # their signatures that can be used for generating 
         ops_map = {"Add" : "+", "Sub": "-", "Mult" : "*", "Div" : "/", "Lt": "<", "Gt": ">", "Eq": "==", "Pow": "**"}
 
-<<<<<<< HEAD
         parent_gromet_fn.bf = insert_gromet_object(parent_gromet_fn.bf, GrometBoxFunction(name=ops_map[node.op], function_type=FunctionType.PRIMITIVE))
-        parent_gromet_fn.pif = insert_gromet_object(parent_gromet_fn.pif, GrometPort(box=len(parent_gromet_fn.bf), id=1))
-        parent_gromet_fn.pif = insert_gromet_object(parent_gromet_fn.pif, GrometPort(box=len(parent_gromet_fn.bf), id=2))
-
-        parent_gromet_fn.pof = insert_gromet_object(parent_gromet_fn.pof, GrometPort(box=len(parent_gromet_fn.bf), id=1))
-=======
-        parent_gromet_fn.bf = insert_gromet_object(parent_gromet_fn.bf, GrometBoxFunction(name=ops_map[node.op], function_type=FunctionType.PRIMITIVE, contents=None, value=None))
-        parent_gromet_fn.pif = insert_gromet_object(parent_gromet_fn.pif, GrometPort(name="", box=len(parent_gromet_fn.bf)))
-        parent_gromet_fn.pif = insert_gromet_object(parent_gromet_fn.pif, GrometPort(name="", box=len(parent_gromet_fn.bf)))
-
-        parent_gromet_fn.pof = insert_gromet_object(parent_gromet_fn.pof, GrometPort(name="", box=len(parent_gromet_fn.bf)))
->>>>>>> 4553752e
+        parent_gromet_fn.pif = insert_gromet_object(parent_gromet_fn.pif, GrometPort(box=len(parent_gromet_fn.bf)))
+        parent_gromet_fn.pif = insert_gromet_object(parent_gromet_fn.pif, GrometPort(box=len(parent_gromet_fn.bf)))
+
+        parent_gromet_fn.pof = insert_gromet_object(parent_gromet_fn.pof, GrometPort(box=len(parent_gromet_fn.bf)))
 
         if isinstance(node.left, AnnCastName):
             if isinstance(parent_gromet_fn.b[0], GrometBoxFunction) and (parent_gromet_fn.b[0].function_type == FunctionType.EXPRESSION or parent_gromet_fn.b[0].function_type == FunctionType.PREDICATE):
@@ -411,16 +369,10 @@
             parent_gromet_fn.wfopi = insert_gromet_object(parent_gromet_fn.wfopi, GrometWire(src=len(parent_gromet_fn.pif)-1,tgt=len(parent_gromet_fn.b))) 
         if isinstance(node.right, AnnCastName):
             if isinstance(parent_gromet_fn.b[0], GrometBoxFunction) and (parent_gromet_fn.b[0].function_type == FunctionType.EXPRESSION or parent_gromet_fn.b[0].function_type == FunctionType.PREDICATE):
-<<<<<<< HEAD
                 parent_gromet_fn.opi = insert_gromet_object(parent_gromet_fn.opi, GrometPort(name=node.right.name,box=len(parent_gromet_fn.b)))
                 # parent_gromet_fn.opi[-1].id = len(parent_gromet_fn.opi)
             parent_gromet_fn.wfopi = insert_gromet_object(parent_gromet_fn.wfopi, GrometWire(src=len(parent_gromet_fn.pif),tgt=len(parent_gromet_fn.b))) 
 
-=======
-                parent_gromet_fn.opi = insert_gromet_object(parent_gromet_fn.opi, GrometPort(box=len(parent_gromet_fn.b) ,name=""))
-                parent_gromet_fn.opi[-1].id = len(parent_gromet_fn.opi) # Neccessary in case this is the first opi we are adding
-            parent_gromet_fn.wfopi = insert_gromet_object(parent_gromet_fn.wfopi, GrometWire(src=len(parent_gromet_fn.pif),tgt=len(parent_gromet_fn.b))) # flipped ports
->>>>>>> 4553752e
         if isinstance(node.left, AnnCastLiteralValue):
             parent_gromet_fn.wff = insert_gromet_object(parent_gromet_fn.wff, GrometWire(src=len(parent_gromet_fn.pif),tgt=len(parent_gromet_fn.pof)-1)) 
         
@@ -472,14 +424,7 @@
 
 
         # print(f"Function {func_name} found: {found} at index: {idx}")
-<<<<<<< HEAD
         # print(parent_gromet_fn)
-=======
-        # TODO: Put this in a loop to handle multiple arguments
-        parent_gromet_fn.bf = insert_gromet_object(parent_gromet_fn.bf, GrometBoxFunction(name=identified_func_name, function_type=FunctionType.FUNCTION, contents=idx, value=None))
-        parent_gromet_fn.pif = insert_gromet_object(parent_gromet_fn.pif, GrometPort(name="", box=len(parent_gromet_fn.bf)))
-        parent_gromet_fn.wff = insert_gromet_object(parent_gromet_fn.wff, GrometWire(src=len(parent_gromet_fn.pif),tgt=len(parent_gromet_fn.pof))) # flipped ports
->>>>>>> 4553752e
 
         # Make a placeholder for this function since we haven't visited its FunctionDef at the end
         # of the list of the Gromet FNs
@@ -524,28 +469,19 @@
         # as opposed to the PA derived name (i.e. module.foo_id0, etc..)
         # source_code_identifier_name
         # TODO: where does this OPO really belong?
-<<<<<<< HEAD
         # NOTE: The following opo below was moved into a different visitor
         #       with the logic being that the return statement takes care of building the opos which correspond to return values 
         #       in a function def
         #       new_gromet.opo = insert_gromet_object(new_gromet.opo, GrometPort(box=len(new_gromet.b), id=1))
-=======
-        # I think here is ok
-        new_gromet.opo = insert_gromet_object(new_gromet.opo, GrometPort(box=len(new_gromet.b), name=""))
->>>>>>> 4553752e
-        
-        for i, arg in enumerate(node.func_args, 1):
+        
+        for arg in node.func_args:
             # Visit the arguments
             self.visit(arg, new_gromet, node)
             
             # for each argument we want to have a corresponding port (OPI) here
-<<<<<<< HEAD
-            new_gromet.opi = insert_gromet_object(new_gromet.opi, GrometPort(box=len(new_gromet.b),name=arg.val.name, id=i))
-=======
             new_gromet.opi = insert_gromet_object(new_gromet.opi, GrometPort(box=len(new_gromet.b),name=arg.val.name))
             #new_gromet.wfopi = insert_gromet_object(new_gromet.wfopi, gromet_wire.GrometWire(src=len(new_gromet.b)-1, tgt=len(new_gromet.pif)-1))
             
->>>>>>> 4553752e
             # Store each argument, its opi, and where it is in the opi table
             # For use when creating wfopi wires
             # Have to add 1 to the third value if we want to use it as an index reference
@@ -582,13 +518,8 @@
         # This will have a single outport (the little blank box)
         # What we dont determine here is the wiring to whatever variable this 
         # literal value goes to (that's up to the parent context)
-<<<<<<< HEAD
-        parent_gromet_fn.bf = insert_gromet_object(parent_gromet_fn.bf, GrometBoxFunction(function_type=FunctionType.LITERAL, value=LiteralValue(node.value_type, node.value)))
-        parent_gromet_fn.pof = insert_gromet_object(parent_gromet_fn.pof, GrometPort(box=len(parent_gromet_fn.bf), id=1)) 
-=======
-        parent_gromet_fn.bf = insert_gromet_object(parent_gromet_fn.bf, GrometBoxFunction(name="", function_type=FunctionType.LITERAL, contents=None, value=LiteralValue(node.value_type, node.value)))
-        parent_gromet_fn.pof = insert_gromet_object(parent_gromet_fn.pof, GrometPort(name="", box=len(parent_gromet_fn.bf))) 
->>>>>>> 4553752e
+        parent_gromet_fn.bf = insert_gromet_object(parent_gromet_fn.bf, GrometBoxFunction(function_type=FunctionType.LITERAL, contents=None, value=LiteralValue(node.value_type, node.value)))
+        parent_gromet_fn.pof = insert_gromet_object(parent_gromet_fn.pof, GrometPort(box=len(parent_gromet_fn.bf))) 
 
         # Perhaps we may need to return something in the future
         # an idea: the index of where this exists
@@ -610,10 +541,10 @@
         parent_gromet_fn.bl = insert_gromet_object(parent_gromet_fn.bl, gromet_bl)
 
         # Create the pil and pol ports that the gromet box loop uses
-        for i, (_,val) in enumerate(node.used_vars.items(), 1):
+        for val in node.used_vars.items():
             # TODO: Connect the ports using the ID system clay introduced
-            parent_gromet_fn.pil = insert_gromet_object(parent_gromet_fn.pil, GrometPort(box=len(parent_gromet_fn.bl), id=i))
-            parent_gromet_fn.pol = insert_gromet_object(parent_gromet_fn.pol, GrometPort(name=val,box=len(parent_gromet_fn.bl), id=i))
+            parent_gromet_fn.pil = insert_gromet_object(parent_gromet_fn.pil, GrometPort(box=len(parent_gromet_fn.bl)))
+            parent_gromet_fn.pol = insert_gromet_object(parent_gromet_fn.pol, GrometPort(name=val,box=len(parent_gromet_fn.bl)))
 
         ######### Loop Condition
 
@@ -627,11 +558,7 @@
         self.visit(node.expr, gromet_predicate_fn, node) # visit condition
 
         # Create the predicate's opo and wire it appropriately
-<<<<<<< HEAD
-        gromet_predicate_fn.opo = insert_gromet_object(gromet_predicate_fn.opo, GrometPort(box=len(gromet_predicate_fn.b), id=1))
-=======
-        gromet_predicate_fn.opo = insert_gromet_object(gromet_predicate_fn.opo, GrometPort(name="", box=len(gromet_predicate_fn.b)))
->>>>>>> 4553752e
+        gromet_predicate_fn.opo = insert_gromet_object(gromet_predicate_fn.opo, GrometPort(box=len(gromet_predicate_fn.b)))
         gromet_predicate_fn.wfopo = insert_gromet_object(gromet_predicate_fn.wfopo, GrometWire(src=len(gromet_predicate_fn.opo),tgt=len(gromet_predicate_fn.pof)))
         
         # Insert the predicate as the condition field of this loop's Gromet box loop
@@ -639,11 +566,11 @@
         parent_gromet_fn.bf = insert_gromet_object(parent_gromet_fn.bf, gromet_bl_bf)
         gromet_bl.condition = gromet_bl_bf.contents # NOTE: gromet_bl and gromet_bc store numbers in their fields, not lists or bfs, the numbers point to bfs
 
-        for i, opi in enumerate(gromet_predicate_fn.opi, 1):
-            parent_gromet_fn.pif = insert_gromet_object(parent_gromet_fn.pif, GrometPort(id=i, box=len(parent_gromet_fn.bf)))
-        
-        for i, opo in enumerate(gromet_predicate_fn.opo, 1):
-            parent_gromet_fn.pof = insert_gromet_object(parent_gromet_fn.pof, GrometPort(id=i, box=len(parent_gromet_fn.bf)))
+        for opi in gromet_predicate_fn.opi:
+            parent_gromet_fn.pif = insert_gromet_object(parent_gromet_fn.pif, GrometPort(box=len(parent_gromet_fn.bf)))
+        
+        for opo in gromet_predicate_fn.opo:
+            parent_gromet_fn.pof = insert_gromet_object(parent_gromet_fn.pof, GrometPort(box=len(parent_gromet_fn.bf)))
 
         ######### Loop Body
 
@@ -658,14 +585,14 @@
         parent_gromet_fn.bf = insert_gromet_object(parent_gromet_fn.bf, gromet_body_bf)
         
         # The Gromet FN for the loop body needs to have its opis and opos generated here, since it isn't an actual FunctionDef here to make it with
-        for i, (_,val) in enumerate(node.used_vars.items(), 1):
-            gromet_body_fn.opi = insert_gromet_object(gromet_body_fn.opi, GrometPort(box=len(gromet_body_fn.b), id=i))
-            gromet_body_fn.opo = insert_gromet_object(gromet_body_fn.opo, GrometPort(name=val, box=len(gromet_body_fn.b), id=i))
+        for i, val in node.used_vars.items():
+            gromet_body_fn.opi = insert_gromet_object(gromet_body_fn.opi, GrometPort(box=len(gromet_body_fn.b)))
+            gromet_body_fn.opo = insert_gromet_object(gromet_body_fn.opo, GrometPort(name=val, box=len(gromet_body_fn.b)))
 
         # The 'call' bf for the body FN needs to have its pifs and pofs generated here as well
-        for i, (_,val) in enumerate(node.used_vars.items(), 1):
-            parent_gromet_fn.pif = insert_gromet_object(parent_gromet_fn.pif, GrometPort(name="AAA", box=len(parent_gromet_fn.bf), id=i))
-            parent_gromet_fn.pof = insert_gromet_object(parent_gromet_fn.pof, GrometPort(name=val, box=len(parent_gromet_fn.bf), id=i))
+        for (_,val) in node.used_vars.items():
+            parent_gromet_fn.pif = insert_gromet_object(parent_gromet_fn.pif, GrometPort(name="", box=len(parent_gromet_fn.bf)))
+            parent_gromet_fn.pof = insert_gromet_object(parent_gromet_fn.pof, GrometPort(name=val, box=len(parent_gromet_fn.bf)))
 
         # Go through all the statements in the loop's body and have the visitors appropriately fill out the loop body's FN
         for n in node.body:
@@ -675,14 +602,6 @@
 
         # print(node.bot_interface_out)
         
-<<<<<<< HEAD
-=======
-        # Create the pil and pol ports that the gromet box loop uses
-        for i, (_,val) in enumerate(node.used_vars.items(), 1):
-            # TODO: Connect the ports using the ID system clay introduced
-            parent_gromet_fn.pil = insert_gromet_object(parent_gromet_fn.pil, GrometPort(name="",box=len(parent_gromet_fn.bl)))
-            parent_gromet_fn.pol = insert_gromet_object(parent_gromet_fn.pol, GrometPort(name=val,box=len(parent_gromet_fn.bl)))
->>>>>>> 4553752e
 
 
     @_visit.register
@@ -717,15 +636,11 @@
         parent_gromet_fn.bc = insert_gromet_object(parent_gromet_fn.bc, gromet_bc)
 
 
-        for i, (_,val) in enumerate(node.top_interface_vars.items(), 1):
+        for val in node.top_interface_vars.items():
             # TODO: Connect the ports using the ID system clay introduced
-<<<<<<< HEAD
-            parent_gromet_fn.pic = insert_gromet_object(parent_gromet_fn.pic, GrometPort(box=len(parent_gromet_fn.bc), id=i))
-=======
-            parent_gromet_fn.pic = insert_gromet_object(parent_gromet_fn.pic, GrometPort(name="",box=len(parent_gromet_fn.bc)))
->>>>>>> 4553752e
-        
-        for i, (_,val) in enumerate(node.bot_interface_vars.items(), 1):
+            parent_gromet_fn.pic = insert_gromet_object(parent_gromet_fn.pic, GrometPort(box=len(parent_gromet_fn.bc)))
+        
+        for val in node.bot_interface_vars.items():
             # TODO: Connect the ports using the ID system clay introduced
             parent_gromet_fn.poc = insert_gromet_object(parent_gromet_fn.poc, GrometPort(name=val,box=len(parent_gromet_fn.bc)))
 
@@ -745,24 +660,15 @@
         self.visit(node.expr, gromet_predicate_fn, node)
 
         # Create the predicate's opo and wire it appropriately
-<<<<<<< HEAD
-        gromet_predicate_fn.opo = insert_gromet_object(gromet_predicate_fn.opo, GrometPort(box=len(gromet_predicate_fn.b), id=1))
-=======
-        gromet_predicate_fn.opo = insert_gromet_object(gromet_predicate_fn.opo, GrometPort(name="", box=len(gromet_predicate_fn.b)))
->>>>>>> 4553752e
+        gromet_predicate_fn.opo = insert_gromet_object(gromet_predicate_fn.opo, GrometPort(box=len(gromet_predicate_fn.b)))
         gromet_predicate_fn.wfopo = insert_gromet_object(gromet_predicate_fn.wfopo, GrometWire(src=len(gromet_predicate_fn.opo),tgt=len(gromet_predicate_fn.pof)))
 
         # Assign the predicate
         predicate_bf = GrometBoxFunction(function_type=FunctionType.FUNCTION, contents=len(self.gromet_module.attributes))
         gromet_bc.condition = predicate_bf.contents # NOTE: this is an index into the bf array of the Gromet FN that this if statement is in
         parent_gromet_fn.bf = insert_gromet_object(parent_gromet_fn.bf, predicate_bf)
-<<<<<<< HEAD
-        parent_gromet_fn.pif = insert_gromet_object(parent_gromet_fn.pif, GrometPort(box=len(parent_gromet_fn.bf), id=1))
-        parent_gromet_fn.pof = insert_gromet_object(parent_gromet_fn.pof, GrometPort(box=len(parent_gromet_fn.bf), id=1))
-=======
-        parent_gromet_fn.pif = insert_gromet_object(parent_gromet_fn.pif, GrometPort(name="", box=len(parent_gromet_fn.bf)))
-        parent_gromet_fn.pof = insert_gromet_object(parent_gromet_fn.pof, GrometPort(name="", box=len(parent_gromet_fn.bf)))
->>>>>>> 4553752e
+        parent_gromet_fn.pif = insert_gromet_object(parent_gromet_fn.pif, GrometPort(box=len(parent_gromet_fn.bf)))
+        parent_gromet_fn.pof = insert_gromet_object(parent_gromet_fn.pof, GrometPort(box=len(parent_gromet_fn.bf)))
 
               # TODO: put this in a loop to handle more than one argument
         parent_gromet_fn.wl_cargs = insert_gromet_object(parent_gromet_fn.wl_cargs, GrometWire(src=len(parent_gromet_fn.pif),
@@ -780,26 +686,16 @@
         # body_if_fn.bf = insert_gromet_object(body_if_fn.bf, )
 
         parent_gromet_fn.bf = insert_gromet_object(parent_gromet_fn.bf, body_if_bf)
-<<<<<<< HEAD
-        parent_gromet_fn.pif = insert_gromet_object(parent_gromet_fn.pif, GrometPort(box=len(parent_gromet_fn.bf), id=1))
-        parent_gromet_fn.pof = insert_gromet_object(parent_gromet_fn.pof, GrometPort(box=len(parent_gromet_fn.bf), id=1))
-=======
-        parent_gromet_fn.pif = insert_gromet_object(parent_gromet_fn.pif, GrometPort(name="", box=len(parent_gromet_fn.bf)))
-        parent_gromet_fn.pof = insert_gromet_object(parent_gromet_fn.pof, GrometPort(name="", box=len(parent_gromet_fn.bf)))
->>>>>>> 4553752e
+        parent_gromet_fn.pif = insert_gromet_object(parent_gromet_fn.pif, GrometPort(box=len(parent_gromet_fn.bf)))
+        parent_gromet_fn.pof = insert_gromet_object(parent_gromet_fn.pof, GrometPort(box=len(parent_gromet_fn.bf)))
 
         # Visit the else (if cond false part) of the gromet fn
         self.visit(node.orelse[0], parent_gromet_fn, node)
         body_else_bf = GrometBoxFunction(function_type=FunctionType.FUNCTION, contents=len(self.gromet_module._attributes))
         gromet_bc.body_else = body_else_bf.contents # NOTE: this is an index to the bf array of the Gromet FN this if statement is in
         parent_gromet_fn.bf = insert_gromet_object(parent_gromet_fn.bf, body_else_bf)
-<<<<<<< HEAD
-        parent_gromet_fn.pif = insert_gromet_object(parent_gromet_fn.pif, GrometPort(box=len(parent_gromet_fn.bf), id=1))
-        parent_gromet_fn.pof = insert_gromet_object(parent_gromet_fn.pof, GrometPort(box=len(parent_gromet_fn.bf), id=1))
-=======
-        parent_gromet_fn.pif = insert_gromet_object(parent_gromet_fn.pif, GrometPort(name="", box=len(parent_gromet_fn.bf)))
-        parent_gromet_fn.pof = insert_gromet_object(parent_gromet_fn.pof, GrometPort(name="", box=len(parent_gromet_fn.bf)))
->>>>>>> 4553752e
+        parent_gromet_fn.pif = insert_gromet_object(parent_gromet_fn.pif, GrometPort(box=len(parent_gromet_fn.bf)))
+        parent_gromet_fn.pof = insert_gromet_object(parent_gromet_fn.pof, GrometPort(box=len(parent_gromet_fn.bf)))
 
 
     @_visit.register
