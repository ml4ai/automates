--- conflicted
+++ resolved
@@ -90,11 +90,7 @@
         self.visit(node.right, at_module_scope)
         # The AnnCastTuple is added to handle scenarios where an assignment
         # is made by assigning to a tuple of values, as opposed to one singular value
-<<<<<<< HEAD
         assert isinstance(node.left, AnnCastVar) or isinstance(node.left, AnnCastTuple) or isinstance(node.left, AnnCastAttribute), f"id_collapse: visit_assigment: node.left is {type(node.left)}"
-=======
-        assert isinstance(node.left, AnnCastVar) or isinstance(node.left, AnnCastTuple) or isinstance(node.left, AnnCastAttribute), f"id_collapse: visit_assigment: node.left is not AnnCastVar it is {type(node.left)}"
->>>>>>> a1a47f04
         self.visit(node.left, at_module_scope)
 
     @_visit.register
@@ -120,10 +116,6 @@
             node.func.attr.id = self.collapse_id(node.func.attr.id)
             node.func.value.id = self.collapse_id(node.func.value.id)
             node.invocation_index = self.next_function_invocation(node.func.attr.id)
-<<<<<<< HEAD
-=======
-            
->>>>>>> a1a47f04
             
         # cache Call node to later determine if this Call has a FunctionDef
         call_name = call_container_name(node)
