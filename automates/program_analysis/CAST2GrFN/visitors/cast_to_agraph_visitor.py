import networkx as nx

from functools import singledispatchmethod
from automates.utils.misc import uuid

from .cast_visitor import CASTVisitor
from automates.program_analysis.CAST2GrFN.cast import CAST
from automates.program_analysis.CAST2GrFN.ann_cast.annotated_cast import *

from automates.program_analysis.CAST2GrFN.model.cast import (
    AstNode,
    Assignment,
    Attribute,
    BinaryOp,
    BinaryOperator,
    Boolean,
    Call,
    ClassDef,
    Dict,
    Expr,
    FunctionDef,
    List,
    Loop,
    ModelBreak,
    ModelContinue,
    ModelIf,
    ModelReturn,
    Module,
    Name,
    Number,
    Set,
    String,
    SourceRef,
    Subscript,
    Tuple,
    UnaryOp,
    UnaryOperator,
    VarType,
    Var,
)


class CASTTypeError(TypeError):
    """Used to create errors in the CASTToAGraphVisitor, in particular
    when the visitor encounters some value that it wasn't expecting.

    Args:
        Exception: An exception that occurred during execution.
    """

    pass


class CASTToAGraphVisitor(CASTVisitor):
    """class CASTToAGraphVisitor - A visitor that traverses
    CAST nodes to generate a networkx DiGraph that represents
    the CAST as a DiGraph. The CAST object itself is a representation
    of a program.
    A common theme across most visitors is they generate a UID
    that is used with networkx as identifiers for the nodes in the digraph,
    so we know which nodes to connect to other nodes with edges. They then
    add themselves to a networkx DiGraph object that is updated across
    most the visitors by either adding nodes or edges.
    A lot of the visitors are relatively straightforward and
    follow this pattern for a particular node
        - Visit the node's children
        - Generate a UID for the current node
        - Add the node to the graph with the UID
        - Add edges connecting the node to its children
        - Return the Node's UID, so this can be repeated as necessary

    Some do a little bit of extra work to make the visualization look
    nicer, like add extra 'group' nodes to group certain nodes together
    (i.e. function arguments, class attributes)

    Inherits from CASTVisitor to use its visit functions.

    Attributes:
        cast (CAST): The CAST object representation of the program
                     we're generating a DiGraph for.
        G (nx.DiGraph): The graph of the program. Gets populated as
                     nodes are visited.

    """

    cast: CAST
    G: nx.DiGraph

    def __init__(self, cast: CAST):
        self.cast = cast
        self.G = nx.DiGraph()

    def to_agraph(self):
        """Visits the entire CAST object to populate the graph G
        and returns an AGraph of the graph G as a result.
        """
        self.visit_list(self.cast.nodes)
        A = nx.nx_agraph.to_agraph(self.G)
        A.graph_attr.update(
            {"dpi": 227, "fontsize": 20, "fontname": "Menlo", "rankdir": "TB"}
        )
        A.node_attr.update(
            {
                "shape": "rectangle",
                "color": "#650021",
                "style": "rounded",
                "fontname": "Menlo",
            }
        )
        for node in A.iternodes():
            node.attr["fontcolor"] = "black"
            node.attr["style"] = "rounded"
        A.edge_attr.update({"color": "#650021", "arrowsize": 0.5})

        return A

    def to_pdf(self, pdf_filepath: str):
        """Generates an agraph, and uses it
        to create a PDF using the 'dot' program"""
        A = self.to_agraph()
        A.draw(pdf_filepath, prog="dot")

    @singledispatchmethod
    def visit(self, node: AstNode):
        """Generic visitor for unimplemented/unexpected nodes"""
        raise CASTTypeError(f"Unrecognized node type: {type(node)}")

    @visit.register
    def _(self, node: Assignment):
        """Visits Assignment nodes, the node's UID is returned
        so it can be used to connect nodes in the digraph"""
        left = self.visit(node.left)
        right = self.visit(node.right)
        node_uid = uuid.uuid4()
        self.G.add_node(node_uid, label="Assignment")
        self.G.add_edge(node_uid, left)
        self.G.add_edge(node_uid, right)
        return node_uid

    @visit.register
    def _(self, node: AnnCastAssignment):
        """Visits Assignment nodes, the node's UID is returned
        so it can be used to connect nodes in the digraph"""
        left = self.visit(node.left)
        right = self.visit(node.right)
        node_uid = uuid.uuid4()
        self.G.add_node(node_uid, label="Assignment")
        self.G.add_edge(node_uid, left)
        self.G.add_edge(node_uid, right)
        return node_uid

    @visit.register
    def _(self, node: AnnCastAttribute):
        """Visits Attribute nodes, the node's UID is returned
        so it can be used to connect nodes in the digraph"""
        value = self.visit(node.value)
        attr = self.visit(node.attr)
        node_uid = uuid.uuid4()
        self.G.add_node(node_uid, label="Attribute")
        self.G.add_edge(node_uid, value)
        self.G.add_edge(node_uid, attr)

        return node_uid

    @visit.register
    def _(self, node: Attribute):
        """Visits Attribute nodes, the node's UID is returned
        so it can be used to connect nodes in the digraph"""
        value = self.visit(node.value)
        attr = self.visit(node.attr)
        node_uid = uuid.uuid4()
        self.G.add_node(node_uid, label="Attribute")
        self.G.add_edge(node_uid, value)
        self.G.add_edge(node_uid, attr)

        return node_uid

    @visit.register
    def _(self, node: BinaryOp):
        """Visits BinaryOp nodes, the node's UID is returned
        so it can be used to connect nodes in the digraph"""
        left = self.visit(node.left)
        right = self.visit(node.right)
        node_uid = uuid.uuid4()
        self.G.add_node(node_uid, label=node.op)
        self.G.add_edge(node_uid, left)
        self.G.add_edge(node_uid, right)

        return node_uid

    @visit.register
    def _(self, node: AnnCastBinaryOp):
        """Visits BinaryOp nodes, the node's UID is returned
        so it can be used to connect nodes in the digraph"""
        left = self.visit(node.left)
        right = self.visit(node.right)
        node_uid = uuid.uuid4()
        self.G.add_node(node_uid, label=node.op)
        self.G.add_edge(node_uid, left)
        self.G.add_edge(node_uid, right)

        return node_uid

    @visit.register
    def _(self, node: AnnCastBoolean):
        """Visits Boolean nodes, the node's UID is returned
        so it can be used to connect nodes in the digraph"""
        node_uid = uuid.uuid4()
        self.G.add_node(node_uid, label=node.boolean)
        return node_uid

    @visit.register
    def _(self, node: Boolean):
        """Visits Boolean nodes, the node's UID is returned
        so it can be used to connect nodes in the digraph"""
        node_uid = uuid.uuid4()
        self.G.add_node(node_uid, label=node.boolean)
        return node_uid

    @visit.register
    def _(self, node: Call):
        """Visits Call (function call) nodes. We check to see
        if we have arguments to the node and act accordingly.
        Appending all the arguments of the function to this node,
        if we have any. The node's UID is returned."""
        func = self.visit(node.func)
        args = []
        if len(node.arguments) > 0:
            args = self.visit_list(node.arguments)

        node_uid = uuid.uuid4()
        self.G.add_node(node_uid, label="FunctionCall")
        self.G.add_edge(node_uid, func)

        args_uid = uuid.uuid4()
        self.G.add_node(args_uid, label="Arguments")
        self.G.add_edge(node_uid, args_uid)

        for n in args:
            self.G.add_edge(args_uid, n)

        return node_uid

    def visit_call_grfn_2_2(self, node: AnnCastCall):
        """Visits Call (function call) nodes. We check to see
        if we have arguments to the node and act accordingly.
        Appending all the arguments of the function to this node,
        if we have any. The node's UID is returned."""
        func = self.visit(node.func)
        args = []
        if len(node.arguments) > 0:
            args = self.visit_list(node.arguments)

        node_uid = uuid.uuid4()
        label = "CallGrfn2_2"
        top_iface_in_vars_str = var_dict_to_str("Top In: ", node.top_interface_in)
        top_iface_out_vars_str = var_dict_to_str("Top Out: ", node.top_interface_out)
        bot_iface_in_vars_str = var_dict_to_str("Bot In: ", node.bot_interface_in)
        bot_iface_out_vars_str = var_dict_to_str("Bot Out: ", node.bot_interface_out)
        globals_in_str = var_dict_to_str("Globals In: ", node.func_def_copy.used_globals)
        globals_out_str = var_dict_to_str("Globals Out: ", node.func_def_copy.modified_globals)
        label = f"{label}\n{top_iface_in_vars_str}\n{top_iface_out_vars_str}"
        label = f"{label}\n{bot_iface_in_vars_str}\n{bot_iface_out_vars_str}"
        label = f"{label}\n{globals_in_str}\n{globals_out_str}"
        self.G.add_node(node_uid, label=label)
        self.G.add_edge(node_uid, func)

        args_uid = uuid.uuid4()
        self.G.add_node(args_uid, label="Arguments")
        self.G.add_edge(node_uid, args_uid)

        for n in args:
            self.G.add_edge(args_uid, n)

        return node_uid

    @visit.register
    def _(self, node: AnnCastCall):
        """Visits Call (function call) nodes. We check to see
        if we have arguments to the node and act accordingly.
        Appending all the arguments of the function to this node,
        if we have any. The node's UID is returned."""

        if node.is_grfn_2_2:
            return self.visit_call_grfn_2_2(node)

        func = self.visit(node.func)
        args = []
        if len(node.arguments) > 0:
            args = self.visit_list(node.arguments)

        node_uid = uuid.uuid4()
        label = "Call"
        top_iface_in_vars_str = var_dict_to_str("Top In: ", node.top_interface_in)
        top_iface_out_vars_str = var_dict_to_str("Top Out: ", node.top_interface_out)
        bot_iface_in_vars_str = var_dict_to_str("Bot In: ", node.bot_interface_in)
        bot_iface_out_vars_str = var_dict_to_str("Bot Out: ", node.bot_interface_out)
        label = f"{label}\n{top_iface_in_vars_str}\n{top_iface_out_vars_str}"
        label = f"{label}\n{bot_iface_in_vars_str}\n{bot_iface_out_vars_str}"
        self.G.add_node(node_uid, label=label)
        self.G.add_edge(node_uid, func)

        args_uid = uuid.uuid4()
        self.G.add_node(args_uid, label="Arguments")
        self.G.add_edge(node_uid, args_uid)

        for n in args:
            self.G.add_edge(args_uid, n)

        return node_uid

    @visit.register
    def _(self, node: ClassDef):
        """Visits ClassDef nodes. We visit all fields and functions
        of the class definition, and connect them to this node.
        This node's UID is returned."""
        # TODO: Where should bases field be used?
        funcs = []
        fields = []
        if len(node.funcs) > 0:
            funcs = self.visit_list(node.funcs)
        if len(node.fields) > 0:
            fields = self.visit_list(node.fields)
        node_uid = uuid.uuid4()
        self.G.add_node(node_uid, label="Class: " + node.name)

        # Add attributes to the graph
        attr_uid = uuid.uuid4()
        self.G.add_node(attr_uid, label="Attributes")
        self.G.add_edge(node_uid, attr_uid)
        for n in fields:
            self.G.add_edge(attr_uid, n)

        # Add functions to the graph
        funcs_uid = uuid.uuid4()
        self.G.add_node(funcs_uid, label="Functions")
        self.G.add_edge(node_uid, funcs_uid)
        for n in funcs:
            self.G.add_edge(funcs_uid, n)

        return node_uid

    @visit.register
    def _(self, node: AnnCastClassDef):
        """Visits ClassDef nodes. We visit all fields and functions
        of the class definition, and connect them to this node.
        This node's UID is returned."""
        # TODO: Where should bases field be used?
        funcs = []
        fields = []
        if len(node.funcs) > 0:
            funcs = self.visit_list(node.funcs)
        if len(node.fields) > 0:
            fields = self.visit_list(node.fields)
        node_uid = uuid.uuid4()
        self.G.add_node(node_uid, label="Class: " + node.name)

        # Add attributes to the graph
        attr_uid = uuid.uuid4()
        self.G.add_node(attr_uid, label="Attributes")
        self.G.add_edge(node_uid, attr_uid)
        for n in fields:
            self.G.add_edge(attr_uid, n)

        # Add functions to the graph
        funcs_uid = uuid.uuid4()
        self.G.add_node(funcs_uid, label="Functions")
        self.G.add_edge(node_uid, funcs_uid)
        for n in funcs:
            self.G.add_edge(funcs_uid, n)

        return node_uid

    @visit.register
    def _(self, node: Dict):
        """Visits Dictionary nodes. We visit all the keys and values of
        this dictionary and then they're added to this node. Right now
        they're just added by adding keys and then values.
        This node's UID is returned."""
        keys = []
        values = []
        if len(node.keys) > 0:
            keys = self.visit_list(node.keys)
        if len(node.values) > 0:
            values = self.visit_list(node.values)
        node_uid = uuid.uuid4()
        self.G.add_node(node_uid, label="Dict")

        for n in keys + values:
            self.G.add_edge(node_uid, n)

        return node_uid

    @visit.register
    def _(self, node: Expr):
        """Visits expression nodes. The node's actual expression is visited
        and added to this node. This node's UID is returned."""
        expr = self.visit(node.expr)
        node_uid = uuid.uuid4()
        self.G.add_node(node_uid, label="Expression")
        self.G.add_edge(node_uid, expr)

        return node_uid

    @visit.register
    def _(self, node: AnnCastExpr):
        """Visits expression nodes. The node's actual expression is visited
        and added to this node. This node's UID is returned."""
        expr = self.visit(node.expr)
        node_uid = uuid.uuid4()
        self.G.add_node(node_uid, label="Expression")
        self.G.add_edge(node_uid, expr)

        return node_uid
        
    @visit.register
    def _(self, node: AnnCastFunctionDef):
        """Visits FunctionDef nodes. We visit all the arguments, and then
        we visit the function's statements. They're then added to the graph.
        This node's UID is returned."""
        args = []
        body = []
        print(node.name)
        if len(node.func_args) > 0:
            args = self.visit_list(node.func_args)
        if len(node.body) > 0:
            body = self.visit_list(node.body)

        node_uid = uuid.uuid4()
        args_node = uuid.uuid4()
        body_node = uuid.uuid4()

        modified_vars_str = var_dict_to_str("Modified: ", node.modified_vars)
        vars_accessed_before_mod_str = var_dict_to_str("Accessed: ", node.vars_accessed_before_mod)
        highest_ver = var_dict_to_str("HiVer: ", node.body_highest_var_vers)
        globals_in_str = var_dict_to_str("Globals In: ", node.used_globals)
        globals_out_str = var_dict_to_str("Globals Out: ", node.modified_globals)
        func_label = f"Function: {node.name}\n{modified_vars_str}\n{vars_accessed_before_mod_str}\n{highest_ver}"
        func_label = f"{func_label}\n{globals_in_str}\n{globals_out_str}"
        self.G.add_node(node_uid, label=func_label)
        self.G.add_node(args_node, label="Arguments")
        self.G.add_node(body_node, label="Body")

        self.G.add_edge(node_uid, body_node)
        self.G.add_edge(node_uid, args_node)
        for n in args:
            self.G.add_edge(args_node, n)

        for n in body:
            self.G.add_edge(body_node, n)

        return node_uid


    @visit.register
    def _(self, node: FunctionDef):
        """Visits FunctionDef nodes. We visit all the arguments, and then
        we visit the function's statements. They're then added to the graph.
        This node's UID is returned."""
        args = []
        body = []
        print(node.name)
        if len(node.func_args) > 0:
            args = self.visit_list(node.func_args)
        if len(node.body) > 0:
            body = self.visit_list(node.body)

        node_uid = uuid.uuid4()
        args_node = uuid.uuid4()
        body_node = uuid.uuid4()

<<<<<<< HEAD
        # self.G.add_node(node_uid, label="Function: " + node.name)
        self.G.add_node(node_uid, label="Function: " + node.name.name + " (id: " + str(node.name.id) +")" )
=======
        self.G.add_node(node_uid, label="Function: " + str(node.name))
>>>>>>> d794648f
        self.G.add_node(args_node, label="Arguments")
        self.G.add_node(body_node, label="Body")

        self.G.add_edge(node_uid, body_node)
        self.G.add_edge(node_uid, args_node)
        for n in args:
            self.G.add_edge(args_node, n)

        for n in body:
            self.G.add_edge(body_node, n)

        return node_uid

    @visit.register
    def _(self, node: List):
        """Visits List nodes. We visit all the elements and add them to
        this node. This node's UID is returned."""
        values = []
        if len(node.values) > 0:
            values = self.visit_list(node.values)
        node_uid = uuid.uuid4()
        self.G.add_node(node_uid, label="List")
        for n in values:
            self.G.add_edge(node_uid, n)

        return node_uid

    @visit.register
    def _(self, node: AnnCastList):
        """Visits List nodes. We visit all the elements and add them to
        this node. This node's UID is returned."""
        values = []
        if len(node.values) > 0:
            values = self.visit_list(node.values)
        node_uid = uuid.uuid4()
        self.G.add_node(node_uid, label="List")
        for n in values:
            self.G.add_edge(node_uid, n)

        return node_uid

    @visit.register
    def _(self, node: Loop):
        """Visits Loop nodes. We visit the conditional expression and the
        body of the loop, and connect them to this node in the graph.
        This node's UID is returned."""
        expr = self.visit(node.expr)
        body = []
        if len(node.body) > 0:
            body = self.visit_list(node.body)
        node_uid = uuid.uuid4()
        test_uid = uuid.uuid4()
        body_uid = uuid.uuid4()

        self.G.add_node(node_uid, label="Loop")
        self.G.add_node(test_uid, label="Test")
        self.G.add_node(body_uid, label="Body")

        self.G.add_edge(node_uid, test_uid)
        self.G.add_edge(test_uid, expr)
        self.G.add_edge(node_uid, body_uid)
        for n in body:
            self.G.add_edge(body_uid, n)

        return node_uid

    @visit.register
    def _(self, node: AnnCastLoop):
        """Visits Loop nodes. We visit the conditional expression and the
        body of the loop, and connect them to this node in the graph.
        This node's UID is returned."""
        expr = self.visit(node.expr)
        body = []
        if len(node.body) > 0:
            body = self.visit_list(node.body)
        node_uid = uuid.uuid4()
        test_uid = uuid.uuid4()
        body_uid = uuid.uuid4()

        modified_vars = var_dict_to_str("Modified: ", node.modified_vars)
        vars_accessed_before_mod = var_dict_to_str("Accessed: ", node.vars_accessed_before_mod)
        top_iface_init_vars = interface_to_str("Top Init: ", node.top_interface_initial)
        top_iface_updt_vars = interface_to_str("Top Updt: ", node.top_interface_updated)
        top_iface_out_vars = interface_to_str("Top Out: ", node.top_interface_out)
        bot_iface_in_vars = interface_to_str("Bot In: ", node.bot_interface_in)
        bot_iface_out_vars = interface_to_str("Bot Out: ", node.bot_interface_out)
        loop_label = f"Loop\n{modified_vars}\n{vars_accessed_before_mod}"
        loop_label = f"{loop_label}\n{top_iface_init_vars}\n{top_iface_updt_vars}\n{top_iface_out_vars}"
        loop_label = f"{loop_label}\n{bot_iface_in_vars}\n{bot_iface_out_vars}"
        self.G.add_node(node_uid, label=loop_label)
        self.G.add_node(test_uid, label="Test")
        self.G.add_node(body_uid, label="Body")

        self.G.add_edge(node_uid, test_uid)
        self.G.add_edge(test_uid, expr)
        self.G.add_edge(node_uid, body_uid)
        for n in body:
            self.G.add_edge(body_uid, n)

        return node_uid

    @visit.register
    def _(self, node: ModelBreak):
        """Visits a ModelBreak (break statment) node.
        The node's UID is returned"""
        node_uid = uuid.uuid4()
        self.G.add_node(node_uid, label="Break")
        return node_uid

    @visit.register
    def _(self, node: ModelContinue):
        """Visits a ModelContinue (continue statment) node.
        The node's UID is returned"""
        node_uid = uuid.uuid4()
        self.G.add_node(node_uid, label="Continue")
        return node_uid

    @visit.register
    def _(self, node: ModelIf):
        """Visits a ModelIf (If statement) node.
        We visit the condition, and then the body and orelse
        attributes if we have any. They're all added to the Graph
        accordingly. The node's UID is returned."""
        expr = self.visit(node.expr)
        body = []
        orelse = []
        if len(node.body) > 0:
            body = self.visit_list(node.body)
        if len(node.orelse) > 0:
            orelse = self.visit_list(node.orelse)

        node_uid = uuid.uuid4()
        test_uid = uuid.uuid4()
        self.G.add_node(node_uid, label="If")
        self.G.add_node(test_uid, label="Test")
        self.G.add_edge(node_uid, test_uid)
        self.G.add_edge(test_uid, expr)

        body_uid = uuid.uuid4()
        orelse_uid = uuid.uuid4()

        # TODO: Handle strings of If/Elif/Elif/... constructs
        self.G.add_node(body_uid, label="If Body")
        self.G.add_node(orelse_uid, label="Else Body")

        self.G.add_edge(node_uid, body_uid)
        self.G.add_edge(node_uid, orelse_uid)

        for n in body:
            self.G.add_edge(body_uid, n)

        for n in orelse:
            self.G.add_edge(orelse_uid, n)

        return node_uid

    @visit.register
    def _(self, node: AnnCastModelIf):
        """Visits a ModelIf (If statement) node.
        We visit the condition, and then the body and orelse
        attributes if we have any. They're all added to the Graph
        accordingly. The node's UID is returned."""
        expr = self.visit(node.expr)
        body = []
        orelse = []
        if len(node.body) > 0:
            body = self.visit_list(node.body)
        if len(node.orelse) > 0:
            orelse = self.visit_list(node.orelse)

        node_uid = uuid.uuid4()
        test_uid = uuid.uuid4()

        modified_vars_str = var_dict_to_str("Modified: ", node.modified_vars)
        vars_accessed_before_mod_str = var_dict_to_str("Accessed: ", node.vars_accessed_before_mod)
        # top inteface
        top_iface_in_vars_str = interface_to_str("Top In: ", node.top_interface_in)
        top_iface_out_vars_str = interface_to_str("Top Out: ", node.top_interface_out)
        # condition node
        condition_in = interface_to_str("Cond In: ", node.condition_in)
        condition_out = interface_to_str("Cond Out: ", node.condition_out)
        # decision node
        decision_in = decision_in_to_str("Dec In: ", node.decision_in)
        decision_out = interface_to_str("Dec Out: ", node.decision_out)
        # bot interface
        bot_iface_in_vars_str = interface_to_str("Bot In: ", node.bot_interface_in)
        bot_iface_out_vars_str = interface_to_str("Bot Out: ", node.bot_interface_out)
        if_label = f"If\n{modified_vars_str}\n{vars_accessed_before_mod_str}"
        if_label = f"{if_label}\n{top_iface_in_vars_str}\n{top_iface_out_vars_str}"
        if_label = f"{if_label}\n{condition_in}\n{condition_out}"
        if_label = f"{if_label}\n{decision_in}\n{decision_out}"
        if_label = f"{if_label}\n{bot_iface_in_vars_str}\n{bot_iface_out_vars_str}"
        self.G.add_node(node_uid, label=if_label)
        self.G.add_node(test_uid, label="Test")
        self.G.add_edge(node_uid, test_uid)
        self.G.add_edge(test_uid, expr)

        body_uid = uuid.uuid4()
        orelse_uid = uuid.uuid4()

        # TODO: Handle strings of If/Elif/Elif/... constructs
        self.G.add_node(body_uid, label="If Body")
        self.G.add_node(orelse_uid, label="Else Body")

        self.G.add_edge(node_uid, body_uid)
        self.G.add_edge(node_uid, orelse_uid)

        for n in body:
            self.G.add_edge(body_uid, n)

        for n in orelse:
            self.G.add_edge(orelse_uid, n)

        return node_uid

    @visit.register
    def _(self, node: AnnCastModelReturn):
        """Visits a ModelReturn (return statment) node.
        We add the return value to this node with an edge.
        The node's UID is returned"""
        value = self.visit(node.value)
        node_uid = uuid.uuid4()
        self.G.add_node(node_uid, label="Return")
        self.G.add_edge(node_uid, value)

        return node_uid

    @visit.register
    def _(self, node: ModelReturn):
        """Visits a ModelReturn (return statment) node.
        We add the return value to this node with an edge.
        The node's UID is returned"""
        value = self.visit(node.value)
        node_uid = uuid.uuid4()
        self.G.add_node(node_uid, label="Return")
        self.G.add_edge(node_uid, value)

        return node_uid

    @visit.register
    def _(self, node: AnnCastModule):
        """Visits a Module node. This is the starting point for visiting
        a CAST object. The return value isn't relevant here (I think)"""
        program_uuid = uuid.uuid4()
        self.G.add_node(program_uuid, label="Program: " + node.name)

        module_uuid = uuid.uuid4()
        modified_vars_str = var_dict_to_str("Modified: ", node.modified_vars)
        vars_accessed_before_mod_str = var_dict_to_str("Accessed: ", node.vars_accessed_before_mod)
        used_vars_str = var_dict_to_str("Used: ", node.used_vars)
        module_label = f"Module: {node.name}\n{modified_vars_str}\n{vars_accessed_before_mod_str}"
        module_label = f"{module_label}\n{used_vars_str}"
        self.G.add_node(module_uuid, label=module_label)
        self.G.add_edge(program_uuid, module_uuid)

        body = self.visit_list(node.body)
        for b in body:
            self.G.add_edge(module_uuid, b)

        return program_uuid


    @visit.register
    def _(self, node: Module):
        """Visits a Module node. This is the starting point for visiting
        a CAST object. The return value isn't relevant here (I think)"""
        program_uuid = uuid.uuid4()
        self.G.add_node(program_uuid, label="Program: " + node.name)

        module_uuid = uuid.uuid4()
        self.G.add_node(module_uuid, label="Module: " + node.name)
        self.G.add_edge(program_uuid, module_uuid)

        body = self.visit_list(node.body)
        for b in body:
            self.G.add_edge(module_uuid, b)

        return program_uuid

    @visit.register
    def _(self, node: AnnCastName):
        """Visits a Name node. We check to see if this Name node
        belongs to a class. In which case it's being called as an
        init(), and add this node's name to the graph accordingly,
        and return the UID of this node."""
        node_uid = uuid.uuid4()

        class_init = False
        for n in self.cast.nodes[0].body:
            if isinstance(n,ClassDef) and n.name == node.name:
                class_init = True
                self.G.add_node(node_uid, label=node.name + " Init()")
                break

        if not class_init:
            if isinstance(node.con_scope,list):
                label=node.name  +"\n" + ".".join(node.con_scope)
            else:
                label=node.name 
            label += f"\nver: {str(node.version)}, id: {str(node.id)}"

            self.G.add_node(node_uid, label=label)

        return node_uid

    @visit.register
    def _(self, node: Name):
        """Visits a Name node. We check to see if this Name node
        belongs to a class. In which case it's being called as an
        init(), and add this node's name to the graph accordingly,
        and return the UID of this node."""
        node_uid = uuid.uuid4()

        class_init = False
        for n in self.cast.nodes[0].body:
            if isinstance(n,ClassDef) and n.name == node.name:
                class_init = True
                self.G.add_node(node_uid, label=node.name + " Init()")
                break

        if not class_init:
            self.G.add_node(node_uid, label=node.name + " (id: " + str(node.id)+")")

        return node_uid

    @visit.register
    def _(self, node: AnnCastNumber):
        """Visits a Number node. We add this node's numeric value to the
        graph and return the UID of this node."""
        node_uid = uuid.uuid4()
        self.G.add_node(node_uid, label=node.number)
        return node_uid

    @visit.register
    def _(self, node: Number):
        """Visits a Number node. We add this node's numeric value to the
        graph and return the UID of this node."""
        node_uid = uuid.uuid4()
        self.G.add_node(node_uid, label=node.number)
        return node_uid

    @visit.register
    def _(self, node: Set):
        """Visits a Set node. We add all the elements of this set (if any)
        to the graph and return the UID of this node."""
        values = []
        if len(node.values) > 0:
            values = self.visit_list(node.values)
        node_uid = uuid.uuid4()
        self.G.add_node(node_uid, label="Set")
        for n in values:
            self.G.add_edge(node_uid, n)

        return node_uid

    @visit.register
    def _(self, node: String):
        """Visits a String node. We add this node's string to the
        graph and return the UID of this node."""
        node_uid = uuid.uuid4()
        self.G.add_node(node_uid, label=f'"{node.string}"')
        return node_uid

    @visit.register
    def _(self, node: AnnCastString):
        """Visits a String node. We add this node's string to the
        graph and return the UID of this node."""
        node_uid = uuid.uuid4()
        self.G.add_node(node_uid, label=f'"{node.string}"')
        return node_uid

    @visit.register
    def _(self, node: Subscript):
        """Visits a Subscript node. We visit its value and slice, and add
        them to the graph along with this node. This node's UID is returned."""
        value = self.visit(node.value)
        s_slice = self.visit(node.slice)
        node_uid = uuid.uuid4()
        self.G.add_node(node_uid, label="Subscript")
        self.G.add_edge(node_uid, value)
        self.G.add_edge(node_uid, s_slice)

        return node_uid

    @visit.register
    def _(self, node: Tuple):
        """Visits a Tuple node. We add all the elements of this
        tuple (if any) to the graph and return the UID of this node."""
        values = []
        if len(node.values) > 0:
            values = self.visit_list(node.values)
        node_uid = uuid.uuid4()
        self.G.add_node(node_uid, label="Tuple")
        for n in values:
            self.G.add_edge(node_uid, n)

        return node_uid

    @visit.register
    def _(self, node: AnnCastUnaryOp):
        """Visits a UnaryOp node. We add this node's value and operator
        to the graph and return this node's UID."""
        val = self.visit(node.value)
        node_uid = uuid.uuid4()
        self.G.add_node(node_uid, label=node.op)
        self.G.add_edge(node_uid, val)

        return node_uid

    @visit.register
    def _(self, node: UnaryOp):
        """Visits a UnaryOp node. We add this node's value and operator
        to the graph and return this node's UID."""
        val = self.visit(node.value)
        node_uid = uuid.uuid4()
        self.G.add_node(node_uid, label=node.op)
        self.G.add_edge(node_uid, val)

        return node_uid

    @visit.register
    def _(self, node: AnnCastVar):
        """Visits a Var node by visiting its value"""
        val = self.visit(node.val)
        return val

    @visit.register
    def _(self, node: Var):
        """Visits a Var node by visiting its value"""
        val = self.visit(node.val)
        return val<|MERGE_RESOLUTION|>--- conflicted
+++ resolved
@@ -469,12 +469,8 @@
         args_node = uuid.uuid4()
         body_node = uuid.uuid4()
 
-<<<<<<< HEAD
         # self.G.add_node(node_uid, label="Function: " + node.name)
         self.G.add_node(node_uid, label="Function: " + node.name.name + " (id: " + str(node.name.id) +")" )
-=======
-        self.G.add_node(node_uid, label="Function: " + str(node.name))
->>>>>>> d794648f
         self.G.add_node(args_node, label="Arguments")
         self.G.add_node(body_node, label="Body")
 
