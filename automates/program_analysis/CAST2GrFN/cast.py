--- conflicted
+++ resolved
@@ -125,12 +125,8 @@
                     V[in_var] = VariableDefinition.from_identifier(in_var)
             C[new_container.identifier] = new_container
 
-<<<<<<< HEAD
         # TODO: fix this to send types, objects and metadata
         air = AutoMATES_IR(
-=======
-        grfn = GroundedFunctionNetwork.from_AIR(
->>>>>>> ec9da260
             GenericIdentifier.from_str(
                 "@container::initial::@global::exampleFunction"
             ),
