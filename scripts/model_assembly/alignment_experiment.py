import argparse
import json
import os

from automates.model_assembly.interfaces import TextReadingInterface


def main(args):
    CUR_DIR = os.getcwd()
    MODEL_NAME = args.grfn_file.replace("--GrFN.json", "")

<<<<<<< HEAD
MODEL_NAME = GrFN_PATH[
    GrFN_PATH.rfind("/") + 1 : GrFN_PATH.rfind("--GrFN.json")
]


MENTIONS_PATH = f"{CUR_DIR}/{MODEL_NAME}-mentions.json"
ALIGNMENT_PATH = f"{CUR_DIR}/{MODEL_NAME}-alignment.json"


def main():
    caller = TextReadingInterface("http://localhost:9000")
    if not os.path.isfile(MENTIONS_PATH):
        caller.extract_mentions(DOC_PATH, MENTIONS_PATH)
=======
    MENTIONS_PATH = f"{CUR_DIR}/{MODEL_NAME}--mentions.json"
    ALIGNMENT_PATH = f"{CUR_DIR}/{MODEL_NAME}--alignment.json"
    caller = TextReadingInterface(f"http://{args.address}:{args.port}")
    caller.extract_mentions(args.doc_file, MENTIONS_PATH)
>>>>>>> 1f6767b2
    hypothesis_data = caller.get_link_hypotheses(
        MENTIONS_PATH, args.eqn_file, args.grfn_file, args.comm_file
    )
    json.dump({"grounding": hypothesis_data}, open(ALIGNMENT_PATH, "w"))


if __name__ == "__main__":
    parser = argparse.ArgumentParser()
    parser.add_argument("grfn_file", help="filepath to a GrFN JSON file")
    parser.add_argument("comm_file", help="filepath to a comments JSON file")
    parser.add_argument("doc_file", help="filepath to a source text pdf file")
    parser.add_argument("eqn_file", help="filepath to an equations txt file")
    parser.add_argument(
        "-a",
        "--address",
        type=str,
        default="localhost",
        help="Address to reach the TextReading webapp",
    )
    parser.add_argument(
        "-p",
        "--port",
        type=int,
        default=9000,
        help="Port to reach the TextReading webapp",
    )
    args = parser.parse_args()
    main(args)<|MERGE_RESOLUTION|>--- conflicted
+++ resolved
@@ -9,26 +9,13 @@
     CUR_DIR = os.getcwd()
     MODEL_NAME = args.grfn_file.replace("--GrFN.json", "")
 
-<<<<<<< HEAD
-MODEL_NAME = GrFN_PATH[
-    GrFN_PATH.rfind("/") + 1 : GrFN_PATH.rfind("--GrFN.json")
-]
-
-
-MENTIONS_PATH = f"{CUR_DIR}/{MODEL_NAME}-mentions.json"
-ALIGNMENT_PATH = f"{CUR_DIR}/{MODEL_NAME}-alignment.json"
-
-
-def main():
-    caller = TextReadingInterface("http://localhost:9000")
-    if not os.path.isfile(MENTIONS_PATH):
-        caller.extract_mentions(DOC_PATH, MENTIONS_PATH)
-=======
     MENTIONS_PATH = f"{CUR_DIR}/{MODEL_NAME}--mentions.json"
     ALIGNMENT_PATH = f"{CUR_DIR}/{MODEL_NAME}--alignment.json"
+
     caller = TextReadingInterface(f"http://{args.address}:{args.port}")
-    caller.extract_mentions(args.doc_file, MENTIONS_PATH)
->>>>>>> 1f6767b2
+    if not os.path.isfile(MENTIONS_PATH):
+        caller.extract_mentions(args.doc_file, MENTIONS_PATH)
+
     hypothesis_data = caller.get_link_hypotheses(
         MENTIONS_PATH, args.eqn_file, args.grfn_file, args.comm_file
     )
