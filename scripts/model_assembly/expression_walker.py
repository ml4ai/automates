"""
PURPOSE: Given a GrFN JSON file, this scrip generates a JSON file containing
            expression treees for all lambda expressions found in the GrFN.
            PDFs of each expression tree are also generated for
            visual inspection.
AUTHOR: Paul D. Hein
DATE: 03/08/2020
"""
import ast
import json
import argparse

from automates.model_assembly.networks import GroundedFunctionNetwork
from automates.model_assembly.expression_trees.expression_walker import expr_trees_from_grfn

def main(args):
    grfn_file = args.grfn_file
    G = GroundedFunctionNetwork.from_json(grfn_file)
    func_node_graphs = expr_trees_from_grfn(G, generate_agraph=True)
    outfile_name = grfn_file.replace("--GrFN.json", "--expr-trees.json")
    json.dump(func_node_graphs, open(outfile_name, "w"))

<<<<<<< HEAD

def add_grfn_uids(
    nodes: list,
    F2H: dict,
    func_uid: str,
):
    input_var_uids = [ivar.uid for ivar in F2H[func_uid].inputs]
    id2node = {n.uid: n for n in nodes}
    variable_nodes = [n for n in nodes if isinstance(n, ExprVariableNode)]

    arguments_node = None
    for n in nodes:
        if isinstance(n, ExprDefinitionNode) and n.def_type == "ARGUMENTS":
            arguments_node = n
            break

    arg_names = [
        id2node[node_uid].identifier for node_uid in arguments_node.children
    ]
    arg_name2input_uid = {
        arg_name: input_uid
        for arg_name, input_uid in zip(arg_names, input_var_uids)
    }
    for node in variable_nodes:
        if node.identifier in arg_name2input_uid:
            node.grfn_uid = arg_name2input_uid[node.identifier]


def nodes2AGraph(graph_name: str, nodes: list):
    func_network = nodes2DiGraph(nodes)
    A = nx.nx_agraph.to_agraph(func_network)
    A.graph_attr.update(
        {
            "dpi": 227,
            "fontsize": 20,
            "fontname": "Menlo",
            "rankdir": "TB",
        }
    )
    A.node_attr.update({"fontname": "Menlo"})
    A.draw(f"{graph_name}.pdf", prog="dot")


=======
>>>>>>> f5346f09
if __name__ == "__main__":
    parser = argparse.ArgumentParser(
        description="Convert lambda expressions in a GrFN JSON file"
        + " into expression trees"
    )
    parser.add_argument("grfn_file", help="Filepath to a GrFN JSON file")
    args = parser.parse_args()
    main(args)<|MERGE_RESOLUTION|>--- conflicted
+++ resolved
@@ -11,7 +11,10 @@
 import argparse
 
 from automates.model_assembly.networks import GroundedFunctionNetwork
-from automates.model_assembly.expression_trees.expression_walker import expr_trees_from_grfn
+from automates.model_assembly.expression_trees.expression_walker import (
+    expr_trees_from_grfn,
+)
+
 
 def main(args):
     grfn_file = args.grfn_file
@@ -20,7 +23,6 @@
     outfile_name = grfn_file.replace("--GrFN.json", "--expr-trees.json")
     json.dump(func_node_graphs, open(outfile_name, "w"))
 
-<<<<<<< HEAD
 
 def add_grfn_uids(
     nodes: list,
@@ -64,8 +66,6 @@
     A.draw(f"{graph_name}.pdf", prog="dot")
 
 
-=======
->>>>>>> f5346f09
 if __name__ == "__main__":
     parser = argparse.ArgumentParser(
         description="Convert lambda expressions in a GrFN JSON file"
