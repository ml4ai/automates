#!/usr/bin/env python

import os
import json
import argparse
import subprocess
from collections import defaultdict
from copy import deepcopy
from tkinter import *
from tkinter import ttk
from tkinter import filedialog, messagebox
from PIL import Image, ImageTk
from pdf2image import convert_from_path
from lxml import etree
from webcolors import name_to_rgb



style = ttk.Style()
style.configure("TButton", font=("TkDefaultFont", 12))
style.configure("InEquation.TButton", font=("TkDefaultFont", 14, "bold"), foreground = "olivedrab", padx=10)
style.configure("InText.TButton", font=("TkDefaultFont", 14, "bold"), foreground = "steelblue", padx=10)
style.configure("Unit.TButton", font=("TkDefaultFont", 14, "bold"), foreground = "coral", padx=10)
style.configure("Description.TButton", font=("TkDefaultFont", 14, "bold"), foreground = "purple", padx=10)
style.configure("Default.TLabel", font=("TkDefaultFont", 14, "bold"),
        background = "gainsboro")

class Point:

    def __init__(self, x, y):
        self.x = x
        self.y = y

    def __repr__(self):
        return f'Point({self.x}, {self.y})'

class AABB:

    def __init__(self, xmin, ymin, xmax, ymax):
        # position
        self.xmin = xmin
        self.ymin = ymin
        self.xmax = xmax
        self.ymax = ymax
        self.area = self.width * self.height
        self.id = None
        # content
        self.value = None
        self.font = None
        self.font_size = None
        # the corresponding token from pdfminer lines
        self.token = None
        self.tokenid = None
        # synctex
        self.synctex = None

    def __repr__(self):
        return f'AABB({self.xmin}, {self.ymin}, {self.xmax}, {self.ymax})'

    def __hash__(self):
        return hash((self.xmin, self.ymin, self.xmax, self.ymax))

    def __eq__(self, other):
        return self.xmin == other.xmin and self.ymin == other.ymin and self.xmax == other.xmax and self.ymax == other.ymax

    @property
    def width(self):
        return self.xmax - self.xmin

    @property
    def height(self):
        return self.ymax - self.ymin

    @property
    def perimeter(self):
        return 2 * (self.width + self.height)

    # @property
    # def area(self):
    #     return self.width * self.height

    def contains(self, point):
        return self.xmin < point.x < self.xmax and self.ymin < point.y < self.ymax

    def intersects(self, aabb):
        return self.xmax > aabb.xmin and self.xmin < aabb.xmax and self.ymax > aabb.ymin and self.ymin < aabb.ymax

    def character_click(self):
        return Point((self.xmax + self.xmin) / 2, (self.ymax - 0.01) )


    @classmethod
    def merge(cls, aabb1, aabb2):
        xmin = min(aabb1.xmin, aabb2.xmin)
        ymin = min(aabb1.ymin, aabb2.ymin)
        xmax = max(aabb1.xmax, aabb2.xmax)
        ymax = max(aabb1.ymax, aabb2.ymax)
        return cls(xmin, ymin, xmax, ymax)

    def serialize_box(self):
        return dict(
            xmin=self.xmin, ymin=self.ymin, xmax=self.xmax, ymax=self.ymax,
            value=self.value, font=self.font, font_size=self.font_size,
            token=self.token, tokenid = self.tokenid,
            id=self.id, page=self.page, synctex=self.synctex)

    @classmethod
    def deserialize_box(cls, box_dict):
        xmin = float(box_dict['xmin'])
        ymin = float(box_dict['ymin'])
        xmax = float(box_dict['xmax'])
        ymax = float(box_dict['ymax'])
        box = AABB(xmin=xmin, ymin=ymin, xmax=xmax, ymax=ymax)
        box.id = box_dict['id']
        box.page = box_dict['page']
        box.value = box_dict['value']
        box.font = box_dict['font']
        box.font_size = box_dict['font_size']
        box.token = box_dict['token']
        box.tokenid = box_dict['tokenid']
        box.synctex = box_dict['synctex']
        return box




class AABBTree:

    def __init__(self, aabb=None, left=None, right=None):
        self.aabb = aabb
        self.left = left
        self.right = right

    @classmethod
    def from_boxes(cls, boxes):
        tree = cls()
        for b in boxes:
            tree.add(b)
        return tree

    @property
    def is_empty(self):
        return self.aabb is None

    @property
    def is_leaf(self):
        return self.left is None and self.right is None

    @property
    def is_balanced(self):
        return self.is_leaf or abs(self.left.depth - self.right.depth) <= 1

    @property
    def depth(self):
        """returns the tree depth"""
        # FIXME this is inefficient, don't compute it on-the-fly
        if self.is_leaf:
            return 0
        else:
            return 1 + max(self.left.depth, self.right.depth)

    def add(self, aabb):
        """add AABB leaf to the tree"""
        if self.is_empty:
            self.aabb = aabb
        elif self.is_leaf:
            # set children
            self.left = deepcopy(self)
            self.right = AABBTree(aabb)
            # set fat aabb
            self.aabb = AABB.merge(self.left.aabb, self.right.aabb)
        else:
            # merged AABBs
            # hypothetcical area instead
            merged_self  = AABB.merge(aabb, self.aabb)
            merged_left  = AABB.merge(aabb, self.left.aabb)
            merged_right = AABB.merge(aabb, self.right.aabb)
            # cost of creating a new parent for this node and the new leaf
            self_cost = 2 * merged_self.area
            # minimum cost of pushing the leaf further down the tree
            inheritance_cost = 2 * (merged_self.area - self.aabb.area)
            # cost of descending left
            left_cost = merged_left.area - self.left.aabb.area + inheritance_cost
            # cost of descending right
            right_cost = merged_right.area - self.right.aabb.area + inheritance_cost
            # descend
            if self_cost < left_cost and self_cost < right_cost:
                # set children
                self.left = deepcopy(self)
                self.right = AABBTree(aabb)
            elif left_cost < right_cost:
                self.left.add(aabb)
            else:
                self.right.add(aabb)
            # set fat aabb
            self.aabb = AABB.merge(self.left.aabb, self.right.aabb)

#     def balance(self):
#         """balance binary tree"""
#         if self.is_leaf:
#             return
#         # balance children
#         self.left.balance()
#         self.right.balance()
#         # balance self
#         diff = self.left.depth - self.right.depth
#         while abs(diff) > 1:
#             root = deepcopy(self)
#             # rotate
#             if diff > 1:
#                 pivot = self.left
#                 root.left = pivot.right
#                 pivot.right = root
#             elif diff < -1:
#                 pivot = self.right
#                 root.right = pivot.left
#                 pivot.left = root
#             # update fat AABBs (order is important)
#             root.aabb = AABB.merge(root.left.aabb, root.right.aabb)
#             pivot.aabb = AABB.merge(pivot.left.aabb, pivot.right.aabb)
#             # update self
#             self.left  = pivot.left
#             self.right = pivot.right
#             self.aabb  = pivot.aabb
#             # new depth difference
#             diff = self.left.depth - self.right.depth

    def get_collisions(self, detect_collision):
        """return collisions according to provided function"""
        collisions = []
        stack = [self]
        while stack:
            node = stack.pop()
            if node.is_empty:
                continue
            elif detect_collision(node):
                if node.is_leaf:
                    collisions.append(node.aabb)
                else:
                    if node.left is not None:
                        stack.append(node.left)
                    if node.right is not None:
                        stack.append(node.right)
        return collisions

    def contains(self, point):
        """return AABBs that contain a given point"""
        def detect_collision(node):
            return node.aabb.contains(point)
        return self.get_collisions(detect_collision)

    def intersects(self, aabb):
        """return AABBs that intersect a given AABB"""
        def detect_collision(node):
            return node.aabb.intersects(aabb)
        return self.get_collisions(detect_collision)



def split_pages(filename):
    dirname = os.path.dirname(filename)
    page_pattern = os.path.join(dirname, 'page-%03d.pdf')
    command = ['pdfseparate', filename, page_pattern]
    subprocess.run(command)
    pages = [os.path.join(dirname, f) for f in os.listdir(dirname) if re.search(r'page-\d+\.pdf$', f)]
    return sorted(pages)

def remove_bad_chars(text):
    # NOTE 9 (tab), 10 (line feed), and 13 (carriage return) are not bad
    bad_codes = [0, 1, 2, 3, 4, 5, 6, 7, 8, 11, 12, 14, 15, 16, 17, 18,
            19, 20, 21, 22, 23, 24, 25, 26, 27, 28, 29, 30, 31]
    bad_chars = [chr(c) for c in bad_codes]
    bad_bytes = [bytes([c]) for c in bad_codes]
    if isinstance(text, bytes):
        for byte in bad_bytes:
            text = text.replace(byte, b'')
    elif isinstance(text, str):
        for char in bad_chars:
            text = text.replace(char, '')
    return text





# gets a zero-based page and normalized coordinates
def synctex(page, x, y, filename):
    dpi = 72
    # scale coordinates to expected dpi
    x *= dpi
    y *= dpi
    # page should be one-based
    page += 1
    # query synctex
    command = ['synctex', 'edit', '-o', f'{page}:{x}:{y}:{filename}']
    result = subprocess.run(command, capture_output=True, encoding='utf8')
    # parse results
    output  = re.search(r'Output:(.+)', result.stdout).group(1)
    input   = re.search(r'Input:(.+)', result.stdout).group(1)
    line    = re.search(r'Line:(\d+)', result.stdout).group(1)
    column  = re.search(r'Column:(-?\d+)', result.stdout).group(1)
    offset  = re.search(r'Offset:(\d+)', result.stdout).group(1)
    context = re.search(r'Context:(.*)', result.stdout).group(1)
    # return parsed results
    return {
        'output': os.path.abspath(output), 'x': x/dpi, 'y': y/dpi,
        'input': os.path.abspath(input), 'line': int(line), 'column': int(column),
        'offset': int(offset), 'context': context,
    }



class Annotation:
    def __init__(self):
        # Sets of sets of Bounding Boxes
        self.equation = []
        self.text = []
        self.description = []
        self.unit = []
        self.active_equation = set()
        self.active_text = set()
        self.active_description = set()
        self.active_unit = set()

    def add_component(self, annotation_type):
        def something_to_add(ann_type):
            active = getattr(self, f'active_{annotation_type}')
            if len(active) == 0:
                messagebox.showinfo('pdfalign', 'There is nothing to add.')
                return False
            return True

        if not something_to_add(annotation_type):
            return
        if annotation_type == 'equation':
            self.equation.append(self.active_equation)
            self.active_equation = set()
        if annotation_type == 'text':
            self.text.append(self.active_text)
            self.active_text = set()
        if annotation_type == 'description':
            self.description.append(self.active_description)
            self.active_description = set()
        if annotation_type == 'unit':
            self.unit.append(self.active_unit)
            self.active_unit = set()

    def save_components(self):
        if len(self.active_equation) > 0:
            component = self.active_equation
            self.equation.append(component)
            self.active_equation = set()
        if len(self.active_text) > 0:
            component = self.active_text
            self.text.append(component)
            self.active_text = set()
        if len(self.active_description) > 0:
            component = self.active_description
            self.description.append(component)
            self.active_description = set()
        if len(self.active_unit) > 0:
            component = self.active_unit
            self.unit.append(component)
            self.active_unit = set()

    def is_empty(self):
        return len(self.equation) == 0 and len(self.text) == 0 and len(self.description) == 0 and len(self.unit) == 0

    def snippet(self):
        eqn_summary = self.boxes_summary(self.equation)
        text_summary = self.boxes_summary(self.text)
        description_summary = self.boxes_summary(self.description)
        unit_summary = self.boxes_summary(self.unit)
        return f'In-Eqn({eqn_summary}), In-Text({text_summary}), Desc({description_summary}), Unit({unit_summary})'

    # FIXME: sort the boxes
    def boxes_summary(self, boxes):
        if len(boxes) == 0:
            return ""
        # FIXME: ok to only use the first?
        # sort the boxes by id
        s = sorted(boxes[0],  key=lambda x: x.id)
        summary = ', '.join([b.value for b in s[:3]])
        if len(boxes) > 3 or len(s) > 3:
            summary += ", ..."
        return summary


    def toggle_annotations(self, annotation_type, boxes):
        if annotation_type in ['equation', 'text', 'description', 'unit']:
            # Get the active one
            annotations = getattr(self, f'active_{annotation_type}')
            for b in boxes:
                if b in annotations:
                    annotations.discard(b)
                else:
                    annotations.add(b)

    def get_type(self, box):
        def in_saved_components(saved, box):
            for frozen in saved:
                if box in frozen:
                    return True
        if in_saved_components(self.equation, box) or box in self.active_equation:
            return 'equation'
        elif in_saved_components(self.text, box) or box in self.active_text:
            return 'text'
        elif in_saved_components(self.description, box) or box in self.active_description:
            return 'description'
        elif in_saved_components(self.unit, box) or box in self.active_unit:
            return 'unit'

    def is_active_component(self, box):
        return box in self.active_equation or box in self.active_text or box in self.active_description or box in self.active_unit


    def activate_component(self, component_type, index):
        components = getattr(self, component_type)
        if len(index) == 0:
            if len(components) > 0:
                messagebox.showwarning('pdfalign', f'A {component_type} component should have been selected...!')
            return
        index = index[0]
        # activate the selected index
        active = getattr(self, f'active_{component_type}')
        active.update(components[index])
        # delete it from the stored components so we don't double store it
        del components[index]


    def ser_bboxes(self, components, all_tokens):
        serialized_components = []
        for component in components:
            serialized_component = []
            # have a list of character boxes
            # group the boxes by the token, sort
            char_boxes = list(component)

            grouped = defaultdict(list)
            for c in char_boxes:
                grouped[c.tokenid].append(c)
            s = sorted(grouped.items())

            for tokenid, chars in s:
                chars = list(chars)
                token = all_tokens[tokenid].value
                sorted_chars = sorted(chars,  key=lambda x: x.id)
                serialized_chars = [c.serialize_box() for c in sorted_chars]
                serialized_token = dict(token=token, chars=serialized_chars)
                serialized_component.append(serialized_token)
            serialized_components.append(serialized_component)
        return serialized_components

    def serialize(self, token_lut, all_tokens):
        data = dict()
        if self.equation:
            self.convert_to_chars(self.equation, token_lut)
            data['equation'] = self.ser_bboxes(self.equation, all_tokens)
        if self.text:
            self.convert_to_chars(self.text, token_lut)
            data['text'] = self.ser_bboxes(self.text, all_tokens)
        if self.description:
            self.convert_to_chars(self.description, token_lut)
            data['description'] = self.ser_bboxes(self.description, all_tokens)
        if self.unit:
            self.convert_to_chars(self.unit, token_lut)
            data['unit'] = self.ser_bboxes(self.unit, all_tokens)
        return data

    def deserialize_boxes(self, serialized_components):
        if serialized_components is None:
            return []
        else:
            deserialized_components = []
            for component in serialized_components:
                deserialized_chars = set()
                for token in component:
                    chars = token['chars']
                    for c in chars:
                        aabb = AABB.deserialize_box(c)
                        deserialized_chars.add(aabb)
                deserialized_components.append(deserialized_chars)
            return deserialized_components

    # Converts the set of bboxes to have only char bboxes
    # NOTE -- happens IN PLACE
    def convert_component_to_chars(self, component, token_lut):
        # the component has a set of AABBs, but not all are guaranteed to be chars
        component_copy = deepcopy(component)
        for box in component_copy:
            tokenid = box.tokenid
            if tokenid is None:
                # this is a token
                chars = token_lut[box.id]
                # propogate the synctex info
                for c in chars:
                    c.synctex = box.synctex
                component.discard(box)
                component.update(chars)

    # Convert the components to have only char bboxes
    # IN PLACE conversion
    def convert_to_chars(self, components, token_lut):
        for c in components:
            self.convert_component_to_chars(c, token_lut)


class PdfAlign(ttk.Frame):

    def __init__(self, master=None):
        super().__init__(master)
        self.master.title('pdfalign')
        self.pack(expand=YES, fill=BOTH)

        self.dpi = 200
        self.scale = 1.0
        self.num_page = 0
        self.num_page_tv = StringVar()
        self.annotation_mode_tv = StringVar()
        # bounding boxes
        self.charid = 0
        self.page_boxes = dict(token=[], char=[])
        self.aabb_trees = None
        # the bounding box around the equation to be annotated
        self.annotation_aabb = None
        # holder to display the transparent rectangles
        self.rectangles = []
        # history
        self.history_boxes = []
        # the lookup for the token that corresponds to the bounding box
        self.all_tokens = []
        self.char_token_lut = dict()
        self.token_char_lut = defaultdict(list)

        # The properties/attributes of the tool itself
        # annotation colors
        self.color = {
            'equation': 'olivedrab',
            'text': 'steelblue',
            'description': 'purple',
            'unit': 'coral',
            'default': 'gainsboro',
            'unselected': 'gainsboro',
        }
        self.annotation_mode = 'default'
        self.active_annotation = None
        self.token_mode = True
        self.ann_mode_index = 0
        self.ann_mode_dict = {0:'eqn', 1:'text', 2:'desc', 3:'unit'}

        toolbar = ttk.Frame(self)
        ttk.Button(toolbar, text='open', command=self.open).pack(side=LEFT)
        ttk.Button(toolbar, text='import', command=self.import_annotations).pack(side=LEFT)
        ttk.Button(toolbar, text='prev', command=self.prev).pack(side=LEFT)
        ttk.Button(toolbar, text='next', command=self.next).pack(side=LEFT)
        ttk.Button(toolbar, text='zoom in', command=self.zoom_in).pack(side=LEFT)
        ttk.Button(toolbar, text='zoom out', command=self.zoom_out).pack(side=LEFT)
        ttk.Label(toolbar, textvariable=self.num_page_tv).pack(side=LEFT)
        # Buttons for the annotations
<<<<<<< HEAD
        ttk.Label(toolbar, textvariable=self.annotation_mode_tv, style="Default.TLabel").pack(side=LEFT)
        ttk.Button(toolbar, text='toggle boxes', command=self.toggle_boxes).pack(side=LEFT)
        ttk.Button(toolbar, text='new annotation', command=self.new_annotation).pack(side=LEFT)
        ttk.Button(toolbar, text='add component', command=self.add_component).pack(side=LEFT)
        ttk.Button(toolbar, text='in equation', style="InEquation.TButton", command=self.select_equation).pack(side=LEFT)
        ttk.Button(toolbar, text='in text', style="InText.TButton", command=self.select_text).pack(side=LEFT)
        ttk.Button(toolbar, text='description', style="Description.TButton", command=self.select_description,).pack(side=LEFT)
        ttk.Button(toolbar, text='unit', style="Unit.TButton", command=self.select_unit).pack(side=LEFT)
        ttk.Button(toolbar, text='save', command=self.save_annotation).pack(side=LEFT)
        ttk.Button(toolbar, text='export', command=self.export_annotations).pack(side=LEFT)
        toolbar.pack(side=TOP, fill=BOTH)

        viewer = ttk.Frame(self)
=======
        Label(toolbar, textvariable=self.annotation_mode_tv, bg=self.color["default"], font=('TkDefaultFont', 14, "bold")).pack(side=LEFT)
        Button(toolbar, text='toggle boxes', font=('TkDefaultFont', 12), command=self.toggle_boxes, padx=10).pack(side=LEFT)
        Button(toolbar, text='new annotation', font=('TkDefaultFont', 12), command=self.new_annotation).pack(side=LEFT)
        Button(toolbar, text='add component', font=('TkDefaultFont', 12), command=self.add_component).pack(side=LEFT)
        Button(toolbar, text='in equation', font=('TkDefaultFont', 14, "bold"), fg=self.color['equation'], command=self.select_equation, padx=10).pack(side=LEFT)
        Button(toolbar, text='in text', font=('TkDefaultFont', 14, "bold"), fg=self.color['text'], command=self.select_text, padx=10).pack(side=LEFT)
        Button(toolbar, text='description', font=('TkDefaultFont', 14, "bold"), fg=self.color['description'], command=self.select_description, padx=10).pack(side=LEFT)
        Button(toolbar, text='unit', font=('TkDefaultFont', 14, "bold"), fg=self.color['unit'], command=self.select_unit, padx=10).pack(side=LEFT)
        Button(toolbar, text='save', font=('TkDefaultFont', 12), command=self.save_annotation).pack(side=LEFT)
        Button(toolbar, text='export', font=('TkDefaultFont', 12), command=self.export_annotations).pack(side=LEFT)
        Button(toolbar, text='quit', font=('TkDefaultFont', 12), command=self.client_exit).pack(side=LEFT)
        toolbar.pack(side=TOP, fill=BOTH)

        self.bind_all("o", lambda e: self.open())
        self.bind_all("a", lambda e: self.add_component())
        self.bind_all("<Tab>", lambda e: self.next_mode())


        viewer = Frame(self)
>>>>>>> 473dc5bc
        self.canvas = Canvas(viewer, width=500, height=500)
        viewer_sbarV = ttk.Scrollbar(viewer, orient=VERTICAL, command=self.canvas.yview)
        viewer_sbarH = ttk.Scrollbar(viewer, orient=HORIZONTAL, command=self.canvas.xview)
        viewer_sbarV.pack(side=RIGHT, fill=Y)
        viewer_sbarH.pack(side=BOTTOM, fill=X)
        self.canvas.config(yscrollcommand=viewer_sbarV.set, xscrollcommand=viewer_sbarH.set)
        self.canvas.bind('<Button-1>', self.click)
        self.canvas.pack(side=LEFT, expand=YES, fill=BOTH)
        viewer.pack(side=LEFT, expand=YES, fill=BOTH)

        self.canvas.bind_all("<MouseWheel>", self._on_mousewheel)

        right_side = ttk.Frame(self)

        # Saved Annotations List
        history = ttk.Frame(right_side)
        history_toolbar = ttk.Frame(history)
        # Set exportselection=0 to be able to select things in multiple list boxes without automatically deselecting
        # see: https://stackoverflow.com/a/756875
        self.annotation_list = Listbox(history, exportselection=0)
        hist_sbarV = ttk.Scrollbar(history, orient=VERTICAL, command=self.annotation_list.yview)
        hist_sbarH = ttk.Scrollbar(history, orient=HORIZONTAL, command=self.annotation_list.xview)
        hist_sbarV.pack(side=RIGHT, fill=Y)
        hist_sbarH.pack(side=BOTTOM, fill=X)
        ttk.Label(history, text="Saved Annotations (snippets)").pack(side=TOP, fill=X)
        self.annotation_list.config(yscrollcommand=hist_sbarV.set, xscrollcommand=hist_sbarH.set)
        # pack and buttons
        self.annotation_list.pack(side=TOP, fill=BOTH, expand=YES)
        ttk.Button(history_toolbar, text='show', command=self.show_annotation).pack(side=LEFT)
        ttk.Button(history_toolbar, text='edit', command=self.edit_annotation).pack(side=LEFT)
        ttk.Button(history_toolbar, text='delete', command=self.delete_annotation).pack(side=LEFT)
        history_toolbar.pack(side=BOTTOM, fill=BOTH)
        history.pack(side=TOP, expand=YES, fill=BOTH)

        annotation_detail = ttk.Frame(right_side)

        # equation
        eq_frame = ttk.Frame(annotation_detail)
        eq_toolbar = ttk.Frame(eq_frame)
        self.equation_list = Listbox(eq_frame, exportselection=0)
        eq_sbarV = ttk.Scrollbar(eq_frame, orient=VERTICAL, command=self.equation_list.yview)
        eq_sbarH = ttk.Scrollbar(eq_frame, orient=HORIZONTAL, command=self.equation_list.xview)
        eq_sbarV.pack(side=RIGHT, fill=Y)
        eq_sbarH.pack(side=BOTTOM, fill=X)
        Label(eq_frame, text="In-Equation Components", bg=self.color["equation"], fg="white").pack(side=TOP, fill=X)
        self.equation_list.config(yscrollcommand=eq_sbarV.set, xscrollcommand=eq_sbarH.set, height=7, width=40)
        self.equation_list.pack(side=TOP, fill=X)
        ttk.Button(eq_toolbar, text='delete', command=self.delete_equation_component).pack(side=BOTTOM)
        eq_toolbar.pack(side=BOTTOM, fill=BOTH)
        eq_frame.pack(side=TOP, fill=X)

        # text
        text_frame = ttk.Frame(annotation_detail)
        text_toolbar = ttk.Frame(text_frame)
        self.text_list = Listbox(text_frame, exportselection=0)
        text_sbarV = ttk.Scrollbar(text_frame, orient=VERTICAL, command=self.text_list.yview)
        text_sbarH = ttk.Scrollbar(text_frame, orient=HORIZONTAL, command=self.text_list.xview)
        text_sbarV.pack(side=RIGHT, fill=Y)
        text_sbarH.pack(side=BOTTOM, fill=X)
        Label(text_frame, text="In-Text Components", bg=self.color["text"], fg="white").pack(side=TOP, fill=X)
        self.text_list.config(yscrollcommand=text_sbarV.set, xscrollcommand=text_sbarH.set, height=7, width=40)
        self.text_list.pack(side=TOP, fill=X)
        ttk.Button(text_toolbar, text='delete', command=self.delete_text_component).pack(side=BOTTOM)
        text_toolbar.pack(side=BOTTOM, fill=BOTH)
        text_frame.pack(side=TOP, fill=X)

        # description
        desc_frame = ttk.Frame(annotation_detail)
        desc_toolbar = ttk.Frame(desc_frame)
        self.description_list = Listbox(desc_frame, exportselection=0)
        desc_sbarV = ttk.Scrollbar(desc_frame, orient=VERTICAL, command=self.description_list.yview)
        desc_sbarH = ttk.Scrollbar(desc_frame, orient=HORIZONTAL, command=self.description_list.xview)
        desc_sbarV.pack(side=RIGHT, fill=Y)
        desc_sbarH.pack(side=BOTTOM, fill=X)
        Label(desc_frame, text="Description Components", bg=self.color["description"], fg="white").pack(side=TOP, fill=X)
        self.description_list.config(yscrollcommand=desc_sbarV.set, xscrollcommand=desc_sbarH.set, height=7, width=40)
        self.description_list.pack(side=TOP, fill=X)
        ttk.Button(desc_toolbar, text='delete', command=self.delete_description_component).pack(side=BOTTOM)
        desc_toolbar.pack(side=BOTTOM, fill=BOTH)
        desc_frame.pack(side=TOP, fill=X)

        # unit
        unit_frame = ttk.Frame(annotation_detail)
        unit_toolbar = ttk.Frame(unit_frame)
        self.unit_list = Listbox(unit_frame, exportselection=0)
        unit_sbarV = ttk.Scrollbar(unit_frame, orient=VERTICAL, command=self.unit_list.yview)
        unit_sbarH = ttk.Scrollbar(unit_frame, orient=HORIZONTAL, command=self.unit_list.xview)
        unit_sbarV.pack(side=RIGHT, fill=Y)
        unit_sbarH.pack(side=BOTTOM, fill=X)
        Label(unit_frame, text="Unit Components", bg=self.color["unit"], fg="white").pack(side=TOP, fill=X)
        self.unit_list.config(yscrollcommand=unit_sbarV.set, xscrollcommand=unit_sbarH.set, height=7, width=40)
        self.unit_list.pack(side=TOP, fill=BOTH)
        ttk.Button(unit_toolbar, text='delete', command=self.delete_unit_component).pack(side=BOTTOM)
        unit_toolbar.pack(side=BOTTOM, fill=X)
        unit_frame.pack(side=TOP, fill=X)


        # self.component_list = Listbox(annotation_detail)
        # scrollbar
        # detail_sbarV = ttk.Scrollbar(annotation_detail, orient=VERTICAL, command=self.component_list.yview)
        # detail_sbarH = ttk.Scrollbar(annotation_detail, orient=HORIZONTAL, command=self.component_list.xview)
        # detail_sbarV.pack(side=RIGHT, fill=Y)
        # detail_sbarH.pack(side=BOTTOM, fill=X)
        # self.component_list.config(yscrollcommand=detail_sbarV.set, xscrollcommand=detail_sbarH.set)
        # pack and buttons
        # self.component_list.pack(side=BOTTOM, fill=BOTH, expand=YES)

        # Button(annotation_toolbar, text='edit', command=self.edit_component).pack(side=LEFT)
        # Button(annotation_toolbar, text='delete', command=self.delete_component).pack(side=LEFT)
        # annotation_toolbar.pack(side=BOTTOM, fill=BOTH)
        annotation_detail.pack(side=TOP, fill=X)

        right_side.pack(side=LEFT, fill=BOTH)

        # textarea = Frame(self)
        # self.text = Text(textarea)
        # text_sbarV = ttk.Scrollbar(textarea, orient=VERTICAL, command=self.text.yview)
        # text_sbarH = ttk.Scrollbar(textarea, orient=HORIZONTAL, command=self.text.xview)
        # text_sbarV.pack(side=RIGHT, fill=Y)
        # text_sbarH.pack(side=BOTTOM, fill=X)
        # self.text.config(yscrollcommand=text_sbarV.set, xscrollcommand=text_sbarH.set)
        # self.text.tag_configure('highlight', background='yellow')
        # self.text.pack(expand=YES, fill=BOTH)
        # textarea.pack(side=LEFT, expand=YES, fill=BOTH)


    def _on_mousewheel(self, event):
        self.canvas.yview_scroll(-1*(event.delta), "units")

    def next_mode(self):
        self.ann_mode_index += 1
        self.ann_mode_index = self.ann_mode_index % 4
        next_mode = self.ann_mode_dict[self.ann_mode_index]
        if next_mode == 'eqn':
            self.select_equation()
        elif next_mode == 'text':
            self.select_text()
        elif next_mode == 'desc':
            self.select_description()
        elif next_mode == 'unit':
            self.select_unit()
        else:
            raise ValueError(f"Invalid value for next_mode: {next_mode}")

    def open(self, filename=None):
        if filename is None:
            filename = filedialog.askopenfilename(filetypes=[('pdf files', '*.pdf'), ('all files', '*.*')])
        if filename != '':
            self.saved_annotations = []
            self.filename = os.path.abspath(filename)
            self.pages = convert_from_path(filename, dpi=self.dpi)
            self.populate_bboxes(filename)
            #self.page_boxes = dict(token=self.get_token_bboxes(filename), char=self.get_char_bboxes(filename))
            self.aabb_trees = dict(token=self.make_trees_from_boxes(self.page_boxes['token']), char=self.make_trees_from_boxes(self.page_boxes['char']))
            self.num_page = 0
            # Add the box around the equation to annotate
            paper_dir, _ = os.path.split(self.filename)
            aabb_file = os.path.join(paper_dir, "aabb.tsv")
            with open(aabb_file) as aabb:
                line = aabb.readline()
                _, _, eqn_page, xmin, ymin, xmax, ymax = line.strip().split('\t')
                annotation_aabb = AABB(float(xmin), float(ymin), float(xmax), float(ymax))
                annotation_aabb.page = int(eqn_page)
                self.annotation_aabb = annotation_aabb
            self.redraw()

    def client_exit(self):
        already_exported = messagebox.askyesno("pdfalign", "Did you export your annotations?")
        if already_exported:
            exit()
        else:
            messagebox.showinfo('pdfalign', "Click Export to export and then Quit to exit.")


    def get_fill_color(self, box, default_color=None):
        if self.active_annotation:
            annotation_type = self.active_annotation.get_type(box)
            if annotation_type is not None:
                return self.color[annotation_type]
        if default_color is not None:
            return self.color[default_color]
        return ''

    def box_mode(self):
        if self.token_mode == True:
            return 'token'
        return 'char'

    def mk_rectangle(self, aabb, color, transparency):
        color = name_to_rgb(color) + (transparency,)
        w = int(aabb.width * self.dpi * self.scale)
        h = int(aabb.height * self.dpi * self.scale)
        img = Image.new('RGBA', (w, h), color)
        rectangle = ImageTk.PhotoImage(img)
        self.rectangles.append(rectangle)
        return rectangle

    def redraw(self):
        self.canvas.delete('all')
        page = self.pages[self.num_page]
        (page_w, page_h) = page.size
        if self.scale != 1:
            size = (int(page_w*self.scale), int(page_h*self.scale))
            page = page.resize(size, Image.ANTIALIAS)
        self.image = ImageTk.PhotoImage(page)
        tag = self.canvas.create_image(0, 0, image=self.image, anchor=NW)
        # Iterate through the bounding boxes to display them as needed
        for box_mode in ['token', 'char']:
            for box in self.page_boxes[box_mode][self.num_page]:
                xmin = box.xmin * self.scale * self.dpi
                ymin = box.ymin * self.scale * self.dpi
                xmax = box.xmax * self.scale * self.dpi
                ymax = box.ymax * self.scale * self.dpi
                active_color = self.color[self.annotation_mode]
                # if it's in the annotations, make a rectangle, color defined by annotation type
                box_type = None
                transparency = 0
                for saved_annotation in self.saved_annotations:
                    box_type = saved_annotation.get_type(box)
                    if box_type is not None:
                        transparency = 25
                        break
                if self.active_annotation is not None:
                    curr_annotation_box_type =  self.active_annotation.get_type(box)
                    if curr_annotation_box_type is not None:
                        box_type = curr_annotation_box_type
                        if self.active_annotation.is_active_component(box):
                            transparency = 150
                        else:
                            transparency = 60
                if box_type is not None:
                    rect = self.mk_rectangle(box, self.color[box_type], transparency)
                    self.canvas.create_image(xmin, ymin, image=rect, anchor=NW)
                # else mk rectangle with outline so we still have the hover
                # here only show the outlines of the boxes that correspond to our current view mode (token/char)
                else:
                    if self.box_mode() == box_mode:
                        self.canvas.create_rectangle(
                            xmin, ymin, xmax, ymax,
                            outline=self.get_fill_color(box, default_color="unselected"), activeoutline=active_color,
                            fill='',
                            )
        self.canvas.tag_lower(tag)

        if self.num_page == self.annotation_aabb.page:
            # draw the bounding box for the equation to be annotated
            xmin = self.annotation_aabb.xmin * self.scale * page_w
            ymin = self.annotation_aabb.ymin * self.scale * page_h
            xmax = self.annotation_aabb.xmax * self.scale * page_w
            ymax = self.annotation_aabb.ymax * self.scale * page_h
            self.canvas.create_rectangle(xmin, ymin, xmax, ymax, outline='firebrick', fill='', width=2)

        self.update()
        self.canvas.config(scrollregion=self.canvas.bbox(ALL))
        self.num_page_tv.set(f'{self.num_page+1}/{len(self.pages)}')
        self.annotation_mode_tv.set(f'currently annotating: {self.get_mode_tv()}')

    def get_mode_tv(self):
        if self.annotation_mode == 'equation':
            return 'IN_EQN'
        elif self.annotation_mode == 'text':
            return 'IN_TEXT'
        elif self.annotation_mode == 'description':
            return 'DESCRIPTION'
        elif self.annotation_mode == 'unit':
            return 'UNIT'
        else:
            return 'N/A'

    def prev(self):
        self.num_page -= 1
        if self.num_page < 0:
            self.num_page = 0
        self.redraw()

    def next(self):
        self.num_page += 1
        if self.num_page >= len(self.pages):
            self.num_page = len(self.pages) - 1
        self.redraw()

    def zoom_in(self):
        self.scale *= 2
        if self.scale > 2.0:
            self.scale = 2.0
        self.redraw()

    def zoom_out(self):
        self.scale /= 2
        if self.scale < 0.2:
            self.scale = 0.2
        self.redraw()

    def click(self, event):
        canvas = event.widget
        # normalize coordinates
        x = canvas.canvasx(event.x) / self.scale / self.dpi
        y = canvas.canvasy(event.y) / self.scale / self.dpi
        # query synctex
        result = synctex(self.num_page, x, y, self.filename)

        # display synctex results
        # with open(result['input']) as f:
        #     text = f.read()
        #     self.text.focus()
        #     # set text
        #     self.text.delete(1.0, END)
        #     self.text.insert(1.0, text)
        #     # select line
        #     self.text.see(f"{result['line']}.0")
        #     self.text.mark_set('insert', f"{result['line']}.0")
        #     self.text.tag_remove('highlight', 1.0, 'end')
        #     self.text.tag_add('highlight', f"{result['line']}.0", f"{result['line']}.end+1c")

        # get annotation
        if self.active_annotation and self.annotation_mode:
            tree = self.aabb_trees[self.box_mode()][self.num_page]
            collisions = tree.contains(Point(x, y))
            for b in collisions:
                b.synctex = result
                self.console_display(b)
            self.active_annotation.toggle_annotations(self.annotation_mode, collisions)
            self.redraw()

    def console_display(self, box):
        if box.token is not None:
            token = box.token
        else:
            token = box.value
        print(f"value: {box.value}\ttoken: {token}\tfont: {box.font}\tfont_size: {box.font_size}")

    # ---------------------------------------
    #          Annotating
    # ---------------------------------------

    def new_annotation(self):
        self.maybe_save_unsaved()
        self.active_annotation = Annotation()
        self.annotation_mode = 'default'
        self.redraw()

    def select_equation(self):
        if self.active_annotation is not None:
            self.annotation_mode = 'equation'
            self.token_mode = False
            self.redraw()

    def select_text(self):
        if self.active_annotation is not None:
            self.annotation_mode = 'text'
            self.token_mode = True
            self.redraw()

    def select_description(self):
        if self.active_annotation is not None:
            self.annotation_mode = 'description'
            self.token_mode = True
            self.redraw()

    def select_unit(self):
        if self.active_annotation is not None:
            self.annotation_mode = 'unit'
            self.token_mode = True
            self.redraw()

    def add_component(self):
        if self.active_annotation is None:
            messagebox.showinfo('pdfalign', "You don't have an active annotation. Please add new.")
            return
        self.active_annotation.add_component(self.annotation_mode)
        self.redraw()

    def toggle_boxes(self):
        self.token_mode = not self.token_mode
        self.redraw()


    # ---------------------------------------
    #         Show details
    # ---------------------------------------

    def show_annotation(self):
        selected = self.annotation_list.curselection()
        if len(selected) == 0:
            return
        # clear out prev shown annotation
        if self.equation_list.size() > 0 or self.text_list.size() > 0 or self.description_list.size() > 0 or self.unit_list.size() > 0:
            self.equation_list.delete(0, END)
            self.text_list.delete(0, END)
            self.description_list.delete(0, END)
            self.unit_list.delete(0, END)
        selected = self.annotation_list.curselection()
        if len(selected) == 0:
            return
        selected = self.saved_annotations[selected[0]]
        self.maybe_save_unsaved()
        # update the annotation_detail panels
        [self.equation_list.insert(END, selected.boxes_summary([eq])) for eq in selected.equation]
        [self.text_list.insert(END, selected.boxes_summary([txt])) for txt in selected.text]
        [self.description_list.insert(END, selected.boxes_summary([desc])) for desc in selected.description]
        [self.unit_list.insert(END, selected.boxes_summary([un])) for un in selected.unit]
        # redraw
        self.redraw()

    # ---------------------------------------
    #         Editing and Deleting
    # ---------------------------------------

    def edit_annotation(self):
        selected = self.annotation_list.curselection()
        if len(selected) == 0:
            return
        selected = selected[0]
        self.maybe_save_unsaved()
        # check that there are the proper selections
        valid_equation = self.check_selection("equation")
        valid_text = self.check_selection("text")
        valid_description = self.check_selection("description")
        valid_unit = self.check_selection("unit")
        if not valid_equation or not valid_text or not valid_description or not valid_unit:
            messagebox.showinfo("pdfalign", "Sorry, you must select components to edit annotation.")
            return
        # get the previous annotation
        self.active_annotation = self.saved_annotations[selected]
        # remove it so we don't have 2 copies
        del self.saved_annotations[selected]
        self.annotation_list.delete(selected)
        # activate the components selected in the annotation_detail panels
        self.active_annotation.activate_component("equation", self.equation_list.curselection())
        self.active_annotation.activate_component("text", self.text_list.curselection())
        self.active_annotation.activate_component("description", self.description_list.curselection())
        self.active_annotation.activate_component("unit", self.unit_list.curselection())
        self.redraw()

    def delete_annotation(self):
        selected = self.annotation_list.curselection()
        if len(selected) == 0:
            return
        really_delete = messagebox.askokcancel("pdfalign", "Are you sure you want to delete the selected annotation?")
        if really_delete:
            selected = selected[0]
            del self.saved_annotations[selected]
            self.annotation_list.delete(selected)
            self.redraw()

    def delete_equation_component(self):
        if self.active_annotation is None:
            messagebox.showinfo('pdfalign', 'You need to click edit first.')
            return
        selected = self.equation_list.curselection()
        if len(selected) == 0:
            print("nothing selected")
            return
        # check that they're sure
        really_delete = messagebox.askokcancel("pdfalign", "Are you sure you want to delete the selected component?")
        if really_delete:
            # if you've just deleted something, add the selected to the active
            if len(self.active_annotation.active_equation) == 0:
                self.active_annotation.activate_component("equation", selected)
            # remove the selected component from the annotation
            selected = selected[0]
            self.active_annotation.active_equation = set()
            self.equation_list.delete(selected)
            self.redraw()

    def delete_text_component(self):
        if self.active_annotation is None:
            messagebox.showinfo('pdfalign', 'You need to click edit first.')
            return
        selected = self.text_list.curselection()
        if len(selected) == 0:
            print("nothing selected")
            return
        # check that they're sure
        really_delete = messagebox.askokcancel("pdfalign", "Are you sure you want to delete the selected component?")
        if really_delete:
            # if you've just deleted something, add the selected to the active
            if len(self.active_annotation.active_text) == 0:
                self.active_annotation.activate_component("text", selected)
            # remove the selected component from the annotation
            selected = selected[0]
            self.active_annotation.active_text = set()
            self.text_list.delete(selected)
            self.redraw()

    def delete_description_component(self):
        if self.active_annotation is None:
            messagebox.showinfo('pdfalign', 'You need to click edit first.')
            return
        selected = self.description_list.curselection()
        if len(selected) == 0:
            print("nothing selected")
            return
        # check that they're sure
        really_delete = messagebox.askokcancel("pdfalign", "Are you sure you want to delete the selected component?")
        if really_delete:
            # if you've just deleted something, add the selected to the active
            if len(self.active_annotation.active_description) == 0:
                self.active_annotation.activate_component("description", selected)
            # remove the selected component from the annotation
            selected = selected[0]
            self.active_annotation.active_description = set()
            self.description_list.delete(selected)
            self.redraw()

    def delete_unit_component(self):
        if self.active_annotation is None:
            messagebox.showinfo('pdfalign', 'You need to click edit first.')
            return
        selected = self.unit_list.curselection()
        if len(selected) == 0:
            print("nothing selected")
            return
        # check that they're sure
        really_delete = messagebox.askokcancel("pdfalign", "Are you sure you want to delete the selected component?")
        if really_delete:
            # if you've just deleted something, add the selected to the active
            if len(self.active_annotation.active_unit) == 0:
                self.active_annotation.activate_component("unit", selected)
            # remove the selected component from the annotation
            selected = selected[0]
            self.active_annotation.active_unit = set()
            self.unit_list.delete(selected)
            self.redraw()

    # ---------------------------------------
    #         Saving and Exporting
    # ---------------------------------------

    def save_annotation(self):
        if self.active_annotation is not None:
            self.active_annotation.save_components()
            annotation = self.active_annotation
            self.saved_annotations.append(annotation)
            self.annotation_list.insert(END, annotation.snippet())
            self.active_annotation = None
            self.annotation_mode = 'default'
            # remove shown components from the annotation details list
            self.equation_list.delete(0, END)
            self.text_list.delete(0, END)
            self.description_list.delete(0, END)
            self.unit_list.delete(0, END)
            self.redraw()

    def export_annotations(self):
        self.maybe_save_unsaved()
        initialdir, _ = os.path.split(self.filename)
        _, paperdir = os.path.split(initialdir)
        suggested_filename = paperdir + '.json'
        f = filedialog.asksaveasfile(filetypes=[('json files', '*.json'), ('all files', '*.*')], initialdir=initialdir, initialfile=suggested_filename)
        if f is not None:
            annotations = [a.serialize(self.token_char_lut, self.all_tokens) for a in self.saved_annotations]
            json.dump(annotations, f, indent=4, ensure_ascii=False)
            f.close()
        # FIXME: buggy on mac -- doesn't always close...?

    def import_annotations(self):
        # Warn if there are unsaved annotations
        really_import = True
        if len(self.saved_annotations) > 0 or self.active_annotation is not None:
            really_import = messagebox.askokcancel('pdfalign', 'You have existing annotations that will be lost.  Do you want to continue with the import?')
        if really_import:
            # Clear all
            self.saved_annotations = []
            self.active_annotation = None
            self.annotation_list.delete(0, END)
            self.equation_list.delete(0, END)
            self.text_list.delete(0, END)
            self.description_list.delete(0, END)
            self.unit_list.delete(0, END)
            # Import
            filename = filedialog.askopenfilename(filetypes=[('json files', '*.json'), ('all files', '*.*')])
            if filename != '':
                with open(filename) as js:
                    json_annotations = json.load(js)
                    # FIXME : recreate all_tokens and the luts
                    for a in json_annotations:
                        annotation = self.deserialize_annotation(a)
                        # Add the annotations to the saved annotations
                        self.saved_annotations.append(annotation)
                        self.annotation_list.insert(END, annotation.snippet())

            self.redraw()



    def deserialize_annotation(self, d):
        a = Annotation()
        a.equation = a.deserialize_boxes(d.get('equation'))
        a.text = a.deserialize_boxes(d.get('text'))
        a.description = a.deserialize_boxes(d.get('description'))
        a.unit = a.deserialize_boxes(d.get('unit'))
        return a

    # ---------------------------------------
    #         Bounding Box Methods
    # ---------------------------------------
    # NOTE pdftotext -bbox-layout returns the bounding boxes of the first page only
    # so we need to split the paper into pages and call this for each page

    # def iter_token_bboxes(self, filename, page):
    #     dpi = 72  # educated guess
    #     command = ['pdftotext', '-bbox-layout', filename, '-']
    #     result = subprocess.run(command, capture_output=True)
    #     namespaces = dict(html='http://www.w3.org/1999/xhtml')
    #     x = remove_bad_chars(result.stdout)
    #     tree = etree.fromstring(x)
    #     # .//text
    #     for node in tree.findall('.//html:word', namespaces=namespaces):
    #         text = node.text
    #         # node.attrib['bbox'] -- split etc
    #         xmin = float(node.attrib['xMin']) / dpi
    #         ymin = float(node.attrib['yMin']) / dpi
    #         xmax = float(node.attrib['xMax']) / dpi
    #         ymax = float(node.attrib['yMax']) / dpi
    #         aabb = AABB(xmin, ymin, xmax, ymax)
    #         # just attach metadata
    #         aabb.value = text
    #         aabb.page = page
    #         yield aabb

    # make this not an iterator and return the char and token aabbs
    def populate_page_bboxes(self, filename, page):
        dpi = 72  # educated guess
        command = ['pdf2txt.py', '-t', 'xml', filename]
        result = subprocess.run(command, capture_output=True)
        x = remove_bad_chars(result.stdout)
        tree = etree.fromstring(x)
        page_height = None
        curr_token_aabb = None
        char_boxes = []
        token_boxes = []

        for node in tree.findall('.//page'):
            page_height = float(node.attrib['bbox'].split(',')[3])
        # .//text
        for node in tree.findall('.//text'):
            text = node.text
            if text is not None:
                if len(text.strip()) == 0:
                    if curr_token_aabb is not None:
                        # the current token ended
                        curr_token_aabb.page = page
                        curr_token_aabb.id = len(self.all_tokens)
                        self.all_tokens.append(curr_token_aabb)
                        token_boxes.append(curr_token_aabb)
                        curr_token_aabb = None

                else:
                    # "576.926,76.722,581.357,86.733"
                    bbox = node.attrib.get('bbox')
                    if bbox is not None:
                        # The bboxes from pdf2txt are a little diff:
                        # per https: // github.com / euske / pdfminer / issues / 171
                        # The bbox value is (x0,y0,x1,y1).
                        # x0: the distance from the left of the page to the left edge of the box.
                        # y0: the distance from the bottom of the page to the lower edge of the box.
                        # x1: the distance from the left of the page to the right edge of the box.
                        # y1: the distance from the bottom of the page to the upper edge of the box.
                        # so here we flip the ys
                        xmin, ymax, xmax, ymin = bbox.split(',')
                        xmin = float(xmin) / dpi
                        ymin = (-1 * float(ymin) + page_height) / dpi
                        xmax = float(xmax) / dpi
                        ymax = (-1 * float(ymax) + page_height) / dpi
                        aabb = AABB(xmin, ymin, xmax, ymax)
                        # store metadata
                        aabb.value = text
                        aabb.page = page
                        aabb.font = node.attrib.get('font')
                        aabb.font_size = node.attrib.get('size')
                        # Token info
                        if curr_token_aabb is None:
                            curr_token_aabb = AABB(xmin, ymin, xmax, ymax)
                            curr_token_aabb.value = text
                        else:
                            new_value = curr_token_aabb.value + text
                            curr_token_aabb = AABB.merge(curr_token_aabb, aabb)
                            curr_token_aabb.value = new_value
                        aabb.tokenid = len(self.all_tokens)
                        aabb.id = self.charid
                        self.charid += 1
                        # Update the bbox luts
                        self.char_token_lut[aabb] = aabb.tokenid
                        self.token_char_lut[aabb.tokenid].append(aabb)
                        # add the current box
                        char_boxes.append(aabb)
        self.page_boxes['token'].append(token_boxes)
        self.page_boxes['char'].append(char_boxes)

    # def get_token_bboxes(self, filename):
    #     return [list(self.iter_token_bboxes(p, i)) for i, p in enumerate(split_pages(filename))]

    def populate_bboxes(self, filename):
        for i, p in enumerate(split_pages(filename)):
            self.populate_page_bboxes(p, i)
        for page in self.page_boxes['char']:
            for box in page:
                box.token = self.all_tokens[box.tokenid].value

    def make_trees_from_boxes(self, page_boxes):
        return [AABBTree.from_boxes(page) for page in page_boxes]

    # ---------------------------------------
    #                Utils
    # ---------------------------------------

    def maybe_save_unsaved(self):
        if self.active_annotation is not None:
            # warn the user that they have unsaved annotations
            save_unsaved = messagebox.askyesno("pdfalign", "You have unsaved annotations which will be lost, would you like to save them first?")
            if save_unsaved:
                self.save_annotation()

    # There is either something selected or nothing to select
    def check_selection(self, component_type):
        listbox = getattr(self, f'{component_type}_list')
        selected = listbox.curselection()
        return len(selected) > 0 or listbox.size() == 0


<<<<<<< HEAD
=======


>>>>>>> 473dc5bc
def parse_args():
    parser = argparse.ArgumentParser()
    parser.add_argument('-o', dest='filename')
    args = parser.parse_args()
    return args



if __name__ == '__main__':
    # parse command line arguments
    # TODO: add colors as command line args, and transparencies etc.
    args = parse_args()
    # create app
    app = PdfAlign()
    # if a filename was provided then use it
    if args.filename:
        app.open(args.filename)
    # start app
    app.mainloop()<|MERGE_RESOLUTION|>--- conflicted
+++ resolved
@@ -13,8 +13,6 @@
 from pdf2image import convert_from_path
 from lxml import etree
 from webcolors import name_to_rgb
-
-
 
 style = ttk.Style()
 style.configure("TButton", font=("TkDefaultFont", 12))
@@ -171,7 +169,7 @@
             self.aabb = AABB.merge(self.left.aabb, self.right.aabb)
         else:
             # merged AABBs
-            # hypothetcical area instead
+            # hypothetical area instead
             merged_self  = AABB.merge(aabb, self.aabb)
             merged_left  = AABB.merge(aabb, self.left.aabb)
             merged_right = AABB.merge(aabb, self.right.aabb)
@@ -557,7 +555,6 @@
         ttk.Button(toolbar, text='zoom out', command=self.zoom_out).pack(side=LEFT)
         ttk.Label(toolbar, textvariable=self.num_page_tv).pack(side=LEFT)
         # Buttons for the annotations
-<<<<<<< HEAD
         ttk.Label(toolbar, textvariable=self.annotation_mode_tv, style="Default.TLabel").pack(side=LEFT)
         ttk.Button(toolbar, text='toggle boxes', command=self.toggle_boxes).pack(side=LEFT)
         ttk.Button(toolbar, text='new annotation', command=self.new_annotation).pack(side=LEFT)
@@ -568,30 +565,15 @@
         ttk.Button(toolbar, text='unit', style="Unit.TButton", command=self.select_unit).pack(side=LEFT)
         ttk.Button(toolbar, text='save', command=self.save_annotation).pack(side=LEFT)
         ttk.Button(toolbar, text='export', command=self.export_annotations).pack(side=LEFT)
-        toolbar.pack(side=TOP, fill=BOTH)
-
-        viewer = ttk.Frame(self)
-=======
-        Label(toolbar, textvariable=self.annotation_mode_tv, bg=self.color["default"], font=('TkDefaultFont', 14, "bold")).pack(side=LEFT)
-        Button(toolbar, text='toggle boxes', font=('TkDefaultFont', 12), command=self.toggle_boxes, padx=10).pack(side=LEFT)
-        Button(toolbar, text='new annotation', font=('TkDefaultFont', 12), command=self.new_annotation).pack(side=LEFT)
-        Button(toolbar, text='add component', font=('TkDefaultFont', 12), command=self.add_component).pack(side=LEFT)
-        Button(toolbar, text='in equation', font=('TkDefaultFont', 14, "bold"), fg=self.color['equation'], command=self.select_equation, padx=10).pack(side=LEFT)
-        Button(toolbar, text='in text', font=('TkDefaultFont', 14, "bold"), fg=self.color['text'], command=self.select_text, padx=10).pack(side=LEFT)
-        Button(toolbar, text='description', font=('TkDefaultFont', 14, "bold"), fg=self.color['description'], command=self.select_description, padx=10).pack(side=LEFT)
-        Button(toolbar, text='unit', font=('TkDefaultFont', 14, "bold"), fg=self.color['unit'], command=self.select_unit, padx=10).pack(side=LEFT)
-        Button(toolbar, text='save', font=('TkDefaultFont', 12), command=self.save_annotation).pack(side=LEFT)
-        Button(toolbar, text='export', font=('TkDefaultFont', 12), command=self.export_annotations).pack(side=LEFT)
-        Button(toolbar, text='quit', font=('TkDefaultFont', 12), command=self.client_exit).pack(side=LEFT)
+        ttk.Button(toolbar, text='quit', command=self.client_exit).pack(side=LEFT)
         toolbar.pack(side=TOP, fill=BOTH)
 
         self.bind_all("o", lambda e: self.open())
         self.bind_all("a", lambda e: self.add_component())
         self.bind_all("<Tab>", lambda e: self.next_mode())
 
-
-        viewer = Frame(self)
->>>>>>> 473dc5bc
+        viewer = ttk.Frame(self)
+
         self.canvas = Canvas(viewer, width=500, height=500)
         viewer_sbarV = ttk.Scrollbar(viewer, orient=VERTICAL, command=self.canvas.yview)
         viewer_sbarH = ttk.Scrollbar(viewer, orient=HORIZONTAL, command=self.canvas.xview)
@@ -1313,11 +1295,6 @@
         return len(selected) > 0 or listbox.size() == 0
 
 
-<<<<<<< HEAD
-=======
-
-
->>>>>>> 473dc5bc
 def parse_args():
     parser = argparse.ArgumentParser()
     parser.add_argument('-o', dest='filename')
