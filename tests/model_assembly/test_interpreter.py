--- conflicted
+++ resolved
@@ -58,17 +58,39 @@
     values = {
         "PETASCE_simple::petasce::doy::-1": np.array([20.0], dtype=np.float32),
         "PETASCE_simple::petasce::meevp::-1": np.array(["A"], dtype=np.str),
-        "PETASCE_simple::petasce::msalb::-1": np.array([0.5], dtype=np.float32),
-        "PETASCE_simple::petasce::srad::-1": np.array([15.0], dtype=np.float32),
-        "PETASCE_simple::petasce::tmax::-1": np.array([10.0], dtype=np.float32),
-        "PETASCE_simple::petasce::tmin::-1": np.array([-10.0], dtype=np.float32),
-        "PETASCE_simple::petasce::xhlai::-1": np.array([10.0], dtype=np.float32),
-        "PETASCE_simple::petasce::tdew::-1": np.array([20.0], dtype=np.float32),
-        "PETASCE_simple::petasce::windht::-1": np.array([5.0], dtype=np.float32),
-        "PETASCE_simple::petasce::windrun::-1": np.array([450.0], dtype=np.float32),
-        "PETASCE_simple::petasce::xlat::-1": np.array([45.0], dtype=np.float32),
-        "PETASCE_simple::petasce::xelev::-1": np.array([3000.0], dtype=np.float32),
-        "PETASCE_simple::petasce::canht::-1": np.array([2.0], dtype=np.float32),
+        "PETASCE_simple::petasce::msalb::-1": np.array(
+            [0.5], dtype=np.float32
+        ),
+        "PETASCE_simple::petasce::srad::-1": np.array(
+            [15.0], dtype=np.float32
+        ),
+        "PETASCE_simple::petasce::tmax::-1": np.array(
+            [10.0], dtype=np.float32
+        ),
+        "PETASCE_simple::petasce::tmin::-1": np.array(
+            [-10.0], dtype=np.float32
+        ),
+        "PETASCE_simple::petasce::xhlai::-1": np.array(
+            [10.0], dtype=np.float32
+        ),
+        "PETASCE_simple::petasce::tdew::-1": np.array(
+            [20.0], dtype=np.float32
+        ),
+        "PETASCE_simple::petasce::windht::-1": np.array(
+            [5.0], dtype=np.float32
+        ),
+        "PETASCE_simple::petasce::windrun::-1": np.array(
+            [450.0], dtype=np.float32
+        ),
+        "PETASCE_simple::petasce::xlat::-1": np.array(
+            [45.0], dtype=np.float32
+        ),
+        "PETASCE_simple::petasce::xelev::-1": np.array(
+            [3000.0], dtype=np.float32
+        ),
+        "PETASCE_simple::petasce::canht::-1": np.array(
+            [2.0], dtype=np.float32
+        ),
     }
     outputs = G(values)
     res = outputs["eo"][0]
@@ -84,17 +106,12 @@
 
 
 def test_single_file_analysis():
-<<<<<<< HEAD
     ITP = ImperativeInterpreter.from_src_file(
         "tests/data/program_analysis/PETPNO.for"
     )
     petpno_con_id = BaseIdentifier.from_str(
         "@container::PETPNO::@global::petpno"
     )
-=======
-    ITP = ImperativeInterpreter.from_src_file("tests/data/program_analysis/PETPNO.for")
-    petpno_con_id = GenericIdentifier.from_str("@container::PETPNO::@global::petpno")
->>>>>>> f5346f09
 
     AIR = AutoMATES_IR(
         petpno_con_id,
@@ -121,13 +138,9 @@
     ITP = ImperativeInterpreter.from_src_file(
         "tests/data/program_analysis/SIR-Gillespie-SD.f"
     )
-<<<<<<< HEAD
     con_id = BaseIdentifier.from_str(
         "@container::SIR-Gillespie-SD::@global::main"
     )
-=======
-    con_id = GenericIdentifier.from_str("@container::SIR-Gillespie-SD::@global::main")
->>>>>>> f5346f09
 
     AIR = AutoMATES_IR(
         con_id,
@@ -149,15 +162,10 @@
 
 
 def test_petpt():
-<<<<<<< HEAD
     ITP = ImperativeInterpreter.from_src_file(
         "tests/data/program_analysis/PETPT.for"
     )
     con_id = BaseIdentifier.from_str("@container::PETPT::@global::petpt")
-=======
-    ITP = ImperativeInterpreter.from_src_file("tests/data/program_analysis/PETPT.for")
-    con_id = GenericIdentifier.from_str("@container::PETPT::@global::petpt")
->>>>>>> f5346f09
     AIR = AutoMATES_IR(
         con_id,
         ITP.containers,
@@ -188,13 +196,9 @@
     ITP = ImperativeInterpreter.from_src_file(
         "tests/data/program_analysis/crop_yield.f"
     )
-<<<<<<< HEAD
     con_id = BaseIdentifier.from_str(
         "@container::crop_yield::@global::crop_yield"
     )
-=======
-    con_id = GenericIdentifier.from_str("@container::crop_yield::@global::crop_yield")
->>>>>>> f5346f09
     AIR = AutoMATES_IR(
         con_id,
         ITP.containers,
