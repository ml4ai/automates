<<<<<<< HEAD
[{"id": "eq_op", "nodes": [{"uid": "e3e70682-c209-4cac-629f-6fbed82c07cd", "grfn_uid": "", "type": "VARIABLE", "identifier": "x", "children": []}, {"uid": "f728b4fa-4248-5e3a-0a5d-2f346baa9455", "grfn_uid": "", "type": "VARIABLE", "identifier": "y", "children": []}, {"uid": "eb1167b3-67a9-c378-7c65-c1e582e2e662", "type": "DEFINITION", "definition": "ARGUMENTS", "children": ["e3e70682-c209-4cac-629f-6fbed82c07cd", "f728b4fa-4248-5e3a-0a5d-2f346baa9455"]}, {"uid": "f7c1bd87-4da5-e709-d471-3d60c8a70639", "grfn_uid": "", "type": "VARIABLE", "identifier": "x", "children": []}, {"uid": "e443df78-9558-867f-5ba9-1faf7a024204", "grfn_uid": "", "type": "VARIABLE", "identifier": "y", "children": []}, {"uid": "23a7711a-8133-2876-37eb-dcd9e87a1613", "type": "OPERATOR", "operator": "Eq", "children": ["f7c1bd87-4da5-e709-d471-3d60c8a70639", "e443df78-9558-867f-5ba9-1faf7a024204"]}, {"uid": "1846d424-c17c-6279-23c6-612f48268673", "type": "OPERATOR", "operator": "RETURN", "children": ["23a7711a-8133-2876-37eb-dcd9e87a1613"]}, {"uid": "fcbd04c3-4021-2ef7-cca5-a5a19e4d6e3c", "type": "DEFINITION", "definition": "LAMBDA", "children": ["eb1167b3-67a9-c378-7c65-c1e582e2e662", "1846d424-c17c-6279-23c6-612f48268673"]}]}, {"id": "multi_eq_op", "nodes": [{"uid": "b4862b21-fb97-d435-8856-1712e8e5216a", "grfn_uid": "", "type": "VARIABLE", "identifier": "w", "children": []}, {"uid": "259f4329-e6f4-590b-9a16-4106cf6a659e", "grfn_uid": "", "type": "VARIABLE", "identifier": "x", "children": []}, {"uid": "12e0c8b2-bad6-40fb-1948-8dec4f65d4d9", "grfn_uid": "", "type": "VARIABLE", "identifier": "y", "children": []}, {"uid": "5487ce1e-af19-922a-d9b8-a714e61a441c", "grfn_uid": "", "type": "VARIABLE", "identifier": "z", "children": []}, {"uid": "5a921187-19c7-8df4-8f4f-f31e78de5857", "type": "DEFINITION", "definition": "ARGUMENTS", "children": ["b4862b21-fb97-d435-8856-1712e8e5216a", "259f4329-e6f4-590b-9a16-4106cf6a659e", "12e0c8b2-bad6-40fb-1948-8dec4f65d4d9", "5487ce1e-af19-922a-d9b8-a714e61a441c"]}, {"uid": "a3f2c9bf-9c63-16b9-50f2-44556f25e2a2", "grfn_uid": "", "type": "VARIABLE", "identifier": "x", "children": []}, {"uid": "8d723104-f773-83c1-3458-a748e9bb17bc", "grfn_uid": "", "type": "VARIABLE", "identifier": "y", "children": []}, {"uid": "85776e9a-dd84-f39e-7154-5a137a1d5006", "grfn_uid": "", "type": "VARIABLE", "identifier": "z", "children": []}, {"uid": "eb2083e6-ce16-4dba-0ff1-8e0242af9fc3", "grfn_uid": "", "type": "VARIABLE", "identifier": "w", "children": []}, {"uid": "17e0aa3c-0398-3ca8-ea7e-9d498c778ea6", "type": "OPERATOR", "operator": "Eq / Eq / Eq", "children": ["a3f2c9bf-9c63-16b9-50f2-44556f25e2a2", "8d723104-f773-83c1-3458-a748e9bb17bc", "85776e9a-dd84-f39e-7154-5a137a1d5006", "eb2083e6-ce16-4dba-0ff1-8e0242af9fc3"]}, {"uid": "b5d32b16-6619-4cb1-d710-37d1b83e90ec", "type": "OPERATOR", "operator": "RETURN", "children": ["17e0aa3c-0398-3ca8-ea7e-9d498c778ea6"]}, {"uid": "a0116be5-ab0c-1681-c8f8-e3d0d3290a4c", "type": "DEFINITION", "definition": "LAMBDA", "children": ["5a921187-19c7-8df4-8f4f-f31e78de5857", "b5d32b16-6619-4cb1-d710-37d1b83e90ec"]}]}, {"id": "noteq_op", "nodes": [{"uid": "d3fbf47a-7e5b-1e7f-9ca5-499d004ae545", "grfn_uid": "", "type": "VARIABLE", "identifier": "x", "children": []}, {"uid": "baf3897a-3e70-f16a-5548-5822de1b372a", "grfn_uid": "", "type": "VARIABLE", "identifier": "y", "children": []}, {"uid": "101fbccc-ded7-33e8-b421-eaeb534097ca", "type": "DEFINITION", "definition": "ARGUMENTS", "children": ["d3fbf47a-7e5b-1e7f-9ca5-499d004ae545", "baf3897a-3e70-f16a-5548-5822de1b372a"]}, {"uid": "38c1962e-9148-624f-eac1-c14f30e9c5cc", "grfn_uid": "", "type": "VARIABLE", "identifier": "x", "children": []}, {"uid": "247a8333-f7b0-b7d2-cda8-056c3d15eef7", "grfn_uid": "", "type": "VARIABLE", "identifier": "y", "children": []}, {"uid": "1759edc3-72ae-2244-8b01-63c1cd9d2b7d", "type": "OPERATOR", "operator": "NotEq", "children": ["38c1962e-9148-624f-eac1-c14f30e9c5cc", "247a8333-f7b0-b7d2-cda8-056c3d15eef7"]}, {"uid": "e005b860-51ef-1922-fe43-c49e149818d1", "type": "OPERATOR", "operator": "RETURN", "children": ["1759edc3-72ae-2244-8b01-63c1cd9d2b7d"]}, {"uid": "7d41e602-eece-328b-ff7b-118e820865d6", "type": "DEFINITION", "definition": "LAMBDA", "children": ["101fbccc-ded7-33e8-b421-eaeb534097ca", "e005b860-51ef-1922-fe43-c49e149818d1"]}]}, {"id": "multi_noteq_op", "nodes": [{"uid": "4a84eb03-8d1f-d9b7-4d2b-9deb1beb3711", "grfn_uid": "", "type": "VARIABLE", "identifier": "x", "children": []}, {"uid": "552f233a-8c25-166a-1ff3-9849b4e1357d", "grfn_uid": "", "type": "VARIABLE", "identifier": "y", "children": []}, {"uid": "3405095c-8a50-06c1-ec18-8efbd080e66e", "grfn_uid": "", "type": "VARIABLE", "identifier": "z", "children": []}, {"uid": "8c1745a7-9a6a-5f92-cca7-4147f6be1f72", "grfn_uid": "", "type": "VARIABLE", "identifier": "w", "children": []}, {"uid": "1775336d-71ea-cd05-49a3-e80e966e1277", "type": "DEFINITION", "definition": "ARGUMENTS", "children": ["4a84eb03-8d1f-d9b7-4d2b-9deb1beb3711", "552f233a-8c25-166a-1ff3-9849b4e1357d", "3405095c-8a50-06c1-ec18-8efbd080e66e", "8c1745a7-9a6a-5f92-cca7-4147f6be1f72"]}, {"uid": "5129fb7c-6288-e1a5-cc45-782198a6416d", "grfn_uid": "", "type": "VARIABLE", "identifier": "x", "children": []}, {"uid": "2f120554-4a53-08cc-3dfa-bc08935ddd72", "grfn_uid": "", "type": "VARIABLE", "identifier": "y", "children": []}, {"uid": "0870e15c-2fcd-81b5-d24b-ace4307bf326", "grfn_uid": "", "type": "VARIABLE", "identifier": "z", "children": []}, {"uid": "42930b33-a81a-d477-fb36-75b89cdeb3e6", "grfn_uid": "", "type": "VARIABLE", "identifier": "w", "children": []}, {"uid": "adc0da7a-16fe-baa0-11af-923d79fdef7c", "type": "OPERATOR", "operator": "NotEq / NotEq / NotEq", "children": ["5129fb7c-6288-e1a5-cc45-782198a6416d", "2f120554-4a53-08cc-3dfa-bc08935ddd72", "0870e15c-2fcd-81b5-d24b-ace4307bf326", "42930b33-a81a-d477-fb36-75b89cdeb3e6"]}, {"uid": "2648ee38-e074-05eb-2156-63abc1f254b8", "type": "OPERATOR", "operator": "RETURN", "children": ["adc0da7a-16fe-baa0-11af-923d79fdef7c"]}, {"uid": "148b2758-d7ab-7928-09e4-69e6ec62b2c8", "type": "DEFINITION", "definition": "LAMBDA", "children": ["1775336d-71ea-cd05-49a3-e80e966e1277", "2648ee38-e074-05eb-2156-63abc1f254b8"]}]}, {"id": "lt_op", "nodes": [{"uid": "d450fe4a-ec4f-217b-b306-d1a8e5eeac76", "grfn_uid": "", "type": "VARIABLE", "identifier": "x", "children": []}, {"uid": "d67e55fd-642b-fa42-aef9-c00b8a64c1b9", "grfn_uid": "", "type": "VARIABLE", "identifier": "y", "children": []}, {"uid": "85940927-468f-f53d-864a-7a50b48d73f1", "type": "DEFINITION", "definition": "ARGUMENTS", "children": ["d450fe4a-ec4f-217b-b306-d1a8e5eeac76", "d67e55fd-642b-fa42-aef9-c00b8a64c1b9"]}, {"uid": "37176e84-d977-e993-3c49-d76fcfc6e625", "grfn_uid": "", "type": "VARIABLE", "identifier": "x", "children": []}, {"uid": "d3447490-96fd-35d0-adf2-0806e5214606", "grfn_uid": "", "type": "VARIABLE", "identifier": "y", "children": []}, {"uid": "46743741-9466-e472-6b5f-5241f323ca74", "type": "OPERATOR", "operator": "Lt", "children": ["37176e84-d977-e993-3c49-d76fcfc6e625", "d3447490-96fd-35d0-adf2-0806e5214606"]}, {"uid": "a425799a-a905-d750-7e1e-a9c573581a81", "type": "OPERATOR", "operator": "RETURN", "children": ["46743741-9466-e472-6b5f-5241f323ca74"]}, {"uid": "fb82860d-eabc-a8d0-b341-facdff0ac0f1", "type": "DEFINITION", "definition": "LAMBDA", "children": ["85940927-468f-f53d-864a-7a50b48d73f1", "a425799a-a905-d750-7e1e-a9c573581a81"]}]}, {"id": "lte_op", "nodes": [{"uid": "5306f3f5-1516-6570-5b7c-709acb175a5a", "grfn_uid": "", "type": "VARIABLE", "identifier": "x", "children": []}, {"uid": "964a870c-7c87-9b74-1d87-8f9f9cdf5a86", "grfn_uid": "", "type": "VARIABLE", "identifier": "y", "children": []}, {"uid": "30bcab0e-d857-0102-55d4-4936a1515607", "type": "DEFINITION", "definition": "ARGUMENTS", "children": ["5306f3f5-1516-6570-5b7c-709acb175a5a", "964a870c-7c87-9b74-1d87-8f9f9cdf5a86"]}, {"uid": "4562be7f-bb42-e0b2-0426-465e3e37952d", "grfn_uid": "", "type": "VARIABLE", "identifier": "x", "children": []}, {"uid": "5f3f5638-3870-1a14-b490-b6081dfc8352", "grfn_uid": "", "type": "VARIABLE", "identifier": "y", "children": []}, {"uid": "6d16ee18-5521-16dd-2ba4-b180cb69ca38", "type": "OPERATOR", "operator": "LtE", "children": ["4562be7f-bb42-e0b2-0426-465e3e37952d", "5f3f5638-3870-1a14-b490-b6081dfc8352"]}, {"uid": "c87a7463-19c1-6a0d-0feb-d845d0dfae43", "type": "OPERATOR", "operator": "RETURN", "children": ["6d16ee18-5521-16dd-2ba4-b180cb69ca38"]}, {"uid": "38018b47-b29a-8b06-daf6-6c5f2577bffa", "type": "DEFINITION", "definition": "LAMBDA", "children": ["30bcab0e-d857-0102-55d4-4936a1515607", "c87a7463-19c1-6a0d-0feb-d845d0dfae43"]}]}, {"id": "gt_op", "nodes": [{"uid": "a25b59fd-92e8-e269-d12e-cbc40b9475b1", "grfn_uid": "", "type": "VARIABLE", "identifier": "x", "children": []}, {"uid": "9a27d858-88c1-32ad-efbf-c19ee8f6cf32", "grfn_uid": "", "type": "VARIABLE", "identifier": "y", "children": []}, {"uid": "1fdb8b32-06d5-99e8-12f1-75ffae3b16ec", "type": "DEFINITION", "definition": "ARGUMENTS", "children": ["a25b59fd-92e8-e269-d12e-cbc40b9475b1", "9a27d858-88c1-32ad-efbf-c19ee8f6cf32"]}, {"uid": "d480865f-9b38-fe80-3042-e325a28f5ab0", "grfn_uid": "", "type": "VARIABLE", "identifier": "x", "children": []}, {"uid": "176ea1b1-6426-4cd5-1ea4-5cd69371a71f", "grfn_uid": "", "type": "VARIABLE", "identifier": "y", "children": []}, {"uid": "1db53334-fb03-23a1-d576-d4155ec17dbe", "type": "OPERATOR", "operator": "Gt", "children": ["d480865f-9b38-fe80-3042-e325a28f5ab0", "176ea1b1-6426-4cd5-1ea4-5cd69371a71f"]}, {"uid": "31d0b664-0589-f877-9b02-52440950fd13", "type": "OPERATOR", "operator": "RETURN", "children": ["1db53334-fb03-23a1-d576-d4155ec17dbe"]}, {"uid": "b7d6467b-2f5a-522a-f87f-43fdf6062541", "type": "DEFINITION", "definition": "LAMBDA", "children": ["1fdb8b32-06d5-99e8-12f1-75ffae3b16ec", "31d0b664-0589-f877-9b02-52440950fd13"]}]}, {"id": "gte_op", "nodes": [{"uid": "ba26d851-35e8-579a-7aaf-0e891fb797fa", "grfn_uid": "", "type": "VARIABLE", "identifier": "x", "children": []}, {"uid": "ade9b2b4-efdd-35f8-0fa3-4266ccfdba9b", "grfn_uid": "", "type": "VARIABLE", "identifier": "y", "children": []}, {"uid": "9edfa3da-6cf5-5b15-8b53-031d05d51433", "type": "DEFINITION", "definition": "ARGUMENTS", "children": ["ba26d851-35e8-579a-7aaf-0e891fb797fa", "ade9b2b4-efdd-35f8-0fa3-4266ccfdba9b"]}, {"uid": "11ebcd49-428a-1c22-d5fd-b76a19fbeb1d", "grfn_uid": "", "type": "VARIABLE", "identifier": "x", "children": []}, {"uid": "4d125e7f-a59c-ec98-126c-bc8f38884479", "grfn_uid": "", "type": "VARIABLE", "identifier": "y", "children": []}, {"uid": "0fa07a3f-2e29-5065-6fa2-31e959acdd98", "type": "OPERATOR", "operator": "GtE", "children": ["11ebcd49-428a-1c22-d5fd-b76a19fbeb1d", "4d125e7f-a59c-ec98-126c-bc8f38884479"]}, {"uid": "98b33c6e-0a14-b90a-7795-e98680ee526e", "type": "OPERATOR", "operator": "RETURN", "children": ["0fa07a3f-2e29-5065-6fa2-31e959acdd98"]}, {"uid": "642aad48-fcfc-fa81-b306-d70019d5f970", "type": "DEFINITION", "definition": "LAMBDA", "children": ["9edfa3da-6cf5-5b15-8b53-031d05d51433", "98b33c6e-0a14-b90a-7795-e98680ee526e"]}]}, {"id": "is_op", "nodes": [{"uid": "e786ab37-5bca-47be-4298-17c53308fb2e", "grfn_uid": "", "type": "VARIABLE", "identifier": "x", "children": []}, {"uid": "e6fd68e8-d69c-91c2-7860-1602bb4a06cb", "grfn_uid": "", "type": "VARIABLE", "identifier": "y", "children": []}, {"uid": "b29c467d-2b5f-6932-91dc-59efeb21a3f6", "type": "DEFINITION", "definition": "ARGUMENTS", "children": ["e786ab37-5bca-47be-4298-17c53308fb2e", "e6fd68e8-d69c-91c2-7860-1602bb4a06cb"]}, {"uid": "c470f0e7-f76f-bfb8-3412-fc12ac322c12", "grfn_uid": "", "type": "VARIABLE", "identifier": "x", "children": []}, {"uid": "28805c5d-ad1b-8f60-c9e4-dab20edc6d2b", "grfn_uid": "", "type": "VARIABLE", "identifier": "y", "children": []}, {"uid": "878b9f6b-57a1-cb71-2975-d279d86dbf11", "type": "OPERATOR", "operator": "Is", "children": ["c470f0e7-f76f-bfb8-3412-fc12ac322c12", "28805c5d-ad1b-8f60-c9e4-dab20edc6d2b"]}, {"uid": "ebe21368-98c7-5205-1e01-a934402d0baf", "type": "OPERATOR", "operator": "RETURN", "children": ["878b9f6b-57a1-cb71-2975-d279d86dbf11"]}, {"uid": "0361524c-2cc0-f859-aa65-24ab713b7e05", "type": "DEFINITION", "definition": "LAMBDA", "children": ["b29c467d-2b5f-6932-91dc-59efeb21a3f6", "ebe21368-98c7-5205-1e01-a934402d0baf"]}]}, {"id": "isnot_op", "nodes": [{"uid": "e66cd36e-68ef-8f5f-ae68-690a78bc7175", "grfn_uid": "", "type": "VARIABLE", "identifier": "x", "children": []}, {"uid": "eae2025e-8233-9e23-dff3-334b91b15f5d", "grfn_uid": "", "type": "VARIABLE", "identifier": "y", "children": []}, {"uid": "637e0edc-5b6e-4ae7-a620-81434fbaecc0", "type": "DEFINITION", "definition": "ARGUMENTS", "children": ["e66cd36e-68ef-8f5f-ae68-690a78bc7175", "eae2025e-8233-9e23-dff3-334b91b15f5d"]}, {"uid": "27460f22-403d-1f83-a859-890cd670f668", "grfn_uid": "", "type": "VARIABLE", "identifier": "x", "children": []}, {"uid": "753c7c99-032f-06ca-b0d9-c2aa8f837ef7", "grfn_uid": "", "type": "VARIABLE", "identifier": "y", "children": []}, {"uid": "bd30291a-55fe-a08e-143e-2e04bdd7d19b", "type": "OPERATOR", "operator": "IsNot", "children": ["27460f22-403d-1f83-a859-890cd670f668", "753c7c99-032f-06ca-b0d9-c2aa8f837ef7"]}, {"uid": "2284b7a4-47e7-f593-8b58-85ca0bb2c3f0", "type": "OPERATOR", "operator": "RETURN", "children": ["bd30291a-55fe-a08e-143e-2e04bdd7d19b"]}, {"uid": "7b59051b-f400-48d7-c31d-5a973d792fa1", "type": "DEFINITION", "definition": "LAMBDA", "children": ["637e0edc-5b6e-4ae7-a620-81434fbaecc0", "2284b7a4-47e7-f593-8b58-85ca0bb2c3f0"]}]}, {"id": "in_op", "nodes": [{"uid": "ac642b4c-49b2-5ded-9c31-d9b25a2b745b", "grfn_uid": "", "type": "VARIABLE", "identifier": "x", "children": []}, {"uid": "e456697c-f268-6baa-971c-702d5bf49c04", "grfn_uid": "", "type": "VARIABLE", "identifier": "y", "children": []}, {"uid": "21e15094-9efe-e464-da90-f534a23d4c9d", "type": "DEFINITION", "definition": "ARGUMENTS", "children": ["ac642b4c-49b2-5ded-9c31-d9b25a2b745b", "e456697c-f268-6baa-971c-702d5bf49c04"]}, {"uid": "bf9cc545-6355-18f7-4f6f-a985b732d46f", "grfn_uid": "", "type": "VARIABLE", "identifier": "x", "children": []}, {"uid": "14aa451c-a69c-fb85-d432-f8db6a174c1c", "grfn_uid": "", "type": "VARIABLE", "identifier": "y", "children": []}, {"uid": "b2d650af-313b-32b7-9836-31890063e42f", "type": "OPERATOR", "operator": "In", "children": ["bf9cc545-6355-18f7-4f6f-a985b732d46f", "14aa451c-a69c-fb85-d432-f8db6a174c1c"]}, {"uid": "391cf046-3d4a-5d51-28fa-fd04559b5975", "type": "OPERATOR", "operator": "RETURN", "children": ["b2d650af-313b-32b7-9836-31890063e42f"]}, {"uid": "b5d97ef7-60ef-1471-72b8-ff39a32c9b6f", "type": "DEFINITION", "definition": "LAMBDA", "children": ["21e15094-9efe-e464-da90-f534a23d4c9d", "391cf046-3d4a-5d51-28fa-fd04559b5975"]}]}, {"id": "notin_op", "nodes": [{"uid": "dfe1b307-9172-5f0a-ac7c-8803e01bbf50", "grfn_uid": "", "type": "VARIABLE", "identifier": "x", "children": []}, {"uid": "df26f517-66fa-f989-0813-5d586a1689ad", "grfn_uid": "", "type": "VARIABLE", "identifier": "y", "children": []}, {"uid": "c5adf681-6b10-e53a-9145-de05b3ab1b2c", "type": "DEFINITION", "definition": "ARGUMENTS", "children": ["dfe1b307-9172-5f0a-ac7c-8803e01bbf50", "df26f517-66fa-f989-0813-5d586a1689ad"]}, {"uid": "2a69acc7-0bf9-c0ef-b581-6b74a985ab61", "grfn_uid": "", "type": "VARIABLE", "identifier": "x", "children": []}, {"uid": "b3969057-425c-b200-105a-da6b720299e3", "grfn_uid": "", "type": "VARIABLE", "identifier": "y", "children": []}, {"uid": "e28bc9ff-870f-084c-7244-f536285e25b4", "type": "OPERATOR", "operator": "NotIn", "children": ["2a69acc7-0bf9-c0ef-b581-6b74a985ab61", "b3969057-425c-b200-105a-da6b720299e3"]}, {"uid": "9a9e4310-8fb8-3bab-e875-4cd37cbd7025", "type": "OPERATOR", "operator": "RETURN", "children": ["e28bc9ff-870f-084c-7244-f536285e25b4"]}, {"uid": "09f6048f-e245-a460-0004-884cc167733f", "type": "DEFINITION", "definition": "LAMBDA", "children": ["c5adf681-6b10-e53a-9145-de05b3ab1b2c", "9a9e4310-8fb8-3bab-e875-4cd37cbd7025"]}]}]
=======
[{"id": "eq_op", "nodes": [{"uid": "82221345-50de-4292-390a-9016cdec85da", "grfn_uid": "", "type": "VARIABLE", "identifier": "x", "children": []}, {"uid": "2f16fb50-c13e-66af-3c95-90d33e2aad3e", "grfn_uid": "", "type": "VARIABLE", "identifier": "y", "children": []}, {"uid": "a9c72e7b-6b77-0df1-5f59-aa2c4a82e06a", "type": "DEFINITION", "definition": "ARGUMENTS", "children": ["82221345-50de-4292-390a-9016cdec85da", "2f16fb50-c13e-66af-3c95-90d33e2aad3e"]}, {"uid": "99e8c828-21da-132c-dc68-d4fd0bd7696f", "grfn_uid": "", "type": "VARIABLE", "identifier": "x", "children": []}, {"uid": "b3c161c3-13f2-a37c-64d0-27590542bd75", "grfn_uid": "", "type": "VARIABLE", "identifier": "y", "children": []}, {"uid": "4ca49aaf-6b94-4e09-21cc-14b312bdf75f", "type": "OPERATOR", "operator": "Eq", "children": ["99e8c828-21da-132c-dc68-d4fd0bd7696f", "b3c161c3-13f2-a37c-64d0-27590542bd75"]}, {"uid": "ed28508d-bdaa-3bfa-6ab0-15638cffbbb1", "type": "OPERATOR", "operator": "RETURN", "children": ["4ca49aaf-6b94-4e09-21cc-14b312bdf75f"]}, {"uid": "4c4b91fe-6c14-8fc6-9750-ca7e246cb09c", "type": "DEFINITION", "definition": "LAMBDA", "children": ["a9c72e7b-6b77-0df1-5f59-aa2c4a82e06a", "ed28508d-bdaa-3bfa-6ab0-15638cffbbb1"]}]}, {"id": "multi_eq_op", "nodes": [{"uid": "3f80c31f-15a5-712c-5ac4-b6c7a31034dd", "grfn_uid": "", "type": "VARIABLE", "identifier": "w", "children": []}, {"uid": "a3155940-5e87-905a-a1fd-cdf171df24d9", "grfn_uid": "", "type": "VARIABLE", "identifier": "x", "children": []}, {"uid": "605dd4d6-0ecf-b95b-877a-2133f2ed33e1", "grfn_uid": "", "type": "VARIABLE", "identifier": "y", "children": []}, {"uid": "f642c8f3-6acf-49eb-0228-4fd9689bba65", "grfn_uid": "", "type": "VARIABLE", "identifier": "z", "children": []}, {"uid": "70f8dd99-5217-7eb7-e6b9-20daba6a098f", "type": "DEFINITION", "definition": "ARGUMENTS", "children": ["3f80c31f-15a5-712c-5ac4-b6c7a31034dd", "a3155940-5e87-905a-a1fd-cdf171df24d9", "605dd4d6-0ecf-b95b-877a-2133f2ed33e1", "f642c8f3-6acf-49eb-0228-4fd9689bba65"]}, {"uid": "f3cc9d8a-4b16-78e4-5f20-f4063438b4e4", "grfn_uid": "", "type": "VARIABLE", "identifier": "x", "children": []}, {"uid": "2f7a304f-f344-c911-174f-7a54788c161e", "grfn_uid": "", "type": "VARIABLE", "identifier": "y", "children": []}, {"uid": "1cb66f67-46e7-85ad-1bce-35d8cbe88a3f", "grfn_uid": "", "type": "VARIABLE", "identifier": "z", "children": []}, {"uid": "27649a62-b02d-e52c-9b05-0db28ee4fd02", "grfn_uid": "", "type": "VARIABLE", "identifier": "w", "children": []}, {"uid": "eda2fc4c-7237-d420-b3dd-77e1cbb02fe9", "type": "OPERATOR", "operator": "Eq / Eq / Eq", "children": ["f3cc9d8a-4b16-78e4-5f20-f4063438b4e4", "2f7a304f-f344-c911-174f-7a54788c161e", "1cb66f67-46e7-85ad-1bce-35d8cbe88a3f", "27649a62-b02d-e52c-9b05-0db28ee4fd02"]}, {"uid": "6bf4d047-c484-1a8d-2f75-1bde66163e5b", "type": "OPERATOR", "operator": "RETURN", "children": ["eda2fc4c-7237-d420-b3dd-77e1cbb02fe9"]}, {"uid": "f5a3e893-3f7a-2748-2cbb-93c26e84f8ea", "type": "DEFINITION", "definition": "LAMBDA", "children": ["70f8dd99-5217-7eb7-e6b9-20daba6a098f", "6bf4d047-c484-1a8d-2f75-1bde66163e5b"]}]}, {"id": "noteq_op", "nodes": [{"uid": "85fa2d5c-efe6-171b-5723-a95974151acc", "grfn_uid": "", "type": "VARIABLE", "identifier": "x", "children": []}, {"uid": "a1ab17c0-7662-29cc-5af9-5c78247f4d97", "grfn_uid": "", "type": "VARIABLE", "identifier": "y", "children": []}, {"uid": "c149fa8e-7bb8-c2f1-1624-d318a32652e8", "type": "DEFINITION", "definition": "ARGUMENTS", "children": ["85fa2d5c-efe6-171b-5723-a95974151acc", "a1ab17c0-7662-29cc-5af9-5c78247f4d97"]}, {"uid": "d4864482-0078-cb12-4b73-50d13421beaf", "grfn_uid": "", "type": "VARIABLE", "identifier": "x", "children": []}, {"uid": "764657ca-9e65-736c-72f7-74b1b2f11ef9", "grfn_uid": "", "type": "VARIABLE", "identifier": "y", "children": []}, {"uid": "1d4d1180-4c6e-6fbb-37fe-f6b501fda698", "type": "OPERATOR", "operator": "NotEq", "children": ["d4864482-0078-cb12-4b73-50d13421beaf", "764657ca-9e65-736c-72f7-74b1b2f11ef9"]}, {"uid": "4d18c103-a100-ed14-fa92-cd28c4c536fb", "type": "OPERATOR", "operator": "RETURN", "children": ["1d4d1180-4c6e-6fbb-37fe-f6b501fda698"]}, {"uid": "6c98f73d-27fe-1b4b-9bf1-f1d18b92c247", "type": "DEFINITION", "definition": "LAMBDA", "children": ["c149fa8e-7bb8-c2f1-1624-d318a32652e8", "4d18c103-a100-ed14-fa92-cd28c4c536fb"]}]}, {"id": "multi_noteq_op", "nodes": [{"uid": "17b18e6e-78af-f58e-c058-a332b4cfafa8", "grfn_uid": "", "type": "VARIABLE", "identifier": "x", "children": []}, {"uid": "f5feba5e-c295-3f51-7f67-ee1aad9d1f42", "grfn_uid": "", "type": "VARIABLE", "identifier": "y", "children": []}, {"uid": "67c21355-c312-1af6-8b32-992a3b7c1f9a", "grfn_uid": "", "type": "VARIABLE", "identifier": "z", "children": []}, {"uid": "0588d91d-fbe8-6a8e-a1cf-0d1d47b3df41", "grfn_uid": "", "type": "VARIABLE", "identifier": "w", "children": []}, {"uid": "ab2212c9-e23b-580e-4523-dbbb1eeed219", "type": "DEFINITION", "definition": "ARGUMENTS", "children": ["17b18e6e-78af-f58e-c058-a332b4cfafa8", "f5feba5e-c295-3f51-7f67-ee1aad9d1f42", "67c21355-c312-1af6-8b32-992a3b7c1f9a", "0588d91d-fbe8-6a8e-a1cf-0d1d47b3df41"]}, {"uid": "65ff6adc-41ae-f3f7-0010-98240a614be3", "grfn_uid": "", "type": "VARIABLE", "identifier": "x", "children": []}, {"uid": "b5c03f6f-94e4-cc44-e3fb-dbda86ae9d5c", "grfn_uid": "", "type": "VARIABLE", "identifier": "y", "children": []}, {"uid": "bf1df687-1a1e-c042-71d0-4b0f656fa7e6", "grfn_uid": "", "type": "VARIABLE", "identifier": "z", "children": []}, {"uid": "df0d6301-488c-ac4e-5a94-14b840aaec7a", "grfn_uid": "", "type": "VARIABLE", "identifier": "w", "children": []}, {"uid": "322f1499-e8a5-6f31-ac2c-10d0c15648ff", "type": "OPERATOR", "operator": "NotEq / NotEq / NotEq", "children": ["65ff6adc-41ae-f3f7-0010-98240a614be3", "b5c03f6f-94e4-cc44-e3fb-dbda86ae9d5c", "bf1df687-1a1e-c042-71d0-4b0f656fa7e6", "df0d6301-488c-ac4e-5a94-14b840aaec7a"]}, {"uid": "120961ea-0913-5087-15d3-8ca9986cc8d5", "type": "OPERATOR", "operator": "RETURN", "children": ["322f1499-e8a5-6f31-ac2c-10d0c15648ff"]}, {"uid": "889c8ae2-4e3c-0f2d-4332-559dcad00273", "type": "DEFINITION", "definition": "LAMBDA", "children": ["ab2212c9-e23b-580e-4523-dbbb1eeed219", "120961ea-0913-5087-15d3-8ca9986cc8d5"]}]}, {"id": "lt_op", "nodes": [{"uid": "dc0520a4-87ba-3b90-1e41-5c4e57030ede", "grfn_uid": "", "type": "VARIABLE", "identifier": "x", "children": []}, {"uid": "c31277fd-eb83-af16-e404-d8083fc18c00", "grfn_uid": "", "type": "VARIABLE", "identifier": "y", "children": []}, {"uid": "dc66a27b-6a32-5333-116e-8a6429deb984", "type": "DEFINITION", "definition": "ARGUMENTS", "children": ["dc0520a4-87ba-3b90-1e41-5c4e57030ede", "c31277fd-eb83-af16-e404-d8083fc18c00"]}, {"uid": "22696227-8513-d91e-4862-2a674a294067", "grfn_uid": "", "type": "VARIABLE", "identifier": "x", "children": []}, {"uid": "35d4cd35-a08c-3a00-85e7-425092f078b8", "grfn_uid": "", "type": "VARIABLE", "identifier": "y", "children": []}, {"uid": "f4a5cc36-692a-7bce-1af5-5c2688083ebc", "type": "OPERATOR", "operator": "Lt", "children": ["22696227-8513-d91e-4862-2a674a294067", "35d4cd35-a08c-3a00-85e7-425092f078b8"]}, {"uid": "bdce29ef-6746-10eb-8b27-9c29a274c0d7", "type": "OPERATOR", "operator": "RETURN", "children": ["f4a5cc36-692a-7bce-1af5-5c2688083ebc"]}, {"uid": "47534952-c9c5-fef1-e76f-8a76c74f11cd", "type": "DEFINITION", "definition": "LAMBDA", "children": ["dc66a27b-6a32-5333-116e-8a6429deb984", "bdce29ef-6746-10eb-8b27-9c29a274c0d7"]}]}, {"id": "lte_op", "nodes": [{"uid": "9177b6d4-5f2e-9167-713e-ceb14ad12b4c", "grfn_uid": "", "type": "VARIABLE", "identifier": "x", "children": []}, {"uid": "1f9078d5-2835-bcdb-2347-b24fa0f9c074", "grfn_uid": "", "type": "VARIABLE", "identifier": "y", "children": []}, {"uid": "66b62087-61a5-3fdd-1eda-4209b270af55", "type": "DEFINITION", "definition": "ARGUMENTS", "children": ["9177b6d4-5f2e-9167-713e-ceb14ad12b4c", "1f9078d5-2835-bcdb-2347-b24fa0f9c074"]}, {"uid": "8f42cebe-23b8-70f3-77cb-1a27974fdedc", "grfn_uid": "", "type": "VARIABLE", "identifier": "x", "children": []}, {"uid": "a1d20ebc-5aa3-892a-4c88-b9d8ab12fb53", "grfn_uid": "", "type": "VARIABLE", "identifier": "y", "children": []}, {"uid": "37cf8025-6a44-7a90-be0a-5a5679009c61", "type": "OPERATOR", "operator": "LtE", "children": ["8f42cebe-23b8-70f3-77cb-1a27974fdedc", "a1d20ebc-5aa3-892a-4c88-b9d8ab12fb53"]}, {"uid": "8066b49b-b1d7-92a0-7d25-cefb7a0a02ba", "type": "OPERATOR", "operator": "RETURN", "children": ["37cf8025-6a44-7a90-be0a-5a5679009c61"]}, {"uid": "f55b2e5c-a6ed-0ac0-7e22-e1b751783032", "type": "DEFINITION", "definition": "LAMBDA", "children": ["66b62087-61a5-3fdd-1eda-4209b270af55", "8066b49b-b1d7-92a0-7d25-cefb7a0a02ba"]}]}, {"id": "gt_op", "nodes": [{"uid": "248f4a25-4cd8-ef24-71a8-c9c60f6ab75b", "grfn_uid": "", "type": "VARIABLE", "identifier": "x", "children": []}, {"uid": "e32866d3-0d6a-78b0-7eda-9ab9bec60ffe", "grfn_uid": "", "type": "VARIABLE", "identifier": "y", "children": []}, {"uid": "5afb9565-068a-3c38-3739-076a9f032cdc", "type": "DEFINITION", "definition": "ARGUMENTS", "children": ["248f4a25-4cd8-ef24-71a8-c9c60f6ab75b", "e32866d3-0d6a-78b0-7eda-9ab9bec60ffe"]}, {"uid": "fe2d9d1d-e377-b008-6416-59c078b61daf", "grfn_uid": "", "type": "VARIABLE", "identifier": "x", "children": []}, {"uid": "fa999f9b-86de-3365-d8a2-30de02969326", "grfn_uid": "", "type": "VARIABLE", "identifier": "y", "children": []}, {"uid": "14d4dad6-ddfa-e808-afd8-643211035083", "type": "OPERATOR", "operator": "Gt", "children": ["fe2d9d1d-e377-b008-6416-59c078b61daf", "fa999f9b-86de-3365-d8a2-30de02969326"]}, {"uid": "ecb3d561-bdf0-b015-f305-ee95afb120f4", "type": "OPERATOR", "operator": "RETURN", "children": ["14d4dad6-ddfa-e808-afd8-643211035083"]}, {"uid": "5c7cbc62-01a4-f7a1-6526-4961ab4414ae", "type": "DEFINITION", "definition": "LAMBDA", "children": ["5afb9565-068a-3c38-3739-076a9f032cdc", "ecb3d561-bdf0-b015-f305-ee95afb120f4"]}]}, {"id": "gte_op", "nodes": [{"uid": "00f520f4-9ef1-c846-1dbc-24fd0a8aa1e4", "grfn_uid": "", "type": "VARIABLE", "identifier": "x", "children": []}, {"uid": "a3ef802e-df86-93ce-4534-32cdffeb5d5f", "grfn_uid": "", "type": "VARIABLE", "identifier": "y", "children": []}, {"uid": "e695f8ba-ba23-38fe-4ae3-02f3b31e9be8", "type": "DEFINITION", "definition": "ARGUMENTS", "children": ["00f520f4-9ef1-c846-1dbc-24fd0a8aa1e4", "a3ef802e-df86-93ce-4534-32cdffeb5d5f"]}, {"uid": "92a651d7-c069-c542-2403-97213a082921", "grfn_uid": "", "type": "VARIABLE", "identifier": "x", "children": []}, {"uid": "6f1bdd07-1aff-71ae-30f2-c48549b564fb", "grfn_uid": "", "type": "VARIABLE", "identifier": "y", "children": []}, {"uid": "62565a95-5487-b5c3-b762-6f4975fd3537", "type": "OPERATOR", "operator": "GtE", "children": ["92a651d7-c069-c542-2403-97213a082921", "6f1bdd07-1aff-71ae-30f2-c48549b564fb"]}, {"uid": "a5e3a719-6bf5-2dfd-54a8-762b2b12c92c", "type": "OPERATOR", "operator": "RETURN", "children": ["62565a95-5487-b5c3-b762-6f4975fd3537"]}, {"uid": "25e4979d-6f6d-df79-affe-2554e5aef699", "type": "DEFINITION", "definition": "LAMBDA", "children": ["e695f8ba-ba23-38fe-4ae3-02f3b31e9be8", "a5e3a719-6bf5-2dfd-54a8-762b2b12c92c"]}]}, {"id": "is_op", "nodes": [{"uid": "25c29b6a-b575-bc6e-eee8-4bcb7281b8a9", "grfn_uid": "", "type": "VARIABLE", "identifier": "x", "children": []}, {"uid": "35783f66-2114-c2d6-50ea-1324862f78e1", "grfn_uid": "", "type": "VARIABLE", "identifier": "y", "children": []}, {"uid": "596305b3-71b2-21e4-2fd3-b9f2e90f79f8", "type": "DEFINITION", "definition": "ARGUMENTS", "children": ["25c29b6a-b575-bc6e-eee8-4bcb7281b8a9", "35783f66-2114-c2d6-50ea-1324862f78e1"]}, {"uid": "6d62e40c-638d-521a-fbc5-9e92ca1209ad", "grfn_uid": "", "type": "VARIABLE", "identifier": "x", "children": []}, {"uid": "bad3116b-63b8-a897-7df0-fe6bce8d75f2", "grfn_uid": "", "type": "VARIABLE", "identifier": "y", "children": []}, {"uid": "707421d4-3239-d04b-cbab-5b51385c5fdc", "type": "OPERATOR", "operator": "Is", "children": ["6d62e40c-638d-521a-fbc5-9e92ca1209ad", "bad3116b-63b8-a897-7df0-fe6bce8d75f2"]}, {"uid": "b5c25d42-9626-d8c4-344a-f454f0a61c5e", "type": "OPERATOR", "operator": "RETURN", "children": ["707421d4-3239-d04b-cbab-5b51385c5fdc"]}, {"uid": "0884fd16-636a-bf8c-e7e3-f52c0cbf404d", "type": "DEFINITION", "definition": "LAMBDA", "children": ["596305b3-71b2-21e4-2fd3-b9f2e90f79f8", "b5c25d42-9626-d8c4-344a-f454f0a61c5e"]}]}, {"id": "isnot_op", "nodes": [{"uid": "defa7864-15ac-15c3-a217-cf253be95767", "grfn_uid": "", "type": "VARIABLE", "identifier": "x", "children": []}, {"uid": "be3feafd-0e96-ed9b-5d15-8e442fcf3b87", "grfn_uid": "", "type": "VARIABLE", "identifier": "y", "children": []}, {"uid": "3baa17f9-2c62-3ac3-ad70-27cfa358cb1d", "type": "DEFINITION", "definition": "ARGUMENTS", "children": ["defa7864-15ac-15c3-a217-cf253be95767", "be3feafd-0e96-ed9b-5d15-8e442fcf3b87"]}, {"uid": "162d5c72-9ccd-3e1f-4c2a-bdaa9c5c11eb", "grfn_uid": "", "type": "VARIABLE", "identifier": "x", "children": []}, {"uid": "c061c99b-831a-352a-de6c-8762b475e15e", "grfn_uid": "", "type": "VARIABLE", "identifier": "y", "children": []}, {"uid": "e2091f49-e0a1-0d2b-c57c-799848d002be", "type": "OPERATOR", "operator": "IsNot", "children": ["162d5c72-9ccd-3e1f-4c2a-bdaa9c5c11eb", "c061c99b-831a-352a-de6c-8762b475e15e"]}, {"uid": "0dcf035b-7552-c6e8-6953-a1155a62ddc4", "type": "OPERATOR", "operator": "RETURN", "children": ["e2091f49-e0a1-0d2b-c57c-799848d002be"]}, {"uid": "aa66b464-8420-b8d9-b261-d0d2a1c2d9bf", "type": "DEFINITION", "definition": "LAMBDA", "children": ["3baa17f9-2c62-3ac3-ad70-27cfa358cb1d", "0dcf035b-7552-c6e8-6953-a1155a62ddc4"]}]}, {"id": "in_op", "nodes": [{"uid": "8c141838-f468-60a2-a604-e5aff4db1c1e", "grfn_uid": "", "type": "VARIABLE", "identifier": "x", "children": []}, {"uid": "6e3c18c9-ef1f-a0a3-bc02-ba67ee04bdde", "grfn_uid": "", "type": "VARIABLE", "identifier": "y", "children": []}, {"uid": "413770e2-7d7d-e1f5-7460-d20d94b9cdb5", "type": "DEFINITION", "definition": "ARGUMENTS", "children": ["8c141838-f468-60a2-a604-e5aff4db1c1e", "6e3c18c9-ef1f-a0a3-bc02-ba67ee04bdde"]}, {"uid": "56525ce0-3725-bd0c-79c4-5c38b440ffe0", "grfn_uid": "", "type": "VARIABLE", "identifier": "x", "children": []}, {"uid": "0d742256-0b36-f3cd-0acf-eba4441030ae", "grfn_uid": "", "type": "VARIABLE", "identifier": "y", "children": []}, {"uid": "4a30f7cd-00fd-ec23-598c-a3b429b10823", "type": "OPERATOR", "operator": "In", "children": ["56525ce0-3725-bd0c-79c4-5c38b440ffe0", "0d742256-0b36-f3cd-0acf-eba4441030ae"]}, {"uid": "104dff66-23f1-b67e-01d3-4690a795ac54", "type": "OPERATOR", "operator": "RETURN", "children": ["4a30f7cd-00fd-ec23-598c-a3b429b10823"]}, {"uid": "38dfe76b-ae35-8290-6d80-ab08c963d148", "type": "DEFINITION", "definition": "LAMBDA", "children": ["413770e2-7d7d-e1f5-7460-d20d94b9cdb5", "104dff66-23f1-b67e-01d3-4690a795ac54"]}]}, {"id": "notin_op", "nodes": [{"uid": "8ec9ea98-6581-f934-9bcf-b1c4f87e3560", "grfn_uid": "", "type": "VARIABLE", "identifier": "x", "children": []}, {"uid": "315e8080-7425-f4e9-3891-aef5ebe0572c", "grfn_uid": "", "type": "VARIABLE", "identifier": "y", "children": []}, {"uid": "9b3a0c89-1a32-e148-9bba-c83856e9b78d", "type": "DEFINITION", "definition": "ARGUMENTS", "children": ["8ec9ea98-6581-f934-9bcf-b1c4f87e3560", "315e8080-7425-f4e9-3891-aef5ebe0572c"]}, {"uid": "51abf5e5-cb77-5e24-15eb-3a3de2014a45", "grfn_uid": "", "type": "VARIABLE", "identifier": "x", "children": []}, {"uid": "e4bacd78-74ab-a9fc-8930-d17952ab793f", "grfn_uid": "", "type": "VARIABLE", "identifier": "y", "children": []}, {"uid": "85a1282a-0761-585b-4168-705a533c9a31", "type": "OPERATOR", "operator": "NotIn", "children": ["51abf5e5-cb77-5e24-15eb-3a3de2014a45", "e4bacd78-74ab-a9fc-8930-d17952ab793f"]}, {"uid": "14827a89-5e63-64c6-30ac-79dd0b5aafef", "type": "OPERATOR", "operator": "RETURN", "children": ["85a1282a-0761-585b-4168-705a533c9a31"]}, {"uid": "5882e3bb-8646-96c1-deb4-e6c435a7c6ed", "type": "DEFINITION", "definition": "LAMBDA", "children": ["9b3a0c89-1a32-e148-9bba-c83856e9b78d", "14827a89-5e63-64c6-30ac-79dd0b5aafef"]}]}]
>>>>>>> 79c2041e
<|MERGE_RESOLUTION|>--- conflicted
+++ resolved
@@ -1,5 +1,882 @@
-<<<<<<< HEAD
-[{"id": "eq_op", "nodes": [{"uid": "e3e70682-c209-4cac-629f-6fbed82c07cd", "grfn_uid": "", "type": "VARIABLE", "identifier": "x", "children": []}, {"uid": "f728b4fa-4248-5e3a-0a5d-2f346baa9455", "grfn_uid": "", "type": "VARIABLE", "identifier": "y", "children": []}, {"uid": "eb1167b3-67a9-c378-7c65-c1e582e2e662", "type": "DEFINITION", "definition": "ARGUMENTS", "children": ["e3e70682-c209-4cac-629f-6fbed82c07cd", "f728b4fa-4248-5e3a-0a5d-2f346baa9455"]}, {"uid": "f7c1bd87-4da5-e709-d471-3d60c8a70639", "grfn_uid": "", "type": "VARIABLE", "identifier": "x", "children": []}, {"uid": "e443df78-9558-867f-5ba9-1faf7a024204", "grfn_uid": "", "type": "VARIABLE", "identifier": "y", "children": []}, {"uid": "23a7711a-8133-2876-37eb-dcd9e87a1613", "type": "OPERATOR", "operator": "Eq", "children": ["f7c1bd87-4da5-e709-d471-3d60c8a70639", "e443df78-9558-867f-5ba9-1faf7a024204"]}, {"uid": "1846d424-c17c-6279-23c6-612f48268673", "type": "OPERATOR", "operator": "RETURN", "children": ["23a7711a-8133-2876-37eb-dcd9e87a1613"]}, {"uid": "fcbd04c3-4021-2ef7-cca5-a5a19e4d6e3c", "type": "DEFINITION", "definition": "LAMBDA", "children": ["eb1167b3-67a9-c378-7c65-c1e582e2e662", "1846d424-c17c-6279-23c6-612f48268673"]}]}, {"id": "multi_eq_op", "nodes": [{"uid": "b4862b21-fb97-d435-8856-1712e8e5216a", "grfn_uid": "", "type": "VARIABLE", "identifier": "w", "children": []}, {"uid": "259f4329-e6f4-590b-9a16-4106cf6a659e", "grfn_uid": "", "type": "VARIABLE", "identifier": "x", "children": []}, {"uid": "12e0c8b2-bad6-40fb-1948-8dec4f65d4d9", "grfn_uid": "", "type": "VARIABLE", "identifier": "y", "children": []}, {"uid": "5487ce1e-af19-922a-d9b8-a714e61a441c", "grfn_uid": "", "type": "VARIABLE", "identifier": "z", "children": []}, {"uid": "5a921187-19c7-8df4-8f4f-f31e78de5857", "type": "DEFINITION", "definition": "ARGUMENTS", "children": ["b4862b21-fb97-d435-8856-1712e8e5216a", "259f4329-e6f4-590b-9a16-4106cf6a659e", "12e0c8b2-bad6-40fb-1948-8dec4f65d4d9", "5487ce1e-af19-922a-d9b8-a714e61a441c"]}, {"uid": "a3f2c9bf-9c63-16b9-50f2-44556f25e2a2", "grfn_uid": "", "type": "VARIABLE", "identifier": "x", "children": []}, {"uid": "8d723104-f773-83c1-3458-a748e9bb17bc", "grfn_uid": "", "type": "VARIABLE", "identifier": "y", "children": []}, {"uid": "85776e9a-dd84-f39e-7154-5a137a1d5006", "grfn_uid": "", "type": "VARIABLE", "identifier": "z", "children": []}, {"uid": "eb2083e6-ce16-4dba-0ff1-8e0242af9fc3", "grfn_uid": "", "type": "VARIABLE", "identifier": "w", "children": []}, {"uid": "17e0aa3c-0398-3ca8-ea7e-9d498c778ea6", "type": "OPERATOR", "operator": "Eq / Eq / Eq", "children": ["a3f2c9bf-9c63-16b9-50f2-44556f25e2a2", "8d723104-f773-83c1-3458-a748e9bb17bc", "85776e9a-dd84-f39e-7154-5a137a1d5006", "eb2083e6-ce16-4dba-0ff1-8e0242af9fc3"]}, {"uid": "b5d32b16-6619-4cb1-d710-37d1b83e90ec", "type": "OPERATOR", "operator": "RETURN", "children": ["17e0aa3c-0398-3ca8-ea7e-9d498c778ea6"]}, {"uid": "a0116be5-ab0c-1681-c8f8-e3d0d3290a4c", "type": "DEFINITION", "definition": "LAMBDA", "children": ["5a921187-19c7-8df4-8f4f-f31e78de5857", "b5d32b16-6619-4cb1-d710-37d1b83e90ec"]}]}, {"id": "noteq_op", "nodes": [{"uid": "d3fbf47a-7e5b-1e7f-9ca5-499d004ae545", "grfn_uid": "", "type": "VARIABLE", "identifier": "x", "children": []}, {"uid": "baf3897a-3e70-f16a-5548-5822de1b372a", "grfn_uid": "", "type": "VARIABLE", "identifier": "y", "children": []}, {"uid": "101fbccc-ded7-33e8-b421-eaeb534097ca", "type": "DEFINITION", "definition": "ARGUMENTS", "children": ["d3fbf47a-7e5b-1e7f-9ca5-499d004ae545", "baf3897a-3e70-f16a-5548-5822de1b372a"]}, {"uid": "38c1962e-9148-624f-eac1-c14f30e9c5cc", "grfn_uid": "", "type": "VARIABLE", "identifier": "x", "children": []}, {"uid": "247a8333-f7b0-b7d2-cda8-056c3d15eef7", "grfn_uid": "", "type": "VARIABLE", "identifier": "y", "children": []}, {"uid": "1759edc3-72ae-2244-8b01-63c1cd9d2b7d", "type": "OPERATOR", "operator": "NotEq", "children": ["38c1962e-9148-624f-eac1-c14f30e9c5cc", "247a8333-f7b0-b7d2-cda8-056c3d15eef7"]}, {"uid": "e005b860-51ef-1922-fe43-c49e149818d1", "type": "OPERATOR", "operator": "RETURN", "children": ["1759edc3-72ae-2244-8b01-63c1cd9d2b7d"]}, {"uid": "7d41e602-eece-328b-ff7b-118e820865d6", "type": "DEFINITION", "definition": "LAMBDA", "children": ["101fbccc-ded7-33e8-b421-eaeb534097ca", "e005b860-51ef-1922-fe43-c49e149818d1"]}]}, {"id": "multi_noteq_op", "nodes": [{"uid": "4a84eb03-8d1f-d9b7-4d2b-9deb1beb3711", "grfn_uid": "", "type": "VARIABLE", "identifier": "x", "children": []}, {"uid": "552f233a-8c25-166a-1ff3-9849b4e1357d", "grfn_uid": "", "type": "VARIABLE", "identifier": "y", "children": []}, {"uid": "3405095c-8a50-06c1-ec18-8efbd080e66e", "grfn_uid": "", "type": "VARIABLE", "identifier": "z", "children": []}, {"uid": "8c1745a7-9a6a-5f92-cca7-4147f6be1f72", "grfn_uid": "", "type": "VARIABLE", "identifier": "w", "children": []}, {"uid": "1775336d-71ea-cd05-49a3-e80e966e1277", "type": "DEFINITION", "definition": "ARGUMENTS", "children": ["4a84eb03-8d1f-d9b7-4d2b-9deb1beb3711", "552f233a-8c25-166a-1ff3-9849b4e1357d", "3405095c-8a50-06c1-ec18-8efbd080e66e", "8c1745a7-9a6a-5f92-cca7-4147f6be1f72"]}, {"uid": "5129fb7c-6288-e1a5-cc45-782198a6416d", "grfn_uid": "", "type": "VARIABLE", "identifier": "x", "children": []}, {"uid": "2f120554-4a53-08cc-3dfa-bc08935ddd72", "grfn_uid": "", "type": "VARIABLE", "identifier": "y", "children": []}, {"uid": "0870e15c-2fcd-81b5-d24b-ace4307bf326", "grfn_uid": "", "type": "VARIABLE", "identifier": "z", "children": []}, {"uid": "42930b33-a81a-d477-fb36-75b89cdeb3e6", "grfn_uid": "", "type": "VARIABLE", "identifier": "w", "children": []}, {"uid": "adc0da7a-16fe-baa0-11af-923d79fdef7c", "type": "OPERATOR", "operator": "NotEq / NotEq / NotEq", "children": ["5129fb7c-6288-e1a5-cc45-782198a6416d", "2f120554-4a53-08cc-3dfa-bc08935ddd72", "0870e15c-2fcd-81b5-d24b-ace4307bf326", "42930b33-a81a-d477-fb36-75b89cdeb3e6"]}, {"uid": "2648ee38-e074-05eb-2156-63abc1f254b8", "type": "OPERATOR", "operator": "RETURN", "children": ["adc0da7a-16fe-baa0-11af-923d79fdef7c"]}, {"uid": "148b2758-d7ab-7928-09e4-69e6ec62b2c8", "type": "DEFINITION", "definition": "LAMBDA", "children": ["1775336d-71ea-cd05-49a3-e80e966e1277", "2648ee38-e074-05eb-2156-63abc1f254b8"]}]}, {"id": "lt_op", "nodes": [{"uid": "d450fe4a-ec4f-217b-b306-d1a8e5eeac76", "grfn_uid": "", "type": "VARIABLE", "identifier": "x", "children": []}, {"uid": "d67e55fd-642b-fa42-aef9-c00b8a64c1b9", "grfn_uid": "", "type": "VARIABLE", "identifier": "y", "children": []}, {"uid": "85940927-468f-f53d-864a-7a50b48d73f1", "type": "DEFINITION", "definition": "ARGUMENTS", "children": ["d450fe4a-ec4f-217b-b306-d1a8e5eeac76", "d67e55fd-642b-fa42-aef9-c00b8a64c1b9"]}, {"uid": "37176e84-d977-e993-3c49-d76fcfc6e625", "grfn_uid": "", "type": "VARIABLE", "identifier": "x", "children": []}, {"uid": "d3447490-96fd-35d0-adf2-0806e5214606", "grfn_uid": "", "type": "VARIABLE", "identifier": "y", "children": []}, {"uid": "46743741-9466-e472-6b5f-5241f323ca74", "type": "OPERATOR", "operator": "Lt", "children": ["37176e84-d977-e993-3c49-d76fcfc6e625", "d3447490-96fd-35d0-adf2-0806e5214606"]}, {"uid": "a425799a-a905-d750-7e1e-a9c573581a81", "type": "OPERATOR", "operator": "RETURN", "children": ["46743741-9466-e472-6b5f-5241f323ca74"]}, {"uid": "fb82860d-eabc-a8d0-b341-facdff0ac0f1", "type": "DEFINITION", "definition": "LAMBDA", "children": ["85940927-468f-f53d-864a-7a50b48d73f1", "a425799a-a905-d750-7e1e-a9c573581a81"]}]}, {"id": "lte_op", "nodes": [{"uid": "5306f3f5-1516-6570-5b7c-709acb175a5a", "grfn_uid": "", "type": "VARIABLE", "identifier": "x", "children": []}, {"uid": "964a870c-7c87-9b74-1d87-8f9f9cdf5a86", "grfn_uid": "", "type": "VARIABLE", "identifier": "y", "children": []}, {"uid": "30bcab0e-d857-0102-55d4-4936a1515607", "type": "DEFINITION", "definition": "ARGUMENTS", "children": ["5306f3f5-1516-6570-5b7c-709acb175a5a", "964a870c-7c87-9b74-1d87-8f9f9cdf5a86"]}, {"uid": "4562be7f-bb42-e0b2-0426-465e3e37952d", "grfn_uid": "", "type": "VARIABLE", "identifier": "x", "children": []}, {"uid": "5f3f5638-3870-1a14-b490-b6081dfc8352", "grfn_uid": "", "type": "VARIABLE", "identifier": "y", "children": []}, {"uid": "6d16ee18-5521-16dd-2ba4-b180cb69ca38", "type": "OPERATOR", "operator": "LtE", "children": ["4562be7f-bb42-e0b2-0426-465e3e37952d", "5f3f5638-3870-1a14-b490-b6081dfc8352"]}, {"uid": "c87a7463-19c1-6a0d-0feb-d845d0dfae43", "type": "OPERATOR", "operator": "RETURN", "children": ["6d16ee18-5521-16dd-2ba4-b180cb69ca38"]}, {"uid": "38018b47-b29a-8b06-daf6-6c5f2577bffa", "type": "DEFINITION", "definition": "LAMBDA", "children": ["30bcab0e-d857-0102-55d4-4936a1515607", "c87a7463-19c1-6a0d-0feb-d845d0dfae43"]}]}, {"id": "gt_op", "nodes": [{"uid": "a25b59fd-92e8-e269-d12e-cbc40b9475b1", "grfn_uid": "", "type": "VARIABLE", "identifier": "x", "children": []}, {"uid": "9a27d858-88c1-32ad-efbf-c19ee8f6cf32", "grfn_uid": "", "type": "VARIABLE", "identifier": "y", "children": []}, {"uid": "1fdb8b32-06d5-99e8-12f1-75ffae3b16ec", "type": "DEFINITION", "definition": "ARGUMENTS", "children": ["a25b59fd-92e8-e269-d12e-cbc40b9475b1", "9a27d858-88c1-32ad-efbf-c19ee8f6cf32"]}, {"uid": "d480865f-9b38-fe80-3042-e325a28f5ab0", "grfn_uid": "", "type": "VARIABLE", "identifier": "x", "children": []}, {"uid": "176ea1b1-6426-4cd5-1ea4-5cd69371a71f", "grfn_uid": "", "type": "VARIABLE", "identifier": "y", "children": []}, {"uid": "1db53334-fb03-23a1-d576-d4155ec17dbe", "type": "OPERATOR", "operator": "Gt", "children": ["d480865f-9b38-fe80-3042-e325a28f5ab0", "176ea1b1-6426-4cd5-1ea4-5cd69371a71f"]}, {"uid": "31d0b664-0589-f877-9b02-52440950fd13", "type": "OPERATOR", "operator": "RETURN", "children": ["1db53334-fb03-23a1-d576-d4155ec17dbe"]}, {"uid": "b7d6467b-2f5a-522a-f87f-43fdf6062541", "type": "DEFINITION", "definition": "LAMBDA", "children": ["1fdb8b32-06d5-99e8-12f1-75ffae3b16ec", "31d0b664-0589-f877-9b02-52440950fd13"]}]}, {"id": "gte_op", "nodes": [{"uid": "ba26d851-35e8-579a-7aaf-0e891fb797fa", "grfn_uid": "", "type": "VARIABLE", "identifier": "x", "children": []}, {"uid": "ade9b2b4-efdd-35f8-0fa3-4266ccfdba9b", "grfn_uid": "", "type": "VARIABLE", "identifier": "y", "children": []}, {"uid": "9edfa3da-6cf5-5b15-8b53-031d05d51433", "type": "DEFINITION", "definition": "ARGUMENTS", "children": ["ba26d851-35e8-579a-7aaf-0e891fb797fa", "ade9b2b4-efdd-35f8-0fa3-4266ccfdba9b"]}, {"uid": "11ebcd49-428a-1c22-d5fd-b76a19fbeb1d", "grfn_uid": "", "type": "VARIABLE", "identifier": "x", "children": []}, {"uid": "4d125e7f-a59c-ec98-126c-bc8f38884479", "grfn_uid": "", "type": "VARIABLE", "identifier": "y", "children": []}, {"uid": "0fa07a3f-2e29-5065-6fa2-31e959acdd98", "type": "OPERATOR", "operator": "GtE", "children": ["11ebcd49-428a-1c22-d5fd-b76a19fbeb1d", "4d125e7f-a59c-ec98-126c-bc8f38884479"]}, {"uid": "98b33c6e-0a14-b90a-7795-e98680ee526e", "type": "OPERATOR", "operator": "RETURN", "children": ["0fa07a3f-2e29-5065-6fa2-31e959acdd98"]}, {"uid": "642aad48-fcfc-fa81-b306-d70019d5f970", "type": "DEFINITION", "definition": "LAMBDA", "children": ["9edfa3da-6cf5-5b15-8b53-031d05d51433", "98b33c6e-0a14-b90a-7795-e98680ee526e"]}]}, {"id": "is_op", "nodes": [{"uid": "e786ab37-5bca-47be-4298-17c53308fb2e", "grfn_uid": "", "type": "VARIABLE", "identifier": "x", "children": []}, {"uid": "e6fd68e8-d69c-91c2-7860-1602bb4a06cb", "grfn_uid": "", "type": "VARIABLE", "identifier": "y", "children": []}, {"uid": "b29c467d-2b5f-6932-91dc-59efeb21a3f6", "type": "DEFINITION", "definition": "ARGUMENTS", "children": ["e786ab37-5bca-47be-4298-17c53308fb2e", "e6fd68e8-d69c-91c2-7860-1602bb4a06cb"]}, {"uid": "c470f0e7-f76f-bfb8-3412-fc12ac322c12", "grfn_uid": "", "type": "VARIABLE", "identifier": "x", "children": []}, {"uid": "28805c5d-ad1b-8f60-c9e4-dab20edc6d2b", "grfn_uid": "", "type": "VARIABLE", "identifier": "y", "children": []}, {"uid": "878b9f6b-57a1-cb71-2975-d279d86dbf11", "type": "OPERATOR", "operator": "Is", "children": ["c470f0e7-f76f-bfb8-3412-fc12ac322c12", "28805c5d-ad1b-8f60-c9e4-dab20edc6d2b"]}, {"uid": "ebe21368-98c7-5205-1e01-a934402d0baf", "type": "OPERATOR", "operator": "RETURN", "children": ["878b9f6b-57a1-cb71-2975-d279d86dbf11"]}, {"uid": "0361524c-2cc0-f859-aa65-24ab713b7e05", "type": "DEFINITION", "definition": "LAMBDA", "children": ["b29c467d-2b5f-6932-91dc-59efeb21a3f6", "ebe21368-98c7-5205-1e01-a934402d0baf"]}]}, {"id": "isnot_op", "nodes": [{"uid": "e66cd36e-68ef-8f5f-ae68-690a78bc7175", "grfn_uid": "", "type": "VARIABLE", "identifier": "x", "children": []}, {"uid": "eae2025e-8233-9e23-dff3-334b91b15f5d", "grfn_uid": "", "type": "VARIABLE", "identifier": "y", "children": []}, {"uid": "637e0edc-5b6e-4ae7-a620-81434fbaecc0", "type": "DEFINITION", "definition": "ARGUMENTS", "children": ["e66cd36e-68ef-8f5f-ae68-690a78bc7175", "eae2025e-8233-9e23-dff3-334b91b15f5d"]}, {"uid": "27460f22-403d-1f83-a859-890cd670f668", "grfn_uid": "", "type": "VARIABLE", "identifier": "x", "children": []}, {"uid": "753c7c99-032f-06ca-b0d9-c2aa8f837ef7", "grfn_uid": "", "type": "VARIABLE", "identifier": "y", "children": []}, {"uid": "bd30291a-55fe-a08e-143e-2e04bdd7d19b", "type": "OPERATOR", "operator": "IsNot", "children": ["27460f22-403d-1f83-a859-890cd670f668", "753c7c99-032f-06ca-b0d9-c2aa8f837ef7"]}, {"uid": "2284b7a4-47e7-f593-8b58-85ca0bb2c3f0", "type": "OPERATOR", "operator": "RETURN", "children": ["bd30291a-55fe-a08e-143e-2e04bdd7d19b"]}, {"uid": "7b59051b-f400-48d7-c31d-5a973d792fa1", "type": "DEFINITION", "definition": "LAMBDA", "children": ["637e0edc-5b6e-4ae7-a620-81434fbaecc0", "2284b7a4-47e7-f593-8b58-85ca0bb2c3f0"]}]}, {"id": "in_op", "nodes": [{"uid": "ac642b4c-49b2-5ded-9c31-d9b25a2b745b", "grfn_uid": "", "type": "VARIABLE", "identifier": "x", "children": []}, {"uid": "e456697c-f268-6baa-971c-702d5bf49c04", "grfn_uid": "", "type": "VARIABLE", "identifier": "y", "children": []}, {"uid": "21e15094-9efe-e464-da90-f534a23d4c9d", "type": "DEFINITION", "definition": "ARGUMENTS", "children": ["ac642b4c-49b2-5ded-9c31-d9b25a2b745b", "e456697c-f268-6baa-971c-702d5bf49c04"]}, {"uid": "bf9cc545-6355-18f7-4f6f-a985b732d46f", "grfn_uid": "", "type": "VARIABLE", "identifier": "x", "children": []}, {"uid": "14aa451c-a69c-fb85-d432-f8db6a174c1c", "grfn_uid": "", "type": "VARIABLE", "identifier": "y", "children": []}, {"uid": "b2d650af-313b-32b7-9836-31890063e42f", "type": "OPERATOR", "operator": "In", "children": ["bf9cc545-6355-18f7-4f6f-a985b732d46f", "14aa451c-a69c-fb85-d432-f8db6a174c1c"]}, {"uid": "391cf046-3d4a-5d51-28fa-fd04559b5975", "type": "OPERATOR", "operator": "RETURN", "children": ["b2d650af-313b-32b7-9836-31890063e42f"]}, {"uid": "b5d97ef7-60ef-1471-72b8-ff39a32c9b6f", "type": "DEFINITION", "definition": "LAMBDA", "children": ["21e15094-9efe-e464-da90-f534a23d4c9d", "391cf046-3d4a-5d51-28fa-fd04559b5975"]}]}, {"id": "notin_op", "nodes": [{"uid": "dfe1b307-9172-5f0a-ac7c-8803e01bbf50", "grfn_uid": "", "type": "VARIABLE", "identifier": "x", "children": []}, {"uid": "df26f517-66fa-f989-0813-5d586a1689ad", "grfn_uid": "", "type": "VARIABLE", "identifier": "y", "children": []}, {"uid": "c5adf681-6b10-e53a-9145-de05b3ab1b2c", "type": "DEFINITION", "definition": "ARGUMENTS", "children": ["dfe1b307-9172-5f0a-ac7c-8803e01bbf50", "df26f517-66fa-f989-0813-5d586a1689ad"]}, {"uid": "2a69acc7-0bf9-c0ef-b581-6b74a985ab61", "grfn_uid": "", "type": "VARIABLE", "identifier": "x", "children": []}, {"uid": "b3969057-425c-b200-105a-da6b720299e3", "grfn_uid": "", "type": "VARIABLE", "identifier": "y", "children": []}, {"uid": "e28bc9ff-870f-084c-7244-f536285e25b4", "type": "OPERATOR", "operator": "NotIn", "children": ["2a69acc7-0bf9-c0ef-b581-6b74a985ab61", "b3969057-425c-b200-105a-da6b720299e3"]}, {"uid": "9a9e4310-8fb8-3bab-e875-4cd37cbd7025", "type": "OPERATOR", "operator": "RETURN", "children": ["e28bc9ff-870f-084c-7244-f536285e25b4"]}, {"uid": "09f6048f-e245-a460-0004-884cc167733f", "type": "DEFINITION", "definition": "LAMBDA", "children": ["c5adf681-6b10-e53a-9145-de05b3ab1b2c", "9a9e4310-8fb8-3bab-e875-4cd37cbd7025"]}]}]
-=======
-[{"id": "eq_op", "nodes": [{"uid": "82221345-50de-4292-390a-9016cdec85da", "grfn_uid": "", "type": "VARIABLE", "identifier": "x", "children": []}, {"uid": "2f16fb50-c13e-66af-3c95-90d33e2aad3e", "grfn_uid": "", "type": "VARIABLE", "identifier": "y", "children": []}, {"uid": "a9c72e7b-6b77-0df1-5f59-aa2c4a82e06a", "type": "DEFINITION", "definition": "ARGUMENTS", "children": ["82221345-50de-4292-390a-9016cdec85da", "2f16fb50-c13e-66af-3c95-90d33e2aad3e"]}, {"uid": "99e8c828-21da-132c-dc68-d4fd0bd7696f", "grfn_uid": "", "type": "VARIABLE", "identifier": "x", "children": []}, {"uid": "b3c161c3-13f2-a37c-64d0-27590542bd75", "grfn_uid": "", "type": "VARIABLE", "identifier": "y", "children": []}, {"uid": "4ca49aaf-6b94-4e09-21cc-14b312bdf75f", "type": "OPERATOR", "operator": "Eq", "children": ["99e8c828-21da-132c-dc68-d4fd0bd7696f", "b3c161c3-13f2-a37c-64d0-27590542bd75"]}, {"uid": "ed28508d-bdaa-3bfa-6ab0-15638cffbbb1", "type": "OPERATOR", "operator": "RETURN", "children": ["4ca49aaf-6b94-4e09-21cc-14b312bdf75f"]}, {"uid": "4c4b91fe-6c14-8fc6-9750-ca7e246cb09c", "type": "DEFINITION", "definition": "LAMBDA", "children": ["a9c72e7b-6b77-0df1-5f59-aa2c4a82e06a", "ed28508d-bdaa-3bfa-6ab0-15638cffbbb1"]}]}, {"id": "multi_eq_op", "nodes": [{"uid": "3f80c31f-15a5-712c-5ac4-b6c7a31034dd", "grfn_uid": "", "type": "VARIABLE", "identifier": "w", "children": []}, {"uid": "a3155940-5e87-905a-a1fd-cdf171df24d9", "grfn_uid": "", "type": "VARIABLE", "identifier": "x", "children": []}, {"uid": "605dd4d6-0ecf-b95b-877a-2133f2ed33e1", "grfn_uid": "", "type": "VARIABLE", "identifier": "y", "children": []}, {"uid": "f642c8f3-6acf-49eb-0228-4fd9689bba65", "grfn_uid": "", "type": "VARIABLE", "identifier": "z", "children": []}, {"uid": "70f8dd99-5217-7eb7-e6b9-20daba6a098f", "type": "DEFINITION", "definition": "ARGUMENTS", "children": ["3f80c31f-15a5-712c-5ac4-b6c7a31034dd", "a3155940-5e87-905a-a1fd-cdf171df24d9", "605dd4d6-0ecf-b95b-877a-2133f2ed33e1", "f642c8f3-6acf-49eb-0228-4fd9689bba65"]}, {"uid": "f3cc9d8a-4b16-78e4-5f20-f4063438b4e4", "grfn_uid": "", "type": "VARIABLE", "identifier": "x", "children": []}, {"uid": "2f7a304f-f344-c911-174f-7a54788c161e", "grfn_uid": "", "type": "VARIABLE", "identifier": "y", "children": []}, {"uid": "1cb66f67-46e7-85ad-1bce-35d8cbe88a3f", "grfn_uid": "", "type": "VARIABLE", "identifier": "z", "children": []}, {"uid": "27649a62-b02d-e52c-9b05-0db28ee4fd02", "grfn_uid": "", "type": "VARIABLE", "identifier": "w", "children": []}, {"uid": "eda2fc4c-7237-d420-b3dd-77e1cbb02fe9", "type": "OPERATOR", "operator": "Eq / Eq / Eq", "children": ["f3cc9d8a-4b16-78e4-5f20-f4063438b4e4", "2f7a304f-f344-c911-174f-7a54788c161e", "1cb66f67-46e7-85ad-1bce-35d8cbe88a3f", "27649a62-b02d-e52c-9b05-0db28ee4fd02"]}, {"uid": "6bf4d047-c484-1a8d-2f75-1bde66163e5b", "type": "OPERATOR", "operator": "RETURN", "children": ["eda2fc4c-7237-d420-b3dd-77e1cbb02fe9"]}, {"uid": "f5a3e893-3f7a-2748-2cbb-93c26e84f8ea", "type": "DEFINITION", "definition": "LAMBDA", "children": ["70f8dd99-5217-7eb7-e6b9-20daba6a098f", "6bf4d047-c484-1a8d-2f75-1bde66163e5b"]}]}, {"id": "noteq_op", "nodes": [{"uid": "85fa2d5c-efe6-171b-5723-a95974151acc", "grfn_uid": "", "type": "VARIABLE", "identifier": "x", "children": []}, {"uid": "a1ab17c0-7662-29cc-5af9-5c78247f4d97", "grfn_uid": "", "type": "VARIABLE", "identifier": "y", "children": []}, {"uid": "c149fa8e-7bb8-c2f1-1624-d318a32652e8", "type": "DEFINITION", "definition": "ARGUMENTS", "children": ["85fa2d5c-efe6-171b-5723-a95974151acc", "a1ab17c0-7662-29cc-5af9-5c78247f4d97"]}, {"uid": "d4864482-0078-cb12-4b73-50d13421beaf", "grfn_uid": "", "type": "VARIABLE", "identifier": "x", "children": []}, {"uid": "764657ca-9e65-736c-72f7-74b1b2f11ef9", "grfn_uid": "", "type": "VARIABLE", "identifier": "y", "children": []}, {"uid": "1d4d1180-4c6e-6fbb-37fe-f6b501fda698", "type": "OPERATOR", "operator": "NotEq", "children": ["d4864482-0078-cb12-4b73-50d13421beaf", "764657ca-9e65-736c-72f7-74b1b2f11ef9"]}, {"uid": "4d18c103-a100-ed14-fa92-cd28c4c536fb", "type": "OPERATOR", "operator": "RETURN", "children": ["1d4d1180-4c6e-6fbb-37fe-f6b501fda698"]}, {"uid": "6c98f73d-27fe-1b4b-9bf1-f1d18b92c247", "type": "DEFINITION", "definition": "LAMBDA", "children": ["c149fa8e-7bb8-c2f1-1624-d318a32652e8", "4d18c103-a100-ed14-fa92-cd28c4c536fb"]}]}, {"id": "multi_noteq_op", "nodes": [{"uid": "17b18e6e-78af-f58e-c058-a332b4cfafa8", "grfn_uid": "", "type": "VARIABLE", "identifier": "x", "children": []}, {"uid": "f5feba5e-c295-3f51-7f67-ee1aad9d1f42", "grfn_uid": "", "type": "VARIABLE", "identifier": "y", "children": []}, {"uid": "67c21355-c312-1af6-8b32-992a3b7c1f9a", "grfn_uid": "", "type": "VARIABLE", "identifier": "z", "children": []}, {"uid": "0588d91d-fbe8-6a8e-a1cf-0d1d47b3df41", "grfn_uid": "", "type": "VARIABLE", "identifier": "w", "children": []}, {"uid": "ab2212c9-e23b-580e-4523-dbbb1eeed219", "type": "DEFINITION", "definition": "ARGUMENTS", "children": ["17b18e6e-78af-f58e-c058-a332b4cfafa8", "f5feba5e-c295-3f51-7f67-ee1aad9d1f42", "67c21355-c312-1af6-8b32-992a3b7c1f9a", "0588d91d-fbe8-6a8e-a1cf-0d1d47b3df41"]}, {"uid": "65ff6adc-41ae-f3f7-0010-98240a614be3", "grfn_uid": "", "type": "VARIABLE", "identifier": "x", "children": []}, {"uid": "b5c03f6f-94e4-cc44-e3fb-dbda86ae9d5c", "grfn_uid": "", "type": "VARIABLE", "identifier": "y", "children": []}, {"uid": "bf1df687-1a1e-c042-71d0-4b0f656fa7e6", "grfn_uid": "", "type": "VARIABLE", "identifier": "z", "children": []}, {"uid": "df0d6301-488c-ac4e-5a94-14b840aaec7a", "grfn_uid": "", "type": "VARIABLE", "identifier": "w", "children": []}, {"uid": "322f1499-e8a5-6f31-ac2c-10d0c15648ff", "type": "OPERATOR", "operator": "NotEq / NotEq / NotEq", "children": ["65ff6adc-41ae-f3f7-0010-98240a614be3", "b5c03f6f-94e4-cc44-e3fb-dbda86ae9d5c", "bf1df687-1a1e-c042-71d0-4b0f656fa7e6", "df0d6301-488c-ac4e-5a94-14b840aaec7a"]}, {"uid": "120961ea-0913-5087-15d3-8ca9986cc8d5", "type": "OPERATOR", "operator": "RETURN", "children": ["322f1499-e8a5-6f31-ac2c-10d0c15648ff"]}, {"uid": "889c8ae2-4e3c-0f2d-4332-559dcad00273", "type": "DEFINITION", "definition": "LAMBDA", "children": ["ab2212c9-e23b-580e-4523-dbbb1eeed219", "120961ea-0913-5087-15d3-8ca9986cc8d5"]}]}, {"id": "lt_op", "nodes": [{"uid": "dc0520a4-87ba-3b90-1e41-5c4e57030ede", "grfn_uid": "", "type": "VARIABLE", "identifier": "x", "children": []}, {"uid": "c31277fd-eb83-af16-e404-d8083fc18c00", "grfn_uid": "", "type": "VARIABLE", "identifier": "y", "children": []}, {"uid": "dc66a27b-6a32-5333-116e-8a6429deb984", "type": "DEFINITION", "definition": "ARGUMENTS", "children": ["dc0520a4-87ba-3b90-1e41-5c4e57030ede", "c31277fd-eb83-af16-e404-d8083fc18c00"]}, {"uid": "22696227-8513-d91e-4862-2a674a294067", "grfn_uid": "", "type": "VARIABLE", "identifier": "x", "children": []}, {"uid": "35d4cd35-a08c-3a00-85e7-425092f078b8", "grfn_uid": "", "type": "VARIABLE", "identifier": "y", "children": []}, {"uid": "f4a5cc36-692a-7bce-1af5-5c2688083ebc", "type": "OPERATOR", "operator": "Lt", "children": ["22696227-8513-d91e-4862-2a674a294067", "35d4cd35-a08c-3a00-85e7-425092f078b8"]}, {"uid": "bdce29ef-6746-10eb-8b27-9c29a274c0d7", "type": "OPERATOR", "operator": "RETURN", "children": ["f4a5cc36-692a-7bce-1af5-5c2688083ebc"]}, {"uid": "47534952-c9c5-fef1-e76f-8a76c74f11cd", "type": "DEFINITION", "definition": "LAMBDA", "children": ["dc66a27b-6a32-5333-116e-8a6429deb984", "bdce29ef-6746-10eb-8b27-9c29a274c0d7"]}]}, {"id": "lte_op", "nodes": [{"uid": "9177b6d4-5f2e-9167-713e-ceb14ad12b4c", "grfn_uid": "", "type": "VARIABLE", "identifier": "x", "children": []}, {"uid": "1f9078d5-2835-bcdb-2347-b24fa0f9c074", "grfn_uid": "", "type": "VARIABLE", "identifier": "y", "children": []}, {"uid": "66b62087-61a5-3fdd-1eda-4209b270af55", "type": "DEFINITION", "definition": "ARGUMENTS", "children": ["9177b6d4-5f2e-9167-713e-ceb14ad12b4c", "1f9078d5-2835-bcdb-2347-b24fa0f9c074"]}, {"uid": "8f42cebe-23b8-70f3-77cb-1a27974fdedc", "grfn_uid": "", "type": "VARIABLE", "identifier": "x", "children": []}, {"uid": "a1d20ebc-5aa3-892a-4c88-b9d8ab12fb53", "grfn_uid": "", "type": "VARIABLE", "identifier": "y", "children": []}, {"uid": "37cf8025-6a44-7a90-be0a-5a5679009c61", "type": "OPERATOR", "operator": "LtE", "children": ["8f42cebe-23b8-70f3-77cb-1a27974fdedc", "a1d20ebc-5aa3-892a-4c88-b9d8ab12fb53"]}, {"uid": "8066b49b-b1d7-92a0-7d25-cefb7a0a02ba", "type": "OPERATOR", "operator": "RETURN", "children": ["37cf8025-6a44-7a90-be0a-5a5679009c61"]}, {"uid": "f55b2e5c-a6ed-0ac0-7e22-e1b751783032", "type": "DEFINITION", "definition": "LAMBDA", "children": ["66b62087-61a5-3fdd-1eda-4209b270af55", "8066b49b-b1d7-92a0-7d25-cefb7a0a02ba"]}]}, {"id": "gt_op", "nodes": [{"uid": "248f4a25-4cd8-ef24-71a8-c9c60f6ab75b", "grfn_uid": "", "type": "VARIABLE", "identifier": "x", "children": []}, {"uid": "e32866d3-0d6a-78b0-7eda-9ab9bec60ffe", "grfn_uid": "", "type": "VARIABLE", "identifier": "y", "children": []}, {"uid": "5afb9565-068a-3c38-3739-076a9f032cdc", "type": "DEFINITION", "definition": "ARGUMENTS", "children": ["248f4a25-4cd8-ef24-71a8-c9c60f6ab75b", "e32866d3-0d6a-78b0-7eda-9ab9bec60ffe"]}, {"uid": "fe2d9d1d-e377-b008-6416-59c078b61daf", "grfn_uid": "", "type": "VARIABLE", "identifier": "x", "children": []}, {"uid": "fa999f9b-86de-3365-d8a2-30de02969326", "grfn_uid": "", "type": "VARIABLE", "identifier": "y", "children": []}, {"uid": "14d4dad6-ddfa-e808-afd8-643211035083", "type": "OPERATOR", "operator": "Gt", "children": ["fe2d9d1d-e377-b008-6416-59c078b61daf", "fa999f9b-86de-3365-d8a2-30de02969326"]}, {"uid": "ecb3d561-bdf0-b015-f305-ee95afb120f4", "type": "OPERATOR", "operator": "RETURN", "children": ["14d4dad6-ddfa-e808-afd8-643211035083"]}, {"uid": "5c7cbc62-01a4-f7a1-6526-4961ab4414ae", "type": "DEFINITION", "definition": "LAMBDA", "children": ["5afb9565-068a-3c38-3739-076a9f032cdc", "ecb3d561-bdf0-b015-f305-ee95afb120f4"]}]}, {"id": "gte_op", "nodes": [{"uid": "00f520f4-9ef1-c846-1dbc-24fd0a8aa1e4", "grfn_uid": "", "type": "VARIABLE", "identifier": "x", "children": []}, {"uid": "a3ef802e-df86-93ce-4534-32cdffeb5d5f", "grfn_uid": "", "type": "VARIABLE", "identifier": "y", "children": []}, {"uid": "e695f8ba-ba23-38fe-4ae3-02f3b31e9be8", "type": "DEFINITION", "definition": "ARGUMENTS", "children": ["00f520f4-9ef1-c846-1dbc-24fd0a8aa1e4", "a3ef802e-df86-93ce-4534-32cdffeb5d5f"]}, {"uid": "92a651d7-c069-c542-2403-97213a082921", "grfn_uid": "", "type": "VARIABLE", "identifier": "x", "children": []}, {"uid": "6f1bdd07-1aff-71ae-30f2-c48549b564fb", "grfn_uid": "", "type": "VARIABLE", "identifier": "y", "children": []}, {"uid": "62565a95-5487-b5c3-b762-6f4975fd3537", "type": "OPERATOR", "operator": "GtE", "children": ["92a651d7-c069-c542-2403-97213a082921", "6f1bdd07-1aff-71ae-30f2-c48549b564fb"]}, {"uid": "a5e3a719-6bf5-2dfd-54a8-762b2b12c92c", "type": "OPERATOR", "operator": "RETURN", "children": ["62565a95-5487-b5c3-b762-6f4975fd3537"]}, {"uid": "25e4979d-6f6d-df79-affe-2554e5aef699", "type": "DEFINITION", "definition": "LAMBDA", "children": ["e695f8ba-ba23-38fe-4ae3-02f3b31e9be8", "a5e3a719-6bf5-2dfd-54a8-762b2b12c92c"]}]}, {"id": "is_op", "nodes": [{"uid": "25c29b6a-b575-bc6e-eee8-4bcb7281b8a9", "grfn_uid": "", "type": "VARIABLE", "identifier": "x", "children": []}, {"uid": "35783f66-2114-c2d6-50ea-1324862f78e1", "grfn_uid": "", "type": "VARIABLE", "identifier": "y", "children": []}, {"uid": "596305b3-71b2-21e4-2fd3-b9f2e90f79f8", "type": "DEFINITION", "definition": "ARGUMENTS", "children": ["25c29b6a-b575-bc6e-eee8-4bcb7281b8a9", "35783f66-2114-c2d6-50ea-1324862f78e1"]}, {"uid": "6d62e40c-638d-521a-fbc5-9e92ca1209ad", "grfn_uid": "", "type": "VARIABLE", "identifier": "x", "children": []}, {"uid": "bad3116b-63b8-a897-7df0-fe6bce8d75f2", "grfn_uid": "", "type": "VARIABLE", "identifier": "y", "children": []}, {"uid": "707421d4-3239-d04b-cbab-5b51385c5fdc", "type": "OPERATOR", "operator": "Is", "children": ["6d62e40c-638d-521a-fbc5-9e92ca1209ad", "bad3116b-63b8-a897-7df0-fe6bce8d75f2"]}, {"uid": "b5c25d42-9626-d8c4-344a-f454f0a61c5e", "type": "OPERATOR", "operator": "RETURN", "children": ["707421d4-3239-d04b-cbab-5b51385c5fdc"]}, {"uid": "0884fd16-636a-bf8c-e7e3-f52c0cbf404d", "type": "DEFINITION", "definition": "LAMBDA", "children": ["596305b3-71b2-21e4-2fd3-b9f2e90f79f8", "b5c25d42-9626-d8c4-344a-f454f0a61c5e"]}]}, {"id": "isnot_op", "nodes": [{"uid": "defa7864-15ac-15c3-a217-cf253be95767", "grfn_uid": "", "type": "VARIABLE", "identifier": "x", "children": []}, {"uid": "be3feafd-0e96-ed9b-5d15-8e442fcf3b87", "grfn_uid": "", "type": "VARIABLE", "identifier": "y", "children": []}, {"uid": "3baa17f9-2c62-3ac3-ad70-27cfa358cb1d", "type": "DEFINITION", "definition": "ARGUMENTS", "children": ["defa7864-15ac-15c3-a217-cf253be95767", "be3feafd-0e96-ed9b-5d15-8e442fcf3b87"]}, {"uid": "162d5c72-9ccd-3e1f-4c2a-bdaa9c5c11eb", "grfn_uid": "", "type": "VARIABLE", "identifier": "x", "children": []}, {"uid": "c061c99b-831a-352a-de6c-8762b475e15e", "grfn_uid": "", "type": "VARIABLE", "identifier": "y", "children": []}, {"uid": "e2091f49-e0a1-0d2b-c57c-799848d002be", "type": "OPERATOR", "operator": "IsNot", "children": ["162d5c72-9ccd-3e1f-4c2a-bdaa9c5c11eb", "c061c99b-831a-352a-de6c-8762b475e15e"]}, {"uid": "0dcf035b-7552-c6e8-6953-a1155a62ddc4", "type": "OPERATOR", "operator": "RETURN", "children": ["e2091f49-e0a1-0d2b-c57c-799848d002be"]}, {"uid": "aa66b464-8420-b8d9-b261-d0d2a1c2d9bf", "type": "DEFINITION", "definition": "LAMBDA", "children": ["3baa17f9-2c62-3ac3-ad70-27cfa358cb1d", "0dcf035b-7552-c6e8-6953-a1155a62ddc4"]}]}, {"id": "in_op", "nodes": [{"uid": "8c141838-f468-60a2-a604-e5aff4db1c1e", "grfn_uid": "", "type": "VARIABLE", "identifier": "x", "children": []}, {"uid": "6e3c18c9-ef1f-a0a3-bc02-ba67ee04bdde", "grfn_uid": "", "type": "VARIABLE", "identifier": "y", "children": []}, {"uid": "413770e2-7d7d-e1f5-7460-d20d94b9cdb5", "type": "DEFINITION", "definition": "ARGUMENTS", "children": ["8c141838-f468-60a2-a604-e5aff4db1c1e", "6e3c18c9-ef1f-a0a3-bc02-ba67ee04bdde"]}, {"uid": "56525ce0-3725-bd0c-79c4-5c38b440ffe0", "grfn_uid": "", "type": "VARIABLE", "identifier": "x", "children": []}, {"uid": "0d742256-0b36-f3cd-0acf-eba4441030ae", "grfn_uid": "", "type": "VARIABLE", "identifier": "y", "children": []}, {"uid": "4a30f7cd-00fd-ec23-598c-a3b429b10823", "type": "OPERATOR", "operator": "In", "children": ["56525ce0-3725-bd0c-79c4-5c38b440ffe0", "0d742256-0b36-f3cd-0acf-eba4441030ae"]}, {"uid": "104dff66-23f1-b67e-01d3-4690a795ac54", "type": "OPERATOR", "operator": "RETURN", "children": ["4a30f7cd-00fd-ec23-598c-a3b429b10823"]}, {"uid": "38dfe76b-ae35-8290-6d80-ab08c963d148", "type": "DEFINITION", "definition": "LAMBDA", "children": ["413770e2-7d7d-e1f5-7460-d20d94b9cdb5", "104dff66-23f1-b67e-01d3-4690a795ac54"]}]}, {"id": "notin_op", "nodes": [{"uid": "8ec9ea98-6581-f934-9bcf-b1c4f87e3560", "grfn_uid": "", "type": "VARIABLE", "identifier": "x", "children": []}, {"uid": "315e8080-7425-f4e9-3891-aef5ebe0572c", "grfn_uid": "", "type": "VARIABLE", "identifier": "y", "children": []}, {"uid": "9b3a0c89-1a32-e148-9bba-c83856e9b78d", "type": "DEFINITION", "definition": "ARGUMENTS", "children": ["8ec9ea98-6581-f934-9bcf-b1c4f87e3560", "315e8080-7425-f4e9-3891-aef5ebe0572c"]}, {"uid": "51abf5e5-cb77-5e24-15eb-3a3de2014a45", "grfn_uid": "", "type": "VARIABLE", "identifier": "x", "children": []}, {"uid": "e4bacd78-74ab-a9fc-8930-d17952ab793f", "grfn_uid": "", "type": "VARIABLE", "identifier": "y", "children": []}, {"uid": "85a1282a-0761-585b-4168-705a533c9a31", "type": "OPERATOR", "operator": "NotIn", "children": ["51abf5e5-cb77-5e24-15eb-3a3de2014a45", "e4bacd78-74ab-a9fc-8930-d17952ab793f"]}, {"uid": "14827a89-5e63-64c6-30ac-79dd0b5aafef", "type": "OPERATOR", "operator": "RETURN", "children": ["85a1282a-0761-585b-4168-705a533c9a31"]}, {"uid": "5882e3bb-8646-96c1-deb4-e6c435a7c6ed", "type": "DEFINITION", "definition": "LAMBDA", "children": ["9b3a0c89-1a32-e148-9bba-c83856e9b78d", "14827a89-5e63-64c6-30ac-79dd0b5aafef"]}]}]
->>>>>>> 79c2041e
+[
+    {
+        "id": "eq_op",
+        "nodes": [
+            {
+                "uid": "e3e70682-c209-4cac-629f-6fbed82c07cd",
+                "grfn_uid": "",
+                "type": "VARIABLE",
+                "identifier": "x",
+                "children": []
+            },
+            {
+                "uid": "f728b4fa-4248-5e3a-0a5d-2f346baa9455",
+                "grfn_uid": "",
+                "type": "VARIABLE",
+                "identifier": "y",
+                "children": []
+            },
+            {
+                "uid": "eb1167b3-67a9-c378-7c65-c1e582e2e662",
+                "type": "DEFINITION",
+                "definition": "ARGUMENTS",
+                "children": [
+                    "e3e70682-c209-4cac-629f-6fbed82c07cd",
+                    "f728b4fa-4248-5e3a-0a5d-2f346baa9455"
+                ]
+            },
+            {
+                "uid": "f7c1bd87-4da5-e709-d471-3d60c8a70639",
+                "grfn_uid": "",
+                "type": "VARIABLE",
+                "identifier": "x",
+                "children": []
+            },
+            {
+                "uid": "e443df78-9558-867f-5ba9-1faf7a024204",
+                "grfn_uid": "",
+                "type": "VARIABLE",
+                "identifier": "y",
+                "children": []
+            },
+            {
+                "uid": "23a7711a-8133-2876-37eb-dcd9e87a1613",
+                "type": "OPERATOR",
+                "operator": "Eq",
+                "children": [
+                    "f7c1bd87-4da5-e709-d471-3d60c8a70639",
+                    "e443df78-9558-867f-5ba9-1faf7a024204"
+                ]
+            },
+            {
+                "uid": "1846d424-c17c-6279-23c6-612f48268673",
+                "type": "OPERATOR",
+                "operator": "RETURN",
+                "children": [
+                    "23a7711a-8133-2876-37eb-dcd9e87a1613"
+                ]
+            },
+            {
+                "uid": "fcbd04c3-4021-2ef7-cca5-a5a19e4d6e3c",
+                "type": "DEFINITION",
+                "definition": "LAMBDA",
+                "children": [
+                    "eb1167b3-67a9-c378-7c65-c1e582e2e662",
+                    "1846d424-c17c-6279-23c6-612f48268673"
+                ]
+            }
+        ]
+    },
+    {
+        "id": "multi_eq_op",
+        "nodes": [
+            {
+                "uid": "b4862b21-fb97-d435-8856-1712e8e5216a",
+                "grfn_uid": "",
+                "type": "VARIABLE",
+                "identifier": "w",
+                "children": []
+            },
+            {
+                "uid": "259f4329-e6f4-590b-9a16-4106cf6a659e",
+                "grfn_uid": "",
+                "type": "VARIABLE",
+                "identifier": "x",
+                "children": []
+            },
+            {
+                "uid": "12e0c8b2-bad6-40fb-1948-8dec4f65d4d9",
+                "grfn_uid": "",
+                "type": "VARIABLE",
+                "identifier": "y",
+                "children": []
+            },
+            {
+                "uid": "5487ce1e-af19-922a-d9b8-a714e61a441c",
+                "grfn_uid": "",
+                "type": "VARIABLE",
+                "identifier": "z",
+                "children": []
+            },
+            {
+                "uid": "5a921187-19c7-8df4-8f4f-f31e78de5857",
+                "type": "DEFINITION",
+                "definition": "ARGUMENTS",
+                "children": [
+                    "b4862b21-fb97-d435-8856-1712e8e5216a",
+                    "259f4329-e6f4-590b-9a16-4106cf6a659e",
+                    "12e0c8b2-bad6-40fb-1948-8dec4f65d4d9",
+                    "5487ce1e-af19-922a-d9b8-a714e61a441c"
+                ]
+            },
+            {
+                "uid": "a3f2c9bf-9c63-16b9-50f2-44556f25e2a2",
+                "grfn_uid": "",
+                "type": "VARIABLE",
+                "identifier": "x",
+                "children": []
+            },
+            {
+                "uid": "8d723104-f773-83c1-3458-a748e9bb17bc",
+                "grfn_uid": "",
+                "type": "VARIABLE",
+                "identifier": "y",
+                "children": []
+            },
+            {
+                "uid": "85776e9a-dd84-f39e-7154-5a137a1d5006",
+                "grfn_uid": "",
+                "type": "VARIABLE",
+                "identifier": "z",
+                "children": []
+            },
+            {
+                "uid": "eb2083e6-ce16-4dba-0ff1-8e0242af9fc3",
+                "grfn_uid": "",
+                "type": "VARIABLE",
+                "identifier": "w",
+                "children": []
+            },
+            {
+                "uid": "17e0aa3c-0398-3ca8-ea7e-9d498c778ea6",
+                "type": "OPERATOR",
+                "operator": "Eq / Eq / Eq",
+                "children": [
+                    "a3f2c9bf-9c63-16b9-50f2-44556f25e2a2",
+                    "8d723104-f773-83c1-3458-a748e9bb17bc",
+                    "85776e9a-dd84-f39e-7154-5a137a1d5006",
+                    "eb2083e6-ce16-4dba-0ff1-8e0242af9fc3"
+                ]
+            },
+            {
+                "uid": "b5d32b16-6619-4cb1-d710-37d1b83e90ec",
+                "type": "OPERATOR",
+                "operator": "RETURN",
+                "children": [
+                    "17e0aa3c-0398-3ca8-ea7e-9d498c778ea6"
+                ]
+            },
+            {
+                "uid": "a0116be5-ab0c-1681-c8f8-e3d0d3290a4c",
+                "type": "DEFINITION",
+                "definition": "LAMBDA",
+                "children": [
+                    "5a921187-19c7-8df4-8f4f-f31e78de5857",
+                    "b5d32b16-6619-4cb1-d710-37d1b83e90ec"
+                ]
+            }
+        ]
+    },
+    {
+        "id": "noteq_op",
+        "nodes": [
+            {
+                "uid": "d3fbf47a-7e5b-1e7f-9ca5-499d004ae545",
+                "grfn_uid": "",
+                "type": "VARIABLE",
+                "identifier": "x",
+                "children": []
+            },
+            {
+                "uid": "baf3897a-3e70-f16a-5548-5822de1b372a",
+                "grfn_uid": "",
+                "type": "VARIABLE",
+                "identifier": "y",
+                "children": []
+            },
+            {
+                "uid": "101fbccc-ded7-33e8-b421-eaeb534097ca",
+                "type": "DEFINITION",
+                "definition": "ARGUMENTS",
+                "children": [
+                    "d3fbf47a-7e5b-1e7f-9ca5-499d004ae545",
+                    "baf3897a-3e70-f16a-5548-5822de1b372a"
+                ]
+            },
+            {
+                "uid": "38c1962e-9148-624f-eac1-c14f30e9c5cc",
+                "grfn_uid": "",
+                "type": "VARIABLE",
+                "identifier": "x",
+                "children": []
+            },
+            {
+                "uid": "247a8333-f7b0-b7d2-cda8-056c3d15eef7",
+                "grfn_uid": "",
+                "type": "VARIABLE",
+                "identifier": "y",
+                "children": []
+            },
+            {
+                "uid": "1759edc3-72ae-2244-8b01-63c1cd9d2b7d",
+                "type": "OPERATOR",
+                "operator": "NotEq",
+                "children": [
+                    "38c1962e-9148-624f-eac1-c14f30e9c5cc",
+                    "247a8333-f7b0-b7d2-cda8-056c3d15eef7"
+                ]
+            },
+            {
+                "uid": "e005b860-51ef-1922-fe43-c49e149818d1",
+                "type": "OPERATOR",
+                "operator": "RETURN",
+                "children": [
+                    "1759edc3-72ae-2244-8b01-63c1cd9d2b7d"
+                ]
+            },
+            {
+                "uid": "7d41e602-eece-328b-ff7b-118e820865d6",
+                "type": "DEFINITION",
+                "definition": "LAMBDA",
+                "children": [
+                    "101fbccc-ded7-33e8-b421-eaeb534097ca",
+                    "e005b860-51ef-1922-fe43-c49e149818d1"
+                ]
+            }
+        ]
+    },
+    {
+        "id": "multi_noteq_op",
+        "nodes": [
+            {
+                "uid": "4a84eb03-8d1f-d9b7-4d2b-9deb1beb3711",
+                "grfn_uid": "",
+                "type": "VARIABLE",
+                "identifier": "x",
+                "children": []
+            },
+            {
+                "uid": "552f233a-8c25-166a-1ff3-9849b4e1357d",
+                "grfn_uid": "",
+                "type": "VARIABLE",
+                "identifier": "y",
+                "children": []
+            },
+            {
+                "uid": "3405095c-8a50-06c1-ec18-8efbd080e66e",
+                "grfn_uid": "",
+                "type": "VARIABLE",
+                "identifier": "z",
+                "children": []
+            },
+            {
+                "uid": "8c1745a7-9a6a-5f92-cca7-4147f6be1f72",
+                "grfn_uid": "",
+                "type": "VARIABLE",
+                "identifier": "w",
+                "children": []
+            },
+            {
+                "uid": "1775336d-71ea-cd05-49a3-e80e966e1277",
+                "type": "DEFINITION",
+                "definition": "ARGUMENTS",
+                "children": [
+                    "4a84eb03-8d1f-d9b7-4d2b-9deb1beb3711",
+                    "552f233a-8c25-166a-1ff3-9849b4e1357d",
+                    "3405095c-8a50-06c1-ec18-8efbd080e66e",
+                    "8c1745a7-9a6a-5f92-cca7-4147f6be1f72"
+                ]
+            },
+            {
+                "uid": "5129fb7c-6288-e1a5-cc45-782198a6416d",
+                "grfn_uid": "",
+                "type": "VARIABLE",
+                "identifier": "x",
+                "children": []
+            },
+            {
+                "uid": "2f120554-4a53-08cc-3dfa-bc08935ddd72",
+                "grfn_uid": "",
+                "type": "VARIABLE",
+                "identifier": "y",
+                "children": []
+            },
+            {
+                "uid": "0870e15c-2fcd-81b5-d24b-ace4307bf326",
+                "grfn_uid": "",
+                "type": "VARIABLE",
+                "identifier": "z",
+                "children": []
+            },
+            {
+                "uid": "42930b33-a81a-d477-fb36-75b89cdeb3e6",
+                "grfn_uid": "",
+                "type": "VARIABLE",
+                "identifier": "w",
+                "children": []
+            },
+            {
+                "uid": "adc0da7a-16fe-baa0-11af-923d79fdef7c",
+                "type": "OPERATOR",
+                "operator": "NotEq / NotEq / NotEq",
+                "children": [
+                    "5129fb7c-6288-e1a5-cc45-782198a6416d",
+                    "2f120554-4a53-08cc-3dfa-bc08935ddd72",
+                    "0870e15c-2fcd-81b5-d24b-ace4307bf326",
+                    "42930b33-a81a-d477-fb36-75b89cdeb3e6"
+                ]
+            },
+            {
+                "uid": "2648ee38-e074-05eb-2156-63abc1f254b8",
+                "type": "OPERATOR",
+                "operator": "RETURN",
+                "children": [
+                    "adc0da7a-16fe-baa0-11af-923d79fdef7c"
+                ]
+            },
+            {
+                "uid": "148b2758-d7ab-7928-09e4-69e6ec62b2c8",
+                "type": "DEFINITION",
+                "definition": "LAMBDA",
+                "children": [
+                    "1775336d-71ea-cd05-49a3-e80e966e1277",
+                    "2648ee38-e074-05eb-2156-63abc1f254b8"
+                ]
+            }
+        ]
+    },
+    {
+        "id": "lt_op",
+        "nodes": [
+            {
+                "uid": "d450fe4a-ec4f-217b-b306-d1a8e5eeac76",
+                "grfn_uid": "",
+                "type": "VARIABLE",
+                "identifier": "x",
+                "children": []
+            },
+            {
+                "uid": "d67e55fd-642b-fa42-aef9-c00b8a64c1b9",
+                "grfn_uid": "",
+                "type": "VARIABLE",
+                "identifier": "y",
+                "children": []
+            },
+            {
+                "uid": "85940927-468f-f53d-864a-7a50b48d73f1",
+                "type": "DEFINITION",
+                "definition": "ARGUMENTS",
+                "children": [
+                    "d450fe4a-ec4f-217b-b306-d1a8e5eeac76",
+                    "d67e55fd-642b-fa42-aef9-c00b8a64c1b9"
+                ]
+            },
+            {
+                "uid": "37176e84-d977-e993-3c49-d76fcfc6e625",
+                "grfn_uid": "",
+                "type": "VARIABLE",
+                "identifier": "x",
+                "children": []
+            },
+            {
+                "uid": "d3447490-96fd-35d0-adf2-0806e5214606",
+                "grfn_uid": "",
+                "type": "VARIABLE",
+                "identifier": "y",
+                "children": []
+            },
+            {
+                "uid": "46743741-9466-e472-6b5f-5241f323ca74",
+                "type": "OPERATOR",
+                "operator": "Lt",
+                "children": [
+                    "37176e84-d977-e993-3c49-d76fcfc6e625",
+                    "d3447490-96fd-35d0-adf2-0806e5214606"
+                ]
+            },
+            {
+                "uid": "a425799a-a905-d750-7e1e-a9c573581a81",
+                "type": "OPERATOR",
+                "operator": "RETURN",
+                "children": [
+                    "46743741-9466-e472-6b5f-5241f323ca74"
+                ]
+            },
+            {
+                "uid": "fb82860d-eabc-a8d0-b341-facdff0ac0f1",
+                "type": "DEFINITION",
+                "definition": "LAMBDA",
+                "children": [
+                    "85940927-468f-f53d-864a-7a50b48d73f1",
+                    "a425799a-a905-d750-7e1e-a9c573581a81"
+                ]
+            }
+        ]
+    },
+    {
+        "id": "lte_op",
+        "nodes": [
+            {
+                "uid": "5306f3f5-1516-6570-5b7c-709acb175a5a",
+                "grfn_uid": "",
+                "type": "VARIABLE",
+                "identifier": "x",
+                "children": []
+            },
+            {
+                "uid": "964a870c-7c87-9b74-1d87-8f9f9cdf5a86",
+                "grfn_uid": "",
+                "type": "VARIABLE",
+                "identifier": "y",
+                "children": []
+            },
+            {
+                "uid": "30bcab0e-d857-0102-55d4-4936a1515607",
+                "type": "DEFINITION",
+                "definition": "ARGUMENTS",
+                "children": [
+                    "5306f3f5-1516-6570-5b7c-709acb175a5a",
+                    "964a870c-7c87-9b74-1d87-8f9f9cdf5a86"
+                ]
+            },
+            {
+                "uid": "4562be7f-bb42-e0b2-0426-465e3e37952d",
+                "grfn_uid": "",
+                "type": "VARIABLE",
+                "identifier": "x",
+                "children": []
+            },
+            {
+                "uid": "5f3f5638-3870-1a14-b490-b6081dfc8352",
+                "grfn_uid": "",
+                "type": "VARIABLE",
+                "identifier": "y",
+                "children": []
+            },
+            {
+                "uid": "6d16ee18-5521-16dd-2ba4-b180cb69ca38",
+                "type": "OPERATOR",
+                "operator": "LtE",
+                "children": [
+                    "4562be7f-bb42-e0b2-0426-465e3e37952d",
+                    "5f3f5638-3870-1a14-b490-b6081dfc8352"
+                ]
+            },
+            {
+                "uid": "c87a7463-19c1-6a0d-0feb-d845d0dfae43",
+                "type": "OPERATOR",
+                "operator": "RETURN",
+                "children": [
+                    "6d16ee18-5521-16dd-2ba4-b180cb69ca38"
+                ]
+            },
+            {
+                "uid": "38018b47-b29a-8b06-daf6-6c5f2577bffa",
+                "type": "DEFINITION",
+                "definition": "LAMBDA",
+                "children": [
+                    "30bcab0e-d857-0102-55d4-4936a1515607",
+                    "c87a7463-19c1-6a0d-0feb-d845d0dfae43"
+                ]
+            }
+        ]
+    },
+    {
+        "id": "gt_op",
+        "nodes": [
+            {
+                "uid": "a25b59fd-92e8-e269-d12e-cbc40b9475b1",
+                "grfn_uid": "",
+                "type": "VARIABLE",
+                "identifier": "x",
+                "children": []
+            },
+            {
+                "uid": "9a27d858-88c1-32ad-efbf-c19ee8f6cf32",
+                "grfn_uid": "",
+                "type": "VARIABLE",
+                "identifier": "y",
+                "children": []
+            },
+            {
+                "uid": "1fdb8b32-06d5-99e8-12f1-75ffae3b16ec",
+                "type": "DEFINITION",
+                "definition": "ARGUMENTS",
+                "children": [
+                    "a25b59fd-92e8-e269-d12e-cbc40b9475b1",
+                    "9a27d858-88c1-32ad-efbf-c19ee8f6cf32"
+                ]
+            },
+            {
+                "uid": "d480865f-9b38-fe80-3042-e325a28f5ab0",
+                "grfn_uid": "",
+                "type": "VARIABLE",
+                "identifier": "x",
+                "children": []
+            },
+            {
+                "uid": "176ea1b1-6426-4cd5-1ea4-5cd69371a71f",
+                "grfn_uid": "",
+                "type": "VARIABLE",
+                "identifier": "y",
+                "children": []
+            },
+            {
+                "uid": "1db53334-fb03-23a1-d576-d4155ec17dbe",
+                "type": "OPERATOR",
+                "operator": "Gt",
+                "children": [
+                    "d480865f-9b38-fe80-3042-e325a28f5ab0",
+                    "176ea1b1-6426-4cd5-1ea4-5cd69371a71f"
+                ]
+            },
+            {
+                "uid": "31d0b664-0589-f877-9b02-52440950fd13",
+                "type": "OPERATOR",
+                "operator": "RETURN",
+                "children": [
+                    "1db53334-fb03-23a1-d576-d4155ec17dbe"
+                ]
+            },
+            {
+                "uid": "b7d6467b-2f5a-522a-f87f-43fdf6062541",
+                "type": "DEFINITION",
+                "definition": "LAMBDA",
+                "children": [
+                    "1fdb8b32-06d5-99e8-12f1-75ffae3b16ec",
+                    "31d0b664-0589-f877-9b02-52440950fd13"
+                ]
+            }
+        ]
+    },
+    {
+        "id": "gte_op",
+        "nodes": [
+            {
+                "uid": "ba26d851-35e8-579a-7aaf-0e891fb797fa",
+                "grfn_uid": "",
+                "type": "VARIABLE",
+                "identifier": "x",
+                "children": []
+            },
+            {
+                "uid": "ade9b2b4-efdd-35f8-0fa3-4266ccfdba9b",
+                "grfn_uid": "",
+                "type": "VARIABLE",
+                "identifier": "y",
+                "children": []
+            },
+            {
+                "uid": "9edfa3da-6cf5-5b15-8b53-031d05d51433",
+                "type": "DEFINITION",
+                "definition": "ARGUMENTS",
+                "children": [
+                    "ba26d851-35e8-579a-7aaf-0e891fb797fa",
+                    "ade9b2b4-efdd-35f8-0fa3-4266ccfdba9b"
+                ]
+            },
+            {
+                "uid": "11ebcd49-428a-1c22-d5fd-b76a19fbeb1d",
+                "grfn_uid": "",
+                "type": "VARIABLE",
+                "identifier": "x",
+                "children": []
+            },
+            {
+                "uid": "4d125e7f-a59c-ec98-126c-bc8f38884479",
+                "grfn_uid": "",
+                "type": "VARIABLE",
+                "identifier": "y",
+                "children": []
+            },
+            {
+                "uid": "0fa07a3f-2e29-5065-6fa2-31e959acdd98",
+                "type": "OPERATOR",
+                "operator": "GtE",
+                "children": [
+                    "11ebcd49-428a-1c22-d5fd-b76a19fbeb1d",
+                    "4d125e7f-a59c-ec98-126c-bc8f38884479"
+                ]
+            },
+            {
+                "uid": "98b33c6e-0a14-b90a-7795-e98680ee526e",
+                "type": "OPERATOR",
+                "operator": "RETURN",
+                "children": [
+                    "0fa07a3f-2e29-5065-6fa2-31e959acdd98"
+                ]
+            },
+            {
+                "uid": "642aad48-fcfc-fa81-b306-d70019d5f970",
+                "type": "DEFINITION",
+                "definition": "LAMBDA",
+                "children": [
+                    "9edfa3da-6cf5-5b15-8b53-031d05d51433",
+                    "98b33c6e-0a14-b90a-7795-e98680ee526e"
+                ]
+            }
+        ]
+    },
+    {
+        "id": "is_op",
+        "nodes": [
+            {
+                "uid": "e786ab37-5bca-47be-4298-17c53308fb2e",
+                "grfn_uid": "",
+                "type": "VARIABLE",
+                "identifier": "x",
+                "children": []
+            },
+            {
+                "uid": "e6fd68e8-d69c-91c2-7860-1602bb4a06cb",
+                "grfn_uid": "",
+                "type": "VARIABLE",
+                "identifier": "y",
+                "children": []
+            },
+            {
+                "uid": "b29c467d-2b5f-6932-91dc-59efeb21a3f6",
+                "type": "DEFINITION",
+                "definition": "ARGUMENTS",
+                "children": [
+                    "e786ab37-5bca-47be-4298-17c53308fb2e",
+                    "e6fd68e8-d69c-91c2-7860-1602bb4a06cb"
+                ]
+            },
+            {
+                "uid": "c470f0e7-f76f-bfb8-3412-fc12ac322c12",
+                "grfn_uid": "",
+                "type": "VARIABLE",
+                "identifier": "x",
+                "children": []
+            },
+            {
+                "uid": "28805c5d-ad1b-8f60-c9e4-dab20edc6d2b",
+                "grfn_uid": "",
+                "type": "VARIABLE",
+                "identifier": "y",
+                "children": []
+            },
+            {
+                "uid": "878b9f6b-57a1-cb71-2975-d279d86dbf11",
+                "type": "OPERATOR",
+                "operator": "Is",
+                "children": [
+                    "c470f0e7-f76f-bfb8-3412-fc12ac322c12",
+                    "28805c5d-ad1b-8f60-c9e4-dab20edc6d2b"
+                ]
+            },
+            {
+                "uid": "ebe21368-98c7-5205-1e01-a934402d0baf",
+                "type": "OPERATOR",
+                "operator": "RETURN",
+                "children": [
+                    "878b9f6b-57a1-cb71-2975-d279d86dbf11"
+                ]
+            },
+            {
+                "uid": "0361524c-2cc0-f859-aa65-24ab713b7e05",
+                "type": "DEFINITION",
+                "definition": "LAMBDA",
+                "children": [
+                    "b29c467d-2b5f-6932-91dc-59efeb21a3f6",
+                    "ebe21368-98c7-5205-1e01-a934402d0baf"
+                ]
+            }
+        ]
+    },
+    {
+        "id": "isnot_op",
+        "nodes": [
+            {
+                "uid": "e66cd36e-68ef-8f5f-ae68-690a78bc7175",
+                "grfn_uid": "",
+                "type": "VARIABLE",
+                "identifier": "x",
+                "children": []
+            },
+            {
+                "uid": "eae2025e-8233-9e23-dff3-334b91b15f5d",
+                "grfn_uid": "",
+                "type": "VARIABLE",
+                "identifier": "y",
+                "children": []
+            },
+            {
+                "uid": "637e0edc-5b6e-4ae7-a620-81434fbaecc0",
+                "type": "DEFINITION",
+                "definition": "ARGUMENTS",
+                "children": [
+                    "e66cd36e-68ef-8f5f-ae68-690a78bc7175",
+                    "eae2025e-8233-9e23-dff3-334b91b15f5d"
+                ]
+            },
+            {
+                "uid": "27460f22-403d-1f83-a859-890cd670f668",
+                "grfn_uid": "",
+                "type": "VARIABLE",
+                "identifier": "x",
+                "children": []
+            },
+            {
+                "uid": "753c7c99-032f-06ca-b0d9-c2aa8f837ef7",
+                "grfn_uid": "",
+                "type": "VARIABLE",
+                "identifier": "y",
+                "children": []
+            },
+            {
+                "uid": "bd30291a-55fe-a08e-143e-2e04bdd7d19b",
+                "type": "OPERATOR",
+                "operator": "IsNot",
+                "children": [
+                    "27460f22-403d-1f83-a859-890cd670f668",
+                    "753c7c99-032f-06ca-b0d9-c2aa8f837ef7"
+                ]
+            },
+            {
+                "uid": "2284b7a4-47e7-f593-8b58-85ca0bb2c3f0",
+                "type": "OPERATOR",
+                "operator": "RETURN",
+                "children": [
+                    "bd30291a-55fe-a08e-143e-2e04bdd7d19b"
+                ]
+            },
+            {
+                "uid": "7b59051b-f400-48d7-c31d-5a973d792fa1",
+                "type": "DEFINITION",
+                "definition": "LAMBDA",
+                "children": [
+                    "637e0edc-5b6e-4ae7-a620-81434fbaecc0",
+                    "2284b7a4-47e7-f593-8b58-85ca0bb2c3f0"
+                ]
+            }
+        ]
+    },
+    {
+        "id": "in_op",
+        "nodes": [
+            {
+                "uid": "ac642b4c-49b2-5ded-9c31-d9b25a2b745b",
+                "grfn_uid": "",
+                "type": "VARIABLE",
+                "identifier": "x",
+                "children": []
+            },
+            {
+                "uid": "e456697c-f268-6baa-971c-702d5bf49c04",
+                "grfn_uid": "",
+                "type": "VARIABLE",
+                "identifier": "y",
+                "children": []
+            },
+            {
+                "uid": "21e15094-9efe-e464-da90-f534a23d4c9d",
+                "type": "DEFINITION",
+                "definition": "ARGUMENTS",
+                "children": [
+                    "ac642b4c-49b2-5ded-9c31-d9b25a2b745b",
+                    "e456697c-f268-6baa-971c-702d5bf49c04"
+                ]
+            },
+            {
+                "uid": "bf9cc545-6355-18f7-4f6f-a985b732d46f",
+                "grfn_uid": "",
+                "type": "VARIABLE",
+                "identifier": "x",
+                "children": []
+            },
+            {
+                "uid": "14aa451c-a69c-fb85-d432-f8db6a174c1c",
+                "grfn_uid": "",
+                "type": "VARIABLE",
+                "identifier": "y",
+                "children": []
+            },
+            {
+                "uid": "b2d650af-313b-32b7-9836-31890063e42f",
+                "type": "OPERATOR",
+                "operator": "In",
+                "children": [
+                    "bf9cc545-6355-18f7-4f6f-a985b732d46f",
+                    "14aa451c-a69c-fb85-d432-f8db6a174c1c"
+                ]
+            },
+            {
+                "uid": "391cf046-3d4a-5d51-28fa-fd04559b5975",
+                "type": "OPERATOR",
+                "operator": "RETURN",
+                "children": [
+                    "b2d650af-313b-32b7-9836-31890063e42f"
+                ]
+            },
+            {
+                "uid": "b5d97ef7-60ef-1471-72b8-ff39a32c9b6f",
+                "type": "DEFINITION",
+                "definition": "LAMBDA",
+                "children": [
+                    "21e15094-9efe-e464-da90-f534a23d4c9d",
+                    "391cf046-3d4a-5d51-28fa-fd04559b5975"
+                ]
+            }
+        ]
+    },
+    {
+        "id": "notin_op",
+        "nodes": [
+            {
+                "uid": "dfe1b307-9172-5f0a-ac7c-8803e01bbf50",
+                "grfn_uid": "",
+                "type": "VARIABLE",
+                "identifier": "x",
+                "children": []
+            },
+            {
+                "uid": "df26f517-66fa-f989-0813-5d586a1689ad",
+                "grfn_uid": "",
+                "type": "VARIABLE",
+                "identifier": "y",
+                "children": []
+            },
+            {
+                "uid": "c5adf681-6b10-e53a-9145-de05b3ab1b2c",
+                "type": "DEFINITION",
+                "definition": "ARGUMENTS",
+                "children": [
+                    "dfe1b307-9172-5f0a-ac7c-8803e01bbf50",
+                    "df26f517-66fa-f989-0813-5d586a1689ad"
+                ]
+            },
+            {
+                "uid": "2a69acc7-0bf9-c0ef-b581-6b74a985ab61",
+                "grfn_uid": "",
+                "type": "VARIABLE",
+                "identifier": "x",
+                "children": []
+            },
+            {
+                "uid": "b3969057-425c-b200-105a-da6b720299e3",
+                "grfn_uid": "",
+                "type": "VARIABLE",
+                "identifier": "y",
+                "children": []
+            },
+            {
+                "uid": "e28bc9ff-870f-084c-7244-f536285e25b4",
+                "type": "OPERATOR",
+                "operator": "NotIn",
+                "children": [
+                    "2a69acc7-0bf9-c0ef-b581-6b74a985ab61",
+                    "b3969057-425c-b200-105a-da6b720299e3"
+                ]
+            },
+            {
+                "uid": "9a9e4310-8fb8-3bab-e875-4cd37cbd7025",
+                "type": "OPERATOR",
+                "operator": "RETURN",
+                "children": [
+                    "e28bc9ff-870f-084c-7244-f536285e25b4"
+                ]
+            },
+            {
+                "uid": "09f6048f-e245-a460-0004-884cc167733f",
+                "type": "DEFINITION",
+                "definition": "LAMBDA",
+                "children": [
+                    "c5adf681-6b10-e53a-9145-de05b3ab1b2c",
+                    "9a9e4310-8fb8-3bab-e875-4cd37cbd7025"
+                ]
+            }
+        ]
+    }
+]