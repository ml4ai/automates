--- conflicted
+++ resolved
@@ -1,5 +1,1366 @@
-<<<<<<< HEAD
-[{"id": "add_op", "nodes": [{"uid": "e3e70682-c209-4cac-629f-6fbed82c07cd", "grfn_uid": "", "type": "VARIABLE", "identifier": "x", "children": []}, {"uid": "f728b4fa-4248-5e3a-0a5d-2f346baa9455", "grfn_uid": "", "type": "VARIABLE", "identifier": "y", "children": []}, {"uid": "eb1167b3-67a9-c378-7c65-c1e582e2e662", "type": "DEFINITION", "definition": "ARGUMENTS", "children": ["e3e70682-c209-4cac-629f-6fbed82c07cd", "f728b4fa-4248-5e3a-0a5d-2f346baa9455"]}, {"uid": "f7c1bd87-4da5-e709-d471-3d60c8a70639", "grfn_uid": "", "type": "VARIABLE", "identifier": "x", "children": []}, {"uid": "e443df78-9558-867f-5ba9-1faf7a024204", "grfn_uid": "", "type": "VARIABLE", "identifier": "y", "children": []}, {"uid": "23a7711a-8133-2876-37eb-dcd9e87a1613", "type": "OPERATOR", "operator": "Add", "children": ["f7c1bd87-4da5-e709-d471-3d60c8a70639", "e443df78-9558-867f-5ba9-1faf7a024204"]}, {"uid": "1846d424-c17c-6279-23c6-612f48268673", "type": "OPERATOR", "operator": "RETURN", "children": ["23a7711a-8133-2876-37eb-dcd9e87a1613"]}, {"uid": "fcbd04c3-4021-2ef7-cca5-a5a19e4d6e3c", "type": "DEFINITION", "definition": "LAMBDA", "children": ["eb1167b3-67a9-c378-7c65-c1e582e2e662", "1846d424-c17c-6279-23c6-612f48268673"]}]}, {"id": "multi_add_op", "nodes": [{"uid": "b4862b21-fb97-d435-8856-1712e8e5216a", "grfn_uid": "", "type": "VARIABLE", "identifier": "w", "children": []}, {"uid": "259f4329-e6f4-590b-9a16-4106cf6a659e", "grfn_uid": "", "type": "VARIABLE", "identifier": "x", "children": []}, {"uid": "12e0c8b2-bad6-40fb-1948-8dec4f65d4d9", "grfn_uid": "", "type": "VARIABLE", "identifier": "y", "children": []}, {"uid": "5487ce1e-af19-922a-d9b8-a714e61a441c", "grfn_uid": "", "type": "VARIABLE", "identifier": "z", "children": []}, {"uid": "5a921187-19c7-8df4-8f4f-f31e78de5857", "type": "DEFINITION", "definition": "ARGUMENTS", "children": ["b4862b21-fb97-d435-8856-1712e8e5216a", "259f4329-e6f4-590b-9a16-4106cf6a659e", "12e0c8b2-bad6-40fb-1948-8dec4f65d4d9", "5487ce1e-af19-922a-d9b8-a714e61a441c"]}, {"uid": "a3f2c9bf-9c63-16b9-50f2-44556f25e2a2", "grfn_uid": "", "type": "VARIABLE", "identifier": "x", "children": []}, {"uid": "8d723104-f773-83c1-3458-a748e9bb17bc", "grfn_uid": "", "type": "VARIABLE", "identifier": "y", "children": []}, {"uid": "85776e9a-dd84-f39e-7154-5a137a1d5006", "type": "OPERATOR", "operator": "Add", "children": ["a3f2c9bf-9c63-16b9-50f2-44556f25e2a2", "8d723104-f773-83c1-3458-a748e9bb17bc"]}, {"uid": "eb2083e6-ce16-4dba-0ff1-8e0242af9fc3", "grfn_uid": "", "type": "VARIABLE", "identifier": "z", "children": []}, {"uid": "17e0aa3c-0398-3ca8-ea7e-9d498c778ea6", "type": "OPERATOR", "operator": "Add", "children": ["85776e9a-dd84-f39e-7154-5a137a1d5006", "eb2083e6-ce16-4dba-0ff1-8e0242af9fc3"]}, {"uid": "b5d32b16-6619-4cb1-d710-37d1b83e90ec", "grfn_uid": "", "type": "VARIABLE", "identifier": "w", "children": []}, {"uid": "a0116be5-ab0c-1681-c8f8-e3d0d3290a4c", "type": "OPERATOR", "operator": "Add", "children": ["17e0aa3c-0398-3ca8-ea7e-9d498c778ea6", "b5d32b16-6619-4cb1-d710-37d1b83e90ec"]}, {"uid": "d3fbf47a-7e5b-1e7f-9ca5-499d004ae545", "type": "OPERATOR", "operator": "RETURN", "children": ["a0116be5-ab0c-1681-c8f8-e3d0d3290a4c"]}, {"uid": "baf3897a-3e70-f16a-5548-5822de1b372a", "type": "DEFINITION", "definition": "LAMBDA", "children": ["5a921187-19c7-8df4-8f4f-f31e78de5857", "d3fbf47a-7e5b-1e7f-9ca5-499d004ae545"]}]}, {"id": "sub_op", "nodes": [{"uid": "101fbccc-ded7-33e8-b421-eaeb534097ca", "grfn_uid": "", "type": "VARIABLE", "identifier": "x", "children": []}, {"uid": "38c1962e-9148-624f-eac1-c14f30e9c5cc", "grfn_uid": "", "type": "VARIABLE", "identifier": "y", "children": []}, {"uid": "247a8333-f7b0-b7d2-cda8-056c3d15eef7", "type": "DEFINITION", "definition": "ARGUMENTS", "children": ["101fbccc-ded7-33e8-b421-eaeb534097ca", "38c1962e-9148-624f-eac1-c14f30e9c5cc"]}, {"uid": "1759edc3-72ae-2244-8b01-63c1cd9d2b7d", "grfn_uid": "", "type": "VARIABLE", "identifier": "x", "children": []}, {"uid": "e005b860-51ef-1922-fe43-c49e149818d1", "grfn_uid": "", "type": "VARIABLE", "identifier": "y", "children": []}, {"uid": "7d41e602-eece-328b-ff7b-118e820865d6", "type": "OPERATOR", "operator": "Sub", "children": ["1759edc3-72ae-2244-8b01-63c1cd9d2b7d", "e005b860-51ef-1922-fe43-c49e149818d1"]}, {"uid": "4a84eb03-8d1f-d9b7-4d2b-9deb1beb3711", "type": "OPERATOR", "operator": "RETURN", "children": ["7d41e602-eece-328b-ff7b-118e820865d6"]}, {"uid": "552f233a-8c25-166a-1ff3-9849b4e1357d", "type": "DEFINITION", "definition": "LAMBDA", "children": ["247a8333-f7b0-b7d2-cda8-056c3d15eef7", "4a84eb03-8d1f-d9b7-4d2b-9deb1beb3711"]}]}, {"id": "multi_sub_op", "nodes": [{"uid": "3405095c-8a50-06c1-ec18-8efbd080e66e", "grfn_uid": "", "type": "VARIABLE", "identifier": "x", "children": []}, {"uid": "8c1745a7-9a6a-5f92-cca7-4147f6be1f72", "grfn_uid": "", "type": "VARIABLE", "identifier": "y", "children": []}, {"uid": "1775336d-71ea-cd05-49a3-e80e966e1277", "grfn_uid": "", "type": "VARIABLE", "identifier": "z", "children": []}, {"uid": "5129fb7c-6288-e1a5-cc45-782198a6416d", "type": "DEFINITION", "definition": "ARGUMENTS", "children": ["3405095c-8a50-06c1-ec18-8efbd080e66e", "8c1745a7-9a6a-5f92-cca7-4147f6be1f72", "1775336d-71ea-cd05-49a3-e80e966e1277"]}, {"uid": "2f120554-4a53-08cc-3dfa-bc08935ddd72", "grfn_uid": "", "type": "VARIABLE", "identifier": "x", "children": []}, {"uid": "0870e15c-2fcd-81b5-d24b-ace4307bf326", "grfn_uid": "", "type": "VARIABLE", "identifier": "y", "children": []}, {"uid": "42930b33-a81a-d477-fb36-75b89cdeb3e6", "type": "OPERATOR", "operator": "Sub", "children": ["2f120554-4a53-08cc-3dfa-bc08935ddd72", "0870e15c-2fcd-81b5-d24b-ace4307bf326"]}, {"uid": "adc0da7a-16fe-baa0-11af-923d79fdef7c", "grfn_uid": "", "type": "VARIABLE", "identifier": "z", "children": []}, {"uid": "2648ee38-e074-05eb-2156-63abc1f254b8", "type": "OPERATOR", "operator": "Sub", "children": ["42930b33-a81a-d477-fb36-75b89cdeb3e6", "adc0da7a-16fe-baa0-11af-923d79fdef7c"]}, {"uid": "148b2758-d7ab-7928-09e4-69e6ec62b2c8", "type": "OPERATOR", "operator": "RETURN", "children": ["2648ee38-e074-05eb-2156-63abc1f254b8"]}, {"uid": "d450fe4a-ec4f-217b-b306-d1a8e5eeac76", "type": "DEFINITION", "definition": "LAMBDA", "children": ["5129fb7c-6288-e1a5-cc45-782198a6416d", "148b2758-d7ab-7928-09e4-69e6ec62b2c8"]}]}, {"id": "mult_op", "nodes": [{"uid": "d67e55fd-642b-fa42-aef9-c00b8a64c1b9", "grfn_uid": "", "type": "VARIABLE", "identifier": "x", "children": []}, {"uid": "85940927-468f-f53d-864a-7a50b48d73f1", "grfn_uid": "", "type": "VARIABLE", "identifier": "y", "children": []}, {"uid": "37176e84-d977-e993-3c49-d76fcfc6e625", "type": "DEFINITION", "definition": "ARGUMENTS", "children": ["d67e55fd-642b-fa42-aef9-c00b8a64c1b9", "85940927-468f-f53d-864a-7a50b48d73f1"]}, {"uid": "d3447490-96fd-35d0-adf2-0806e5214606", "grfn_uid": "", "type": "VARIABLE", "identifier": "x", "children": []}, {"uid": "46743741-9466-e472-6b5f-5241f323ca74", "grfn_uid": "", "type": "VARIABLE", "identifier": "y", "children": []}, {"uid": "a425799a-a905-d750-7e1e-a9c573581a81", "type": "OPERATOR", "operator": "Mult", "children": ["d3447490-96fd-35d0-adf2-0806e5214606", "46743741-9466-e472-6b5f-5241f323ca74"]}, {"uid": "fb82860d-eabc-a8d0-b341-facdff0ac0f1", "type": "OPERATOR", "operator": "RETURN", "children": ["a425799a-a905-d750-7e1e-a9c573581a81"]}, {"uid": "5306f3f5-1516-6570-5b7c-709acb175a5a", "type": "DEFINITION", "definition": "LAMBDA", "children": ["37176e84-d977-e993-3c49-d76fcfc6e625", "fb82860d-eabc-a8d0-b341-facdff0ac0f1"]}]}, {"id": "pow_op", "nodes": [{"uid": "964a870c-7c87-9b74-1d87-8f9f9cdf5a86", "grfn_uid": "", "type": "VARIABLE", "identifier": "x", "children": []}, {"uid": "30bcab0e-d857-0102-55d4-4936a1515607", "grfn_uid": "", "type": "VARIABLE", "identifier": "y", "children": []}, {"uid": "4562be7f-bb42-e0b2-0426-465e3e37952d", "type": "DEFINITION", "definition": "ARGUMENTS", "children": ["964a870c-7c87-9b74-1d87-8f9f9cdf5a86", "30bcab0e-d857-0102-55d4-4936a1515607"]}, {"uid": "5f3f5638-3870-1a14-b490-b6081dfc8352", "grfn_uid": "", "type": "VARIABLE", "identifier": "x", "children": []}, {"uid": "6d16ee18-5521-16dd-2ba4-b180cb69ca38", "grfn_uid": "", "type": "VARIABLE", "identifier": "y", "children": []}, {"uid": "c87a7463-19c1-6a0d-0feb-d845d0dfae43", "type": "OPERATOR", "operator": "Pow", "children": ["5f3f5638-3870-1a14-b490-b6081dfc8352", "6d16ee18-5521-16dd-2ba4-b180cb69ca38"]}, {"uid": "38018b47-b29a-8b06-daf6-6c5f2577bffa", "type": "OPERATOR", "operator": "RETURN", "children": ["c87a7463-19c1-6a0d-0feb-d845d0dfae43"]}, {"uid": "a25b59fd-92e8-e269-d12e-cbc40b9475b1", "type": "DEFINITION", "definition": "LAMBDA", "children": ["4562be7f-bb42-e0b2-0426-465e3e37952d", "38018b47-b29a-8b06-daf6-6c5f2577bffa"]}]}, {"id": "multi_mult_op", "nodes": [{"uid": "9a27d858-88c1-32ad-efbf-c19ee8f6cf32", "grfn_uid": "", "type": "VARIABLE", "identifier": "x", "children": []}, {"uid": "1fdb8b32-06d5-99e8-12f1-75ffae3b16ec", "grfn_uid": "", "type": "VARIABLE", "identifier": "y", "children": []}, {"uid": "d480865f-9b38-fe80-3042-e325a28f5ab0", "grfn_uid": "", "type": "VARIABLE", "identifier": "z", "children": []}, {"uid": "176ea1b1-6426-4cd5-1ea4-5cd69371a71f", "grfn_uid": "", "type": "VARIABLE", "identifier": "w", "children": []}, {"uid": "1db53334-fb03-23a1-d576-d4155ec17dbe", "type": "DEFINITION", "definition": "ARGUMENTS", "children": ["9a27d858-88c1-32ad-efbf-c19ee8f6cf32", "1fdb8b32-06d5-99e8-12f1-75ffae3b16ec", "d480865f-9b38-fe80-3042-e325a28f5ab0", "176ea1b1-6426-4cd5-1ea4-5cd69371a71f"]}, {"uid": "31d0b664-0589-f877-9b02-52440950fd13", "grfn_uid": "", "type": "VARIABLE", "identifier": "x", "children": []}, {"uid": "b7d6467b-2f5a-522a-f87f-43fdf6062541", "grfn_uid": "", "type": "VARIABLE", "identifier": "y", "children": []}, {"uid": "ba26d851-35e8-579a-7aaf-0e891fb797fa", "type": "OPERATOR", "operator": "Mult", "children": ["31d0b664-0589-f877-9b02-52440950fd13", "b7d6467b-2f5a-522a-f87f-43fdf6062541"]}, {"uid": "ade9b2b4-efdd-35f8-0fa3-4266ccfdba9b", "grfn_uid": "", "type": "VARIABLE", "identifier": "z", "children": []}, {"uid": "9edfa3da-6cf5-5b15-8b53-031d05d51433", "type": "OPERATOR", "operator": "Mult", "children": ["ba26d851-35e8-579a-7aaf-0e891fb797fa", "ade9b2b4-efdd-35f8-0fa3-4266ccfdba9b"]}, {"uid": "11ebcd49-428a-1c22-d5fd-b76a19fbeb1d", "grfn_uid": "", "type": "VARIABLE", "identifier": "w", "children": []}, {"uid": "4d125e7f-a59c-ec98-126c-bc8f38884479", "type": "OPERATOR", "operator": "Mult", "children": ["9edfa3da-6cf5-5b15-8b53-031d05d51433", "11ebcd49-428a-1c22-d5fd-b76a19fbeb1d"]}, {"uid": "0fa07a3f-2e29-5065-6fa2-31e959acdd98", "type": "OPERATOR", "operator": "RETURN", "children": ["4d125e7f-a59c-ec98-126c-bc8f38884479"]}, {"uid": "98b33c6e-0a14-b90a-7795-e98680ee526e", "type": "DEFINITION", "definition": "LAMBDA", "children": ["1db53334-fb03-23a1-d576-d4155ec17dbe", "0fa07a3f-2e29-5065-6fa2-31e959acdd98"]}]}, {"id": "mat_mult_op", "nodes": [{"uid": "642aad48-fcfc-fa81-b306-d70019d5f970", "grfn_uid": "", "type": "VARIABLE", "identifier": "x", "children": []}, {"uid": "e786ab37-5bca-47be-4298-17c53308fb2e", "grfn_uid": "", "type": "VARIABLE", "identifier": "y", "children": []}, {"uid": "e6fd68e8-d69c-91c2-7860-1602bb4a06cb", "type": "DEFINITION", "definition": "ARGUMENTS", "children": ["642aad48-fcfc-fa81-b306-d70019d5f970", "e786ab37-5bca-47be-4298-17c53308fb2e"]}, {"uid": "b29c467d-2b5f-6932-91dc-59efeb21a3f6", "grfn_uid": "", "type": "VARIABLE", "identifier": "x", "children": []}, {"uid": "c470f0e7-f76f-bfb8-3412-fc12ac322c12", "grfn_uid": "", "type": "VARIABLE", "identifier": "y", "children": []}, {"uid": "28805c5d-ad1b-8f60-c9e4-dab20edc6d2b", "type": "OPERATOR", "operator": "MatMult", "children": ["b29c467d-2b5f-6932-91dc-59efeb21a3f6", "c470f0e7-f76f-bfb8-3412-fc12ac322c12"]}, {"uid": "878b9f6b-57a1-cb71-2975-d279d86dbf11", "type": "OPERATOR", "operator": "RETURN", "children": ["28805c5d-ad1b-8f60-c9e4-dab20edc6d2b"]}, {"uid": "ebe21368-98c7-5205-1e01-a934402d0baf", "type": "DEFINITION", "definition": "LAMBDA", "children": ["e6fd68e8-d69c-91c2-7860-1602bb4a06cb", "878b9f6b-57a1-cb71-2975-d279d86dbf11"]}]}, {"id": "div_op", "nodes": [{"uid": "0361524c-2cc0-f859-aa65-24ab713b7e05", "grfn_uid": "", "type": "VARIABLE", "identifier": "x", "children": []}, {"uid": "e66cd36e-68ef-8f5f-ae68-690a78bc7175", "grfn_uid": "", "type": "VARIABLE", "identifier": "y", "children": []}, {"uid": "eae2025e-8233-9e23-dff3-334b91b15f5d", "type": "DEFINITION", "definition": "ARGUMENTS", "children": ["0361524c-2cc0-f859-aa65-24ab713b7e05", "e66cd36e-68ef-8f5f-ae68-690a78bc7175"]}, {"uid": "637e0edc-5b6e-4ae7-a620-81434fbaecc0", "grfn_uid": "", "type": "VARIABLE", "identifier": "x", "children": []}, {"uid": "27460f22-403d-1f83-a859-890cd670f668", "grfn_uid": "", "type": "VARIABLE", "identifier": "y", "children": []}, {"uid": "753c7c99-032f-06ca-b0d9-c2aa8f837ef7", "type": "OPERATOR", "operator": "Div", "children": ["637e0edc-5b6e-4ae7-a620-81434fbaecc0", "27460f22-403d-1f83-a859-890cd670f668"]}, {"uid": "bd30291a-55fe-a08e-143e-2e04bdd7d19b", "type": "OPERATOR", "operator": "RETURN", "children": ["753c7c99-032f-06ca-b0d9-c2aa8f837ef7"]}, {"uid": "2284b7a4-47e7-f593-8b58-85ca0bb2c3f0", "type": "DEFINITION", "definition": "LAMBDA", "children": ["eae2025e-8233-9e23-dff3-334b91b15f5d", "bd30291a-55fe-a08e-143e-2e04bdd7d19b"]}]}, {"id": "floor_div_op", "nodes": [{"uid": "7b59051b-f400-48d7-c31d-5a973d792fa1", "grfn_uid": "", "type": "VARIABLE", "identifier": "x", "children": []}, {"uid": "ac642b4c-49b2-5ded-9c31-d9b25a2b745b", "grfn_uid": "", "type": "VARIABLE", "identifier": "y", "children": []}, {"uid": "e456697c-f268-6baa-971c-702d5bf49c04", "type": "DEFINITION", "definition": "ARGUMENTS", "children": ["7b59051b-f400-48d7-c31d-5a973d792fa1", "ac642b4c-49b2-5ded-9c31-d9b25a2b745b"]}, {"uid": "21e15094-9efe-e464-da90-f534a23d4c9d", "grfn_uid": "", "type": "VARIABLE", "identifier": "x", "children": []}, {"uid": "bf9cc545-6355-18f7-4f6f-a985b732d46f", "grfn_uid": "", "type": "VARIABLE", "identifier": "y", "children": []}, {"uid": "14aa451c-a69c-fb85-d432-f8db6a174c1c", "type": "OPERATOR", "operator": "FloorDiv", "children": ["21e15094-9efe-e464-da90-f534a23d4c9d", "bf9cc545-6355-18f7-4f6f-a985b732d46f"]}, {"uid": "b2d650af-313b-32b7-9836-31890063e42f", "type": "OPERATOR", "operator": "RETURN", "children": ["14aa451c-a69c-fb85-d432-f8db6a174c1c"]}, {"uid": "391cf046-3d4a-5d51-28fa-fd04559b5975", "type": "DEFINITION", "definition": "LAMBDA", "children": ["e456697c-f268-6baa-971c-702d5bf49c04", "b2d650af-313b-32b7-9836-31890063e42f"]}]}, {"id": "mod_op", "nodes": [{"uid": "b5d97ef7-60ef-1471-72b8-ff39a32c9b6f", "grfn_uid": "", "type": "VARIABLE", "identifier": "x", "children": []}, {"uid": "dfe1b307-9172-5f0a-ac7c-8803e01bbf50", "grfn_uid": "", "type": "VARIABLE", "identifier": "y", "children": []}, {"uid": "df26f517-66fa-f989-0813-5d586a1689ad", "type": "DEFINITION", "definition": "ARGUMENTS", "children": ["b5d97ef7-60ef-1471-72b8-ff39a32c9b6f", "dfe1b307-9172-5f0a-ac7c-8803e01bbf50"]}, {"uid": "c5adf681-6b10-e53a-9145-de05b3ab1b2c", "grfn_uid": "", "type": "VARIABLE", "identifier": "x", "children": []}, {"uid": "2a69acc7-0bf9-c0ef-b581-6b74a985ab61", "grfn_uid": "", "type": "VARIABLE", "identifier": "y", "children": []}, {"uid": "b3969057-425c-b200-105a-da6b720299e3", "type": "OPERATOR", "operator": "Mod", "children": ["c5adf681-6b10-e53a-9145-de05b3ab1b2c", "2a69acc7-0bf9-c0ef-b581-6b74a985ab61"]}, {"uid": "e28bc9ff-870f-084c-7244-f536285e25b4", "type": "OPERATOR", "operator": "RETURN", "children": ["b3969057-425c-b200-105a-da6b720299e3"]}, {"uid": "9a9e4310-8fb8-3bab-e875-4cd37cbd7025", "type": "DEFINITION", "definition": "LAMBDA", "children": ["df26f517-66fa-f989-0813-5d586a1689ad", "e28bc9ff-870f-084c-7244-f536285e25b4"]}]}, {"id": "multi_div_op", "nodes": [{"uid": "09f6048f-e245-a460-0004-884cc167733f", "grfn_uid": "", "type": "VARIABLE", "identifier": "x", "children": []}, {"uid": "d675ebf7-4fe3-0c9a-5371-0f577e9cf84f", "grfn_uid": "", "type": "VARIABLE", "identifier": "y", "children": []}, {"uid": "d29dc5df-cf1d-a110-0cc3-6d8c77863fe5", "grfn_uid": "", "type": "VARIABLE", "identifier": "z", "children": []}, {"uid": "6a46721a-cffa-6cdd-f963-a7efe00111e5", "type": "DEFINITION", "definition": "ARGUMENTS", "children": ["09f6048f-e245-a460-0004-884cc167733f", "d675ebf7-4fe3-0c9a-5371-0f577e9cf84f", "d29dc5df-cf1d-a110-0cc3-6d8c77863fe5"]}, {"uid": "f689a4a5-ffda-0336-8c6e-90373020da5c", "grfn_uid": "", "type": "VARIABLE", "identifier": "x", "children": []}, {"uid": "d663049d-155e-18b1-fa83-ada4a2121ac5", "grfn_uid": "", "type": "VARIABLE", "identifier": "y", "children": []}, {"uid": "03c54c71-fca0-5536-2169-df82b9bdee2d", "type": "OPERATOR", "operator": "Div", "children": ["f689a4a5-ffda-0336-8c6e-90373020da5c", "d663049d-155e-18b1-fa83-ada4a2121ac5"]}, {"uid": "6ae04d52-adb3-28cb-f315-8c0c66dd7794", "grfn_uid": "", "type": "VARIABLE", "identifier": "z", "children": []}, {"uid": "03a89879-36a9-8d74-00de-59f550f0fc2b", "type": "OPERATOR", "operator": "Div", "children": ["03c54c71-fca0-5536-2169-df82b9bdee2d", "6ae04d52-adb3-28cb-f315-8c0c66dd7794"]}, {"uid": "faf1501b-009a-815b-c137-8be5b7a28e0a", "grfn_uid": "", "type": "VARIABLE", "identifier": "x", "children": []}, {"uid": "9cb017c1-8741-ae91-acfe-bb4bd29e8693", "type": "OPERATOR", "operator": "FloorDiv", "children": ["03a89879-36a9-8d74-00de-59f550f0fc2b", "faf1501b-009a-815b-c137-8be5b7a28e0a"]}, {"uid": "9bbd750d-1e70-7c52-30c1-fb6a19086515", "grfn_uid": "", "type": "VARIABLE", "identifier": "y", "children": []}, {"uid": "4d6b234f-dfa7-c6ed-32d1-f81ba636425c", "type": "OPERATOR", "operator": "FloorDiv", "children": ["9cb017c1-8741-ae91-acfe-bb4bd29e8693", "9bbd750d-1e70-7c52-30c1-fb6a19086515"]}, {"uid": "2ea60b99-fa7f-f8bf-b044-284a47acf2f6", "grfn_uid": "", "type": "VARIABLE", "identifier": "z", "children": []}, {"uid": "ec3aa314-da9b-b017-79c1-47c719a5711b", "type": "OPERATOR", "operator": "Mod", "children": ["4d6b234f-dfa7-c6ed-32d1-f81ba636425c", "2ea60b99-fa7f-f8bf-b044-284a47acf2f6"]}, {"uid": "0597aab6-14d3-0dbc-a0ac-f4c9658de17e", "grfn_uid": "", "type": "VARIABLE", "identifier": "y", "children": []}, {"uid": "ccc14d51-73f6-60d8-e9f4-1cc04653a560", "type": "OPERATOR", "operator": "Mod", "children": ["ec3aa314-da9b-b017-79c1-47c719a5711b", "0597aab6-14d3-0dbc-a0ac-f4c9658de17e"]}, {"uid": "41a93f90-dc82-1527-1da3-b7e2cad6e514", "type": "OPERATOR", "operator": "RETURN", "children": ["ccc14d51-73f6-60d8-e9f4-1cc04653a560"]}, {"uid": "d138d150-8557-716a-a750-2a812227d96d", "type": "DEFINITION", "definition": "LAMBDA", "children": ["6a46721a-cffa-6cdd-f963-a7efe00111e5", "41a93f90-dc82-1527-1da3-b7e2cad6e514"]}]}, {"id": "lshift_op", "nodes": [{"uid": "1d77ce40-58d8-7776-a51a-d4f3a699bae0", "grfn_uid": "", "type": "VARIABLE", "identifier": "x", "children": []}, {"uid": "d9ead926-4745-dd9e-2789-6389df3277fd", "grfn_uid": "", "type": "VARIABLE", "identifier": "y", "children": []}, {"uid": "34ab18fd-0a68-e88e-0ad4-041504c14982", "type": "DEFINITION", "definition": "ARGUMENTS", "children": ["1d77ce40-58d8-7776-a51a-d4f3a699bae0", "d9ead926-4745-dd9e-2789-6389df3277fd"]}, {"uid": "50910bdc-8ef0-66d4-4279-b14dae55cdff", "grfn_uid": "", "type": "VARIABLE", "identifier": "x", "children": []}, {"uid": "914591ae-f03d-866a-5dec-c06af24dfdd8", "grfn_uid": "", "type": "VARIABLE", "identifier": "y", "children": []}, {"uid": "d8ab0b30-0ac0-cf0d-d974-c146e8ec01b3", "type": "OPERATOR", "operator": "LShift", "children": ["50910bdc-8ef0-66d4-4279-b14dae55cdff", "914591ae-f03d-866a-5dec-c06af24dfdd8"]}, {"uid": "9b8b71a1-b38a-05fb-f611-64cebfc74ca9", "type": "OPERATOR", "operator": "RETURN", "children": ["d8ab0b30-0ac0-cf0d-d974-c146e8ec01b3"]}, {"uid": "a4e695c9-b65d-1226-7e96-9cf3a7c5cb87", "type": "DEFINITION", "definition": "LAMBDA", "children": ["34ab18fd-0a68-e88e-0ad4-041504c14982", "9b8b71a1-b38a-05fb-f611-64cebfc74ca9"]}]}, {"id": "rshift_op", "nodes": [{"uid": "6f790959-a3e0-4b3b-756b-0715e7180322", "grfn_uid": "", "type": "VARIABLE", "identifier": "x", "children": []}, {"uid": "2da44da1-89b5-b368-df14-c6125f58d5b5", "grfn_uid": "", "type": "VARIABLE", "identifier": "y", "children": []}, {"uid": "4a814d53-964d-db77-6025-f0ae35354579", "type": "DEFINITION", "definition": "ARGUMENTS", "children": ["6f790959-a3e0-4b3b-756b-0715e7180322", "2da44da1-89b5-b368-df14-c6125f58d5b5"]}, {"uid": "4578bab3-26a9-7465-2371-ea2c0247145f", "grfn_uid": "", "type": "VARIABLE", "identifier": "x", "children": []}, {"uid": "5e00ea6d-ca24-be4d-5667-2017555a4085", "grfn_uid": "", "type": "VARIABLE", "identifier": "y", "children": []}, {"uid": "c787ddfb-5697-f17c-17fd-3736b7ef941c", "type": "OPERATOR", "operator": "RShift", "children": ["4578bab3-26a9-7465-2371-ea2c0247145f", "5e00ea6d-ca24-be4d-5667-2017555a4085"]}, {"uid": "4505f4f6-0a8c-46c7-0921-5f4f9edb95f2", "type": "OPERATOR", "operator": "RETURN", "children": ["c787ddfb-5697-f17c-17fd-3736b7ef941c"]}, {"uid": "955d0e77-fb5e-b866-2640-211e29f2c3c7", "type": "DEFINITION", "definition": "LAMBDA", "children": ["4a814d53-964d-db77-6025-f0ae35354579", "4505f4f6-0a8c-46c7-0921-5f4f9edb95f2"]}]}, {"id": "bitor_op", "nodes": [{"uid": "fd42f697-6511-1656-5c64-60364a1eb1b7", "grfn_uid": "", "type": "VARIABLE", "identifier": "x", "children": []}, {"uid": "1d69d9fc-4b1c-b8bd-2130-260c8c69778f", "grfn_uid": "", "type": "VARIABLE", "identifier": "y", "children": []}, {"uid": "ef0a81ed-3d5d-60bc-bb03-78eb7a62722e", "type": "DEFINITION", "definition": "ARGUMENTS", "children": ["fd42f697-6511-1656-5c64-60364a1eb1b7", "1d69d9fc-4b1c-b8bd-2130-260c8c69778f"]}, {"uid": "db66bfda-2df9-6747-4ed1-35530c5a876f", "grfn_uid": "", "type": "VARIABLE", "identifier": "x", "children": []}, {"uid": "4d7bd307-1224-11e6-ba89-82dd85e69ea9", "grfn_uid": "", "type": "VARIABLE", "identifier": "y", "children": []}, {"uid": "4c9a0ae1-5419-eefc-d5e7-3e3f673617d9", "type": "OPERATOR", "operator": "BitOr", "children": ["db66bfda-2df9-6747-4ed1-35530c5a876f", "4d7bd307-1224-11e6-ba89-82dd85e69ea9"]}, {"uid": "8f928dc5-1972-4ce3-1bd0-94486a2b3200", "type": "OPERATOR", "operator": "RETURN", "children": ["4c9a0ae1-5419-eefc-d5e7-3e3f673617d9"]}, {"uid": "564ae909-7958-5e69-7b2e-1b82e89dc815", "type": "DEFINITION", "definition": "LAMBDA", "children": ["ef0a81ed-3d5d-60bc-bb03-78eb7a62722e", "8f928dc5-1972-4ce3-1bd0-94486a2b3200"]}]}, {"id": "bitand_op", "nodes": [{"uid": "cff4c56b-f9ea-2c64-cc41-7e7cd741d609", "grfn_uid": "", "type": "VARIABLE", "identifier": "x", "children": []}, {"uid": "1db2b452-7aa5-6a18-1fd3-c01757f98d1e", "grfn_uid": "", "type": "VARIABLE", "identifier": "y", "children": []}, {"uid": "09aedbd0-6d31-6b4a-7f6b-8793b318ad4c", "type": "DEFINITION", "definition": "ARGUMENTS", "children": ["cff4c56b-f9ea-2c64-cc41-7e7cd741d609", "1db2b452-7aa5-6a18-1fd3-c01757f98d1e"]}, {"uid": "afe6790a-bc18-a40b-55c7-ed9d4d4985dc", "grfn_uid": "", "type": "VARIABLE", "identifier": "x", "children": []}, {"uid": "2aa36cf7-eb70-ba65-27d9-9a23e4f7625e", "grfn_uid": "", "type": "VARIABLE", "identifier": "y", "children": []}, {"uid": "ce5dc807-6025-7199-9082-3edaa0722aa0", "type": "OPERATOR", "operator": "BitAnd", "children": ["afe6790a-bc18-a40b-55c7-ed9d4d4985dc", "2aa36cf7-eb70-ba65-27d9-9a23e4f7625e"]}, {"uid": "16408169-a38d-8afc-fdd2-ed7af97ccc57", "type": "OPERATOR", "operator": "RETURN", "children": ["ce5dc807-6025-7199-9082-3edaa0722aa0"]}, {"uid": "32b2c492-15ac-e7a1-ceca-2ee310da8a95", "type": "DEFINITION", "definition": "LAMBDA", "children": ["09aedbd0-6d31-6b4a-7f6b-8793b318ad4c", "16408169-a38d-8afc-fdd2-ed7af97ccc57"]}]}, {"id": "bitxor_op", "nodes": [{"uid": "62830869-0fa7-ee05-3897-4df5bff773ce", "grfn_uid": "", "type": "VARIABLE", "identifier": "x", "children": []}, {"uid": "8e751eb7-64d0-9913-191b-8adf0202861c", "grfn_uid": "", "type": "VARIABLE", "identifier": "y", "children": []}, {"uid": "eb8f2056-72d3-cc5d-4a31-b24384dd6da6", "type": "DEFINITION", "definition": "ARGUMENTS", "children": ["62830869-0fa7-ee05-3897-4df5bff773ce", "8e751eb7-64d0-9913-191b-8adf0202861c"]}, {"uid": "b6e355f6-95bb-440d-c9cd-4af97d161f29", "grfn_uid": "", "type": "VARIABLE", "identifier": "x", "children": []}, {"uid": "156af458-6c4c-3935-379d-eda1ade6c5e9", "grfn_uid": "", "type": "VARIABLE", "identifier": "y", "children": []}, {"uid": "ffc573d5-fd0b-a70e-385a-f4635e4af862", "type": "OPERATOR", "operator": "BitXor", "children": ["b6e355f6-95bb-440d-c9cd-4af97d161f29", "156af458-6c4c-3935-379d-eda1ade6c5e9"]}, {"uid": "2aa50f4e-c6f0-0933-95d1-805142cb6d1d", "type": "OPERATOR", "operator": "RETURN", "children": ["ffc573d5-fd0b-a70e-385a-f4635e4af862"]}, {"uid": "1d7173e5-5bc7-fdeb-3123-4efe6e648043", "type": "DEFINITION", "definition": "LAMBDA", "children": ["eb8f2056-72d3-cc5d-4a31-b24384dd6da6", "2aa50f4e-c6f0-0933-95d1-805142cb6d1d"]}]}]
-=======
-[{"id": "add_op", "nodes": [{"uid": "9edfa3da-6cf5-5b15-8b53-031d05d51433", "grfn_uid": "", "type": "VARIABLE", "identifier": "x", "children": []}, {"uid": "11ebcd49-428a-1c22-d5fd-b76a19fbeb1d", "grfn_uid": "", "type": "VARIABLE", "identifier": "y", "children": []}, {"uid": "4d125e7f-a59c-ec98-126c-bc8f38884479", "type": "DEFINITION", "definition": "ARGUMENTS", "children": ["9edfa3da-6cf5-5b15-8b53-031d05d51433", "11ebcd49-428a-1c22-d5fd-b76a19fbeb1d"]}, {"uid": "0fa07a3f-2e29-5065-6fa2-31e959acdd98", "grfn_uid": "", "type": "VARIABLE", "identifier": "x", "children": []}, {"uid": "98b33c6e-0a14-b90a-7795-e98680ee526e", "grfn_uid": "", "type": "VARIABLE", "identifier": "y", "children": []}, {"uid": "642aad48-fcfc-fa81-b306-d70019d5f970", "type": "OPERATOR", "operator": "Add", "children": ["0fa07a3f-2e29-5065-6fa2-31e959acdd98", "98b33c6e-0a14-b90a-7795-e98680ee526e"]}, {"uid": "e786ab37-5bca-47be-4298-17c53308fb2e", "type": "OPERATOR", "operator": "RETURN", "children": ["642aad48-fcfc-fa81-b306-d70019d5f970"]}, {"uid": "e6fd68e8-d69c-91c2-7860-1602bb4a06cb", "type": "DEFINITION", "definition": "LAMBDA", "children": ["4d125e7f-a59c-ec98-126c-bc8f38884479", "e786ab37-5bca-47be-4298-17c53308fb2e"]}]}, {"id": "multi_add_op", "nodes": [{"uid": "b29c467d-2b5f-6932-91dc-59efeb21a3f6", "grfn_uid": "", "type": "VARIABLE", "identifier": "w", "children": []}, {"uid": "c470f0e7-f76f-bfb8-3412-fc12ac322c12", "grfn_uid": "", "type": "VARIABLE", "identifier": "x", "children": []}, {"uid": "28805c5d-ad1b-8f60-c9e4-dab20edc6d2b", "grfn_uid": "", "type": "VARIABLE", "identifier": "y", "children": []}, {"uid": "878b9f6b-57a1-cb71-2975-d279d86dbf11", "grfn_uid": "", "type": "VARIABLE", "identifier": "z", "children": []}, {"uid": "ebe21368-98c7-5205-1e01-a934402d0baf", "type": "DEFINITION", "definition": "ARGUMENTS", "children": ["b29c467d-2b5f-6932-91dc-59efeb21a3f6", "c470f0e7-f76f-bfb8-3412-fc12ac322c12", "28805c5d-ad1b-8f60-c9e4-dab20edc6d2b", "878b9f6b-57a1-cb71-2975-d279d86dbf11"]}, {"uid": "0361524c-2cc0-f859-aa65-24ab713b7e05", "grfn_uid": "", "type": "VARIABLE", "identifier": "x", "children": []}, {"uid": "e66cd36e-68ef-8f5f-ae68-690a78bc7175", "grfn_uid": "", "type": "VARIABLE", "identifier": "y", "children": []}, {"uid": "eae2025e-8233-9e23-dff3-334b91b15f5d", "type": "OPERATOR", "operator": "Add", "children": ["0361524c-2cc0-f859-aa65-24ab713b7e05", "e66cd36e-68ef-8f5f-ae68-690a78bc7175"]}, {"uid": "637e0edc-5b6e-4ae7-a620-81434fbaecc0", "grfn_uid": "", "type": "VARIABLE", "identifier": "z", "children": []}, {"uid": "27460f22-403d-1f83-a859-890cd670f668", "type": "OPERATOR", "operator": "Add", "children": ["eae2025e-8233-9e23-dff3-334b91b15f5d", "637e0edc-5b6e-4ae7-a620-81434fbaecc0"]}, {"uid": "753c7c99-032f-06ca-b0d9-c2aa8f837ef7", "grfn_uid": "", "type": "VARIABLE", "identifier": "w", "children": []}, {"uid": "bd30291a-55fe-a08e-143e-2e04bdd7d19b", "type": "OPERATOR", "operator": "Add", "children": ["27460f22-403d-1f83-a859-890cd670f668", "753c7c99-032f-06ca-b0d9-c2aa8f837ef7"]}, {"uid": "2284b7a4-47e7-f593-8b58-85ca0bb2c3f0", "type": "OPERATOR", "operator": "RETURN", "children": ["bd30291a-55fe-a08e-143e-2e04bdd7d19b"]}, {"uid": "7b59051b-f400-48d7-c31d-5a973d792fa1", "type": "DEFINITION", "definition": "LAMBDA", "children": ["ebe21368-98c7-5205-1e01-a934402d0baf", "2284b7a4-47e7-f593-8b58-85ca0bb2c3f0"]}]}, {"id": "sub_op", "nodes": [{"uid": "ac642b4c-49b2-5ded-9c31-d9b25a2b745b", "grfn_uid": "", "type": "VARIABLE", "identifier": "x", "children": []}, {"uid": "e456697c-f268-6baa-971c-702d5bf49c04", "grfn_uid": "", "type": "VARIABLE", "identifier": "y", "children": []}, {"uid": "21e15094-9efe-e464-da90-f534a23d4c9d", "type": "DEFINITION", "definition": "ARGUMENTS", "children": ["ac642b4c-49b2-5ded-9c31-d9b25a2b745b", "e456697c-f268-6baa-971c-702d5bf49c04"]}, {"uid": "bf9cc545-6355-18f7-4f6f-a985b732d46f", "grfn_uid": "", "type": "VARIABLE", "identifier": "x", "children": []}, {"uid": "14aa451c-a69c-fb85-d432-f8db6a174c1c", "grfn_uid": "", "type": "VARIABLE", "identifier": "y", "children": []}, {"uid": "b2d650af-313b-32b7-9836-31890063e42f", "type": "OPERATOR", "operator": "Sub", "children": ["bf9cc545-6355-18f7-4f6f-a985b732d46f", "14aa451c-a69c-fb85-d432-f8db6a174c1c"]}, {"uid": "391cf046-3d4a-5d51-28fa-fd04559b5975", "type": "OPERATOR", "operator": "RETURN", "children": ["b2d650af-313b-32b7-9836-31890063e42f"]}, {"uid": "b5d97ef7-60ef-1471-72b8-ff39a32c9b6f", "type": "DEFINITION", "definition": "LAMBDA", "children": ["21e15094-9efe-e464-da90-f534a23d4c9d", "391cf046-3d4a-5d51-28fa-fd04559b5975"]}]}, {"id": "multi_sub_op", "nodes": [{"uid": "dfe1b307-9172-5f0a-ac7c-8803e01bbf50", "grfn_uid": "", "type": "VARIABLE", "identifier": "x", "children": []}, {"uid": "df26f517-66fa-f989-0813-5d586a1689ad", "grfn_uid": "", "type": "VARIABLE", "identifier": "y", "children": []}, {"uid": "c5adf681-6b10-e53a-9145-de05b3ab1b2c", "grfn_uid": "", "type": "VARIABLE", "identifier": "z", "children": []}, {"uid": "2a69acc7-0bf9-c0ef-b581-6b74a985ab61", "type": "DEFINITION", "definition": "ARGUMENTS", "children": ["dfe1b307-9172-5f0a-ac7c-8803e01bbf50", "df26f517-66fa-f989-0813-5d586a1689ad", "c5adf681-6b10-e53a-9145-de05b3ab1b2c"]}, {"uid": "b3969057-425c-b200-105a-da6b720299e3", "grfn_uid": "", "type": "VARIABLE", "identifier": "x", "children": []}, {"uid": "e28bc9ff-870f-084c-7244-f536285e25b4", "grfn_uid": "", "type": "VARIABLE", "identifier": "y", "children": []}, {"uid": "9a9e4310-8fb8-3bab-e875-4cd37cbd7025", "type": "OPERATOR", "operator": "Sub", "children": ["b3969057-425c-b200-105a-da6b720299e3", "e28bc9ff-870f-084c-7244-f536285e25b4"]}, {"uid": "09f6048f-e245-a460-0004-884cc167733f", "grfn_uid": "", "type": "VARIABLE", "identifier": "z", "children": []}, {"uid": "d675ebf7-4fe3-0c9a-5371-0f577e9cf84f", "type": "OPERATOR", "operator": "Sub", "children": ["9a9e4310-8fb8-3bab-e875-4cd37cbd7025", "09f6048f-e245-a460-0004-884cc167733f"]}, {"uid": "d29dc5df-cf1d-a110-0cc3-6d8c77863fe5", "type": "OPERATOR", "operator": "RETURN", "children": ["d675ebf7-4fe3-0c9a-5371-0f577e9cf84f"]}, {"uid": "6a46721a-cffa-6cdd-f963-a7efe00111e5", "type": "DEFINITION", "definition": "LAMBDA", "children": ["2a69acc7-0bf9-c0ef-b581-6b74a985ab61", "d29dc5df-cf1d-a110-0cc3-6d8c77863fe5"]}]}, {"id": "mult_op", "nodes": [{"uid": "f689a4a5-ffda-0336-8c6e-90373020da5c", "grfn_uid": "", "type": "VARIABLE", "identifier": "x", "children": []}, {"uid": "d663049d-155e-18b1-fa83-ada4a2121ac5", "grfn_uid": "", "type": "VARIABLE", "identifier": "y", "children": []}, {"uid": "03c54c71-fca0-5536-2169-df82b9bdee2d", "type": "DEFINITION", "definition": "ARGUMENTS", "children": ["f689a4a5-ffda-0336-8c6e-90373020da5c", "d663049d-155e-18b1-fa83-ada4a2121ac5"]}, {"uid": "6ae04d52-adb3-28cb-f315-8c0c66dd7794", "grfn_uid": "", "type": "VARIABLE", "identifier": "x", "children": []}, {"uid": "03a89879-36a9-8d74-00de-59f550f0fc2b", "grfn_uid": "", "type": "VARIABLE", "identifier": "y", "children": []}, {"uid": "faf1501b-009a-815b-c137-8be5b7a28e0a", "type": "OPERATOR", "operator": "Mult", "children": ["6ae04d52-adb3-28cb-f315-8c0c66dd7794", "03a89879-36a9-8d74-00de-59f550f0fc2b"]}, {"uid": "9cb017c1-8741-ae91-acfe-bb4bd29e8693", "type": "OPERATOR", "operator": "RETURN", "children": ["faf1501b-009a-815b-c137-8be5b7a28e0a"]}, {"uid": "9bbd750d-1e70-7c52-30c1-fb6a19086515", "type": "DEFINITION", "definition": "LAMBDA", "children": ["03c54c71-fca0-5536-2169-df82b9bdee2d", "9cb017c1-8741-ae91-acfe-bb4bd29e8693"]}]}, {"id": "pow_op", "nodes": [{"uid": "4d6b234f-dfa7-c6ed-32d1-f81ba636425c", "grfn_uid": "", "type": "VARIABLE", "identifier": "x", "children": []}, {"uid": "2ea60b99-fa7f-f8bf-b044-284a47acf2f6", "grfn_uid": "", "type": "VARIABLE", "identifier": "y", "children": []}, {"uid": "ec3aa314-da9b-b017-79c1-47c719a5711b", "type": "DEFINITION", "definition": "ARGUMENTS", "children": ["4d6b234f-dfa7-c6ed-32d1-f81ba636425c", "2ea60b99-fa7f-f8bf-b044-284a47acf2f6"]}, {"uid": "0597aab6-14d3-0dbc-a0ac-f4c9658de17e", "grfn_uid": "", "type": "VARIABLE", "identifier": "x", "children": []}, {"uid": "ccc14d51-73f6-60d8-e9f4-1cc04653a560", "grfn_uid": "", "type": "VARIABLE", "identifier": "y", "children": []}, {"uid": "41a93f90-dc82-1527-1da3-b7e2cad6e514", "type": "OPERATOR", "operator": "Pow", "children": ["0597aab6-14d3-0dbc-a0ac-f4c9658de17e", "ccc14d51-73f6-60d8-e9f4-1cc04653a560"]}, {"uid": "d138d150-8557-716a-a750-2a812227d96d", "type": "OPERATOR", "operator": "RETURN", "children": ["41a93f90-dc82-1527-1da3-b7e2cad6e514"]}, {"uid": "1d77ce40-58d8-7776-a51a-d4f3a699bae0", "type": "DEFINITION", "definition": "LAMBDA", "children": ["ec3aa314-da9b-b017-79c1-47c719a5711b", "d138d150-8557-716a-a750-2a812227d96d"]}]}, {"id": "multi_mult_op", "nodes": [{"uid": "d9ead926-4745-dd9e-2789-6389df3277fd", "grfn_uid": "", "type": "VARIABLE", "identifier": "x", "children": []}, {"uid": "34ab18fd-0a68-e88e-0ad4-041504c14982", "grfn_uid": "", "type": "VARIABLE", "identifier": "y", "children": []}, {"uid": "50910bdc-8ef0-66d4-4279-b14dae55cdff", "grfn_uid": "", "type": "VARIABLE", "identifier": "z", "children": []}, {"uid": "914591ae-f03d-866a-5dec-c06af24dfdd8", "grfn_uid": "", "type": "VARIABLE", "identifier": "w", "children": []}, {"uid": "d8ab0b30-0ac0-cf0d-d974-c146e8ec01b3", "type": "DEFINITION", "definition": "ARGUMENTS", "children": ["d9ead926-4745-dd9e-2789-6389df3277fd", "34ab18fd-0a68-e88e-0ad4-041504c14982", "50910bdc-8ef0-66d4-4279-b14dae55cdff", "914591ae-f03d-866a-5dec-c06af24dfdd8"]}, {"uid": "9b8b71a1-b38a-05fb-f611-64cebfc74ca9", "grfn_uid": "", "type": "VARIABLE", "identifier": "x", "children": []}, {"uid": "a4e695c9-b65d-1226-7e96-9cf3a7c5cb87", "grfn_uid": "", "type": "VARIABLE", "identifier": "y", "children": []}, {"uid": "6f790959-a3e0-4b3b-756b-0715e7180322", "type": "OPERATOR", "operator": "Mult", "children": ["9b8b71a1-b38a-05fb-f611-64cebfc74ca9", "a4e695c9-b65d-1226-7e96-9cf3a7c5cb87"]}, {"uid": "2da44da1-89b5-b368-df14-c6125f58d5b5", "grfn_uid": "", "type": "VARIABLE", "identifier": "z", "children": []}, {"uid": "4a814d53-964d-db77-6025-f0ae35354579", "type": "OPERATOR", "operator": "Mult", "children": ["6f790959-a3e0-4b3b-756b-0715e7180322", "2da44da1-89b5-b368-df14-c6125f58d5b5"]}, {"uid": "4578bab3-26a9-7465-2371-ea2c0247145f", "grfn_uid": "", "type": "VARIABLE", "identifier": "w", "children": []}, {"uid": "5e00ea6d-ca24-be4d-5667-2017555a4085", "type": "OPERATOR", "operator": "Mult", "children": ["4a814d53-964d-db77-6025-f0ae35354579", "4578bab3-26a9-7465-2371-ea2c0247145f"]}, {"uid": "c787ddfb-5697-f17c-17fd-3736b7ef941c", "type": "OPERATOR", "operator": "RETURN", "children": ["5e00ea6d-ca24-be4d-5667-2017555a4085"]}, {"uid": "4505f4f6-0a8c-46c7-0921-5f4f9edb95f2", "type": "DEFINITION", "definition": "LAMBDA", "children": ["d8ab0b30-0ac0-cf0d-d974-c146e8ec01b3", "c787ddfb-5697-f17c-17fd-3736b7ef941c"]}]}, {"id": "mat_mult_op", "nodes": [{"uid": "955d0e77-fb5e-b866-2640-211e29f2c3c7", "grfn_uid": "", "type": "VARIABLE", "identifier": "x", "children": []}, {"uid": "fd42f697-6511-1656-5c64-60364a1eb1b7", "grfn_uid": "", "type": "VARIABLE", "identifier": "y", "children": []}, {"uid": "1d69d9fc-4b1c-b8bd-2130-260c8c69778f", "type": "DEFINITION", "definition": "ARGUMENTS", "children": ["955d0e77-fb5e-b866-2640-211e29f2c3c7", "fd42f697-6511-1656-5c64-60364a1eb1b7"]}, {"uid": "ef0a81ed-3d5d-60bc-bb03-78eb7a62722e", "grfn_uid": "", "type": "VARIABLE", "identifier": "x", "children": []}, {"uid": "db66bfda-2df9-6747-4ed1-35530c5a876f", "grfn_uid": "", "type": "VARIABLE", "identifier": "y", "children": []}, {"uid": "4d7bd307-1224-11e6-ba89-82dd85e69ea9", "type": "OPERATOR", "operator": "MatMult", "children": ["ef0a81ed-3d5d-60bc-bb03-78eb7a62722e", "db66bfda-2df9-6747-4ed1-35530c5a876f"]}, {"uid": "4c9a0ae1-5419-eefc-d5e7-3e3f673617d9", "type": "OPERATOR", "operator": "RETURN", "children": ["4d7bd307-1224-11e6-ba89-82dd85e69ea9"]}, {"uid": "8f928dc5-1972-4ce3-1bd0-94486a2b3200", "type": "DEFINITION", "definition": "LAMBDA", "children": ["1d69d9fc-4b1c-b8bd-2130-260c8c69778f", "4c9a0ae1-5419-eefc-d5e7-3e3f673617d9"]}]}, {"id": "div_op", "nodes": [{"uid": "564ae909-7958-5e69-7b2e-1b82e89dc815", "grfn_uid": "", "type": "VARIABLE", "identifier": "x", "children": []}, {"uid": "cff4c56b-f9ea-2c64-cc41-7e7cd741d609", "grfn_uid": "", "type": "VARIABLE", "identifier": "y", "children": []}, {"uid": "1db2b452-7aa5-6a18-1fd3-c01757f98d1e", "type": "DEFINITION", "definition": "ARGUMENTS", "children": ["564ae909-7958-5e69-7b2e-1b82e89dc815", "cff4c56b-f9ea-2c64-cc41-7e7cd741d609"]}, {"uid": "09aedbd0-6d31-6b4a-7f6b-8793b318ad4c", "grfn_uid": "", "type": "VARIABLE", "identifier": "x", "children": []}, {"uid": "afe6790a-bc18-a40b-55c7-ed9d4d4985dc", "grfn_uid": "", "type": "VARIABLE", "identifier": "y", "children": []}, {"uid": "2aa36cf7-eb70-ba65-27d9-9a23e4f7625e", "type": "OPERATOR", "operator": "Div", "children": ["09aedbd0-6d31-6b4a-7f6b-8793b318ad4c", "afe6790a-bc18-a40b-55c7-ed9d4d4985dc"]}, {"uid": "ce5dc807-6025-7199-9082-3edaa0722aa0", "type": "OPERATOR", "operator": "RETURN", "children": ["2aa36cf7-eb70-ba65-27d9-9a23e4f7625e"]}, {"uid": "16408169-a38d-8afc-fdd2-ed7af97ccc57", "type": "DEFINITION", "definition": "LAMBDA", "children": ["1db2b452-7aa5-6a18-1fd3-c01757f98d1e", "ce5dc807-6025-7199-9082-3edaa0722aa0"]}]}, {"id": "floor_div_op", "nodes": [{"uid": "32b2c492-15ac-e7a1-ceca-2ee310da8a95", "grfn_uid": "", "type": "VARIABLE", "identifier": "x", "children": []}, {"uid": "62830869-0fa7-ee05-3897-4df5bff773ce", "grfn_uid": "", "type": "VARIABLE", "identifier": "y", "children": []}, {"uid": "8e751eb7-64d0-9913-191b-8adf0202861c", "type": "DEFINITION", "definition": "ARGUMENTS", "children": ["32b2c492-15ac-e7a1-ceca-2ee310da8a95", "62830869-0fa7-ee05-3897-4df5bff773ce"]}, {"uid": "eb8f2056-72d3-cc5d-4a31-b24384dd6da6", "grfn_uid": "", "type": "VARIABLE", "identifier": "x", "children": []}, {"uid": "b6e355f6-95bb-440d-c9cd-4af97d161f29", "grfn_uid": "", "type": "VARIABLE", "identifier": "y", "children": []}, {"uid": "156af458-6c4c-3935-379d-eda1ade6c5e9", "type": "OPERATOR", "operator": "FloorDiv", "children": ["eb8f2056-72d3-cc5d-4a31-b24384dd6da6", "b6e355f6-95bb-440d-c9cd-4af97d161f29"]}, {"uid": "ffc573d5-fd0b-a70e-385a-f4635e4af862", "type": "OPERATOR", "operator": "RETURN", "children": ["156af458-6c4c-3935-379d-eda1ade6c5e9"]}, {"uid": "2aa50f4e-c6f0-0933-95d1-805142cb6d1d", "type": "DEFINITION", "definition": "LAMBDA", "children": ["8e751eb7-64d0-9913-191b-8adf0202861c", "ffc573d5-fd0b-a70e-385a-f4635e4af862"]}]}, {"id": "mod_op", "nodes": [{"uid": "1d7173e5-5bc7-fdeb-3123-4efe6e648043", "grfn_uid": "", "type": "VARIABLE", "identifier": "x", "children": []}, {"uid": "da54f267-dd13-8266-d26d-53961058fe8c", "grfn_uid": "", "type": "VARIABLE", "identifier": "y", "children": []}, {"uid": "869bdbd2-e72b-b5b7-0712-0911b3b68b57", "type": "DEFINITION", "definition": "ARGUMENTS", "children": ["1d7173e5-5bc7-fdeb-3123-4efe6e648043", "da54f267-dd13-8266-d26d-53961058fe8c"]}, {"uid": "33a1d1c2-ad4a-b155-c09f-cd8f739cd488", "grfn_uid": "", "type": "VARIABLE", "identifier": "x", "children": []}, {"uid": "41a8a6e1-65e0-4993-7f41-1fed1e70e799", "grfn_uid": "", "type": "VARIABLE", "identifier": "y", "children": []}, {"uid": "ff3e0ba1-0ac7-28b4-a418-65bf350d278d", "type": "OPERATOR", "operator": "Mod", "children": ["33a1d1c2-ad4a-b155-c09f-cd8f739cd488", "41a8a6e1-65e0-4993-7f41-1fed1e70e799"]}, {"uid": "9f982188-3744-da64-cc24-9558f2ad985f", "type": "OPERATOR", "operator": "RETURN", "children": ["ff3e0ba1-0ac7-28b4-a418-65bf350d278d"]}, {"uid": "755a3ac1-32ae-2a20-1ac9-02ee25777cf0", "type": "DEFINITION", "definition": "LAMBDA", "children": ["869bdbd2-e72b-b5b7-0712-0911b3b68b57", "9f982188-3744-da64-cc24-9558f2ad985f"]}]}, {"id": "multi_div_op", "nodes": [{"uid": "d3b564b0-8be0-4c3e-5c94-938160c6b3ed", "grfn_uid": "", "type": "VARIABLE", "identifier": "x", "children": []}, {"uid": "98a33736-fd1a-c7ce-1ad0-a6f226bdd974", "grfn_uid": "", "type": "VARIABLE", "identifier": "y", "children": []}, {"uid": "905c053b-25fd-acbe-7ce7-1b48fba52e59", "grfn_uid": "", "type": "VARIABLE", "identifier": "z", "children": []}, {"uid": "6c596216-ae0f-dbc8-a36b-cb0167e98363", "type": "DEFINITION", "definition": "ARGUMENTS", "children": ["d3b564b0-8be0-4c3e-5c94-938160c6b3ed", "98a33736-fd1a-c7ce-1ad0-a6f226bdd974", "905c053b-25fd-acbe-7ce7-1b48fba52e59"]}, {"uid": "ade7cef3-7ed2-ec2f-856f-3d95e0ae1a1b", "grfn_uid": "", "type": "VARIABLE", "identifier": "x", "children": []}, {"uid": "d5627386-528c-c241-e345-ac72eac39204", "grfn_uid": "", "type": "VARIABLE", "identifier": "y", "children": []}, {"uid": "a2939b3b-7fa7-4d8a-ff88-ec827f99d273", "type": "OPERATOR", "operator": "Div", "children": ["ade7cef3-7ed2-ec2f-856f-3d95e0ae1a1b", "d5627386-528c-c241-e345-ac72eac39204"]}, {"uid": "8af58903-33b5-b3ce-dfec-4623ab899605", "grfn_uid": "", "type": "VARIABLE", "identifier": "z", "children": []}, {"uid": "027c013f-3801-8399-ee6a-8e2f9c19ed34", "type": "OPERATOR", "operator": "Div", "children": ["a2939b3b-7fa7-4d8a-ff88-ec827f99d273", "8af58903-33b5-b3ce-dfec-4623ab899605"]}, {"uid": "bf3df0bb-f66a-c168-b4a1-ca795718ada2", "grfn_uid": "", "type": "VARIABLE", "identifier": "x", "children": []}, {"uid": "52631db9-d170-34ce-5179-7350e6256403", "type": "OPERATOR", "operator": "FloorDiv", "children": ["027c013f-3801-8399-ee6a-8e2f9c19ed34", "bf3df0bb-f66a-c168-b4a1-ca795718ada2"]}, {"uid": "dfde2281-25fb-5f3d-866d-7002091472ad", "grfn_uid": "", "type": "VARIABLE", "identifier": "y", "children": []}, {"uid": "27e969e2-c8bf-23fb-9a43-1f7a41c30359", "type": "OPERATOR", "operator": "FloorDiv", "children": ["52631db9-d170-34ce-5179-7350e6256403", "dfde2281-25fb-5f3d-866d-7002091472ad"]}, {"uid": "4b5ca436-953c-178e-6106-7a8cd7a3283c", "grfn_uid": "", "type": "VARIABLE", "identifier": "z", "children": []}, {"uid": "786e30ef-ce9b-2e70-b4d4-dfccb7d779cc", "type": "OPERATOR", "operator": "Mod", "children": ["27e969e2-c8bf-23fb-9a43-1f7a41c30359", "4b5ca436-953c-178e-6106-7a8cd7a3283c"]}, {"uid": "843b2a7d-15ab-2c21-ccc9-3ff710fce97d", "grfn_uid": "", "type": "VARIABLE", "identifier": "y", "children": []}, {"uid": "10fc9eee-0a17-27f7-ea5f-24b6de6fec4b", "type": "OPERATOR", "operator": "Mod", "children": ["786e30ef-ce9b-2e70-b4d4-dfccb7d779cc", "843b2a7d-15ab-2c21-ccc9-3ff710fce97d"]}, {"uid": "4cea2df0-0a66-dc4e-2168-1081399f8a8f", "type": "OPERATOR", "operator": "RETURN", "children": ["10fc9eee-0a17-27f7-ea5f-24b6de6fec4b"]}, {"uid": "72d6bc20-d80d-6a1c-c247-2fd603e9ba02", "type": "DEFINITION", "definition": "LAMBDA", "children": ["6c596216-ae0f-dbc8-a36b-cb0167e98363", "4cea2df0-0a66-dc4e-2168-1081399f8a8f"]}]}, {"id": "lshift_op", "nodes": [{"uid": "ccf719ab-2922-fbd8-dca5-b35354a1d505", "grfn_uid": "", "type": "VARIABLE", "identifier": "x", "children": []}, {"uid": "75f2bc20-a7f5-195c-de62-d43f261908b9", "grfn_uid": "", "type": "VARIABLE", "identifier": "y", "children": []}, {"uid": "61d9fe39-8147-a8f4-5f0e-f320f7f60e7f", "type": "DEFINITION", "definition": "ARGUMENTS", "children": ["ccf719ab-2922-fbd8-dca5-b35354a1d505", "75f2bc20-a7f5-195c-de62-d43f261908b9"]}, {"uid": "089b30a0-809f-2923-87a1-798fe6addd9e", "grfn_uid": "", "type": "VARIABLE", "identifier": "x", "children": []}, {"uid": "cb4d18d6-adb6-da35-1734-a26c92e94e89", "grfn_uid": "", "type": "VARIABLE", "identifier": "y", "children": []}, {"uid": "99a2ecb1-c202-387b-849b-8a44ce1bb02a", "type": "OPERATOR", "operator": "LShift", "children": ["089b30a0-809f-2923-87a1-798fe6addd9e", "cb4d18d6-adb6-da35-1734-a26c92e94e89"]}, {"uid": "6d265dd8-bf39-1fbb-138c-3460fd938adc", "type": "OPERATOR", "operator": "RETURN", "children": ["99a2ecb1-c202-387b-849b-8a44ce1bb02a"]}, {"uid": "4a276dda-34c3-494a-c12e-a9b8e7e13ed8", "type": "DEFINITION", "definition": "LAMBDA", "children": ["61d9fe39-8147-a8f4-5f0e-f320f7f60e7f", "6d265dd8-bf39-1fbb-138c-3460fd938adc"]}]}, {"id": "rshift_op", "nodes": [{"uid": "6af79ad2-993e-c8c6-e6b1-06e289110af0", "grfn_uid": "", "type": "VARIABLE", "identifier": "x", "children": []}, {"uid": "d872298c-7b72-590b-f8f8-f071d360da69", "grfn_uid": "", "type": "VARIABLE", "identifier": "y", "children": []}, {"uid": "9b8086da-6379-4035-f8e4-5086ca819c6f", "type": "DEFINITION", "definition": "ARGUMENTS", "children": ["6af79ad2-993e-c8c6-e6b1-06e289110af0", "d872298c-7b72-590b-f8f8-f071d360da69"]}, {"uid": "dd620222-d9ef-e28b-3bcb-50b3961d8dcf", "grfn_uid": "", "type": "VARIABLE", "identifier": "x", "children": []}, {"uid": "e2a01335-a830-23ab-053e-4b42cc4da021", "grfn_uid": "", "type": "VARIABLE", "identifier": "y", "children": []}, {"uid": "4d6cd782-2e95-83ea-bda1-7da2000fc63d", "type": "OPERATOR", "operator": "RShift", "children": ["dd620222-d9ef-e28b-3bcb-50b3961d8dcf", "e2a01335-a830-23ab-053e-4b42cc4da021"]}, {"uid": "552ae5ca-4124-405b-91fc-fe8881c16e98", "type": "OPERATOR", "operator": "RETURN", "children": ["4d6cd782-2e95-83ea-bda1-7da2000fc63d"]}, {"uid": "4312ece2-dc21-51e1-7e56-ac3d10cc8711", "type": "DEFINITION", "definition": "LAMBDA", "children": ["9b8086da-6379-4035-f8e4-5086ca819c6f", "552ae5ca-4124-405b-91fc-fe8881c16e98"]}]}, {"id": "bitor_op", "nodes": [{"uid": "c5c14262-4d84-9ec5-d334-886ff164f9d8", "grfn_uid": "", "type": "VARIABLE", "identifier": "x", "children": []}, {"uid": "6238d0a0-cf5e-9ea3-6258-4ab368777bab", "grfn_uid": "", "type": "VARIABLE", "identifier": "y", "children": []}, {"uid": "ef7e85ec-a417-956f-29ee-7f3d0ff030b8", "type": "DEFINITION", "definition": "ARGUMENTS", "children": ["c5c14262-4d84-9ec5-d334-886ff164f9d8", "6238d0a0-cf5e-9ea3-6258-4ab368777bab"]}, {"uid": "babd4745-497e-9f1a-3d2b-f042209818d1", "grfn_uid": "", "type": "VARIABLE", "identifier": "x", "children": []}, {"uid": "f11ddff7-0e37-0526-5582-a3bdd476fe38", "grfn_uid": "", "type": "VARIABLE", "identifier": "y", "children": []}, {"uid": "2412579d-6af9-44e0-7b38-785b0932f5b6", "type": "OPERATOR", "operator": "BitOr", "children": ["babd4745-497e-9f1a-3d2b-f042209818d1", "f11ddff7-0e37-0526-5582-a3bdd476fe38"]}, {"uid": "9a1a7d6f-dd02-e100-e3d4-84087de8a234", "type": "OPERATOR", "operator": "RETURN", "children": ["2412579d-6af9-44e0-7b38-785b0932f5b6"]}, {"uid": "b2ddc481-ac6d-5df8-14e5-064cb799ae8e", "type": "DEFINITION", "definition": "LAMBDA", "children": ["ef7e85ec-a417-956f-29ee-7f3d0ff030b8", "9a1a7d6f-dd02-e100-e3d4-84087de8a234"]}]}, {"id": "bitand_op", "nodes": [{"uid": "5a4f4145-fc98-c279-cf6f-111c26c06e67", "grfn_uid": "", "type": "VARIABLE", "identifier": "x", "children": []}, {"uid": "775e0ec3-9c9d-03f3-0901-8aee69407be7", "grfn_uid": "", "type": "VARIABLE", "identifier": "y", "children": []}, {"uid": "19faa06e-0c0a-5967-7579-501a62fda854", "type": "DEFINITION", "definition": "ARGUMENTS", "children": ["5a4f4145-fc98-c279-cf6f-111c26c06e67", "775e0ec3-9c9d-03f3-0901-8aee69407be7"]}, {"uid": "052daad3-26c0-0984-c734-bb05788c31f6", "grfn_uid": "", "type": "VARIABLE", "identifier": "x", "children": []}, {"uid": "21f8c156-9e0d-f45b-992a-34a1084fa819", "grfn_uid": "", "type": "VARIABLE", "identifier": "y", "children": []}, {"uid": "b3386c3e-1af4-787f-52eb-dac5a1457899", "type": "OPERATOR", "operator": "BitAnd", "children": ["052daad3-26c0-0984-c734-bb05788c31f6", "21f8c156-9e0d-f45b-992a-34a1084fa819"]}, {"uid": "31e9ca80-58bf-3b9e-a624-5b598c94af98", "type": "OPERATOR", "operator": "RETURN", "children": ["b3386c3e-1af4-787f-52eb-dac5a1457899"]}, {"uid": "c707aef9-c6c3-744c-c88e-03b662276cbc", "type": "DEFINITION", "definition": "LAMBDA", "children": ["19faa06e-0c0a-5967-7579-501a62fda854", "31e9ca80-58bf-3b9e-a624-5b598c94af98"]}]}, {"id": "bitxor_op", "nodes": [{"uid": "0f66b32d-e19b-5837-1c6a-4b5e7d859725", "grfn_uid": "", "type": "VARIABLE", "identifier": "x", "children": []}, {"uid": "9d44c93e-7799-a8e2-b368-c5539c30ceaa", "grfn_uid": "", "type": "VARIABLE", "identifier": "y", "children": []}, {"uid": "a6855857-567e-5862-ef15-1673a1df3da7", "type": "DEFINITION", "definition": "ARGUMENTS", "children": ["0f66b32d-e19b-5837-1c6a-4b5e7d859725", "9d44c93e-7799-a8e2-b368-c5539c30ceaa"]}, {"uid": "b6af98b2-aeba-42d0-f830-32491fd3af07", "grfn_uid": "", "type": "VARIABLE", "identifier": "x", "children": []}, {"uid": "d960af85-c9df-7e44-4bdf-fa7d9f3dd894", "grfn_uid": "", "type": "VARIABLE", "identifier": "y", "children": []}, {"uid": "633cbf79-e96a-a1af-f55e-3aa2208a393e", "type": "OPERATOR", "operator": "BitXor", "children": ["b6af98b2-aeba-42d0-f830-32491fd3af07", "d960af85-c9df-7e44-4bdf-fa7d9f3dd894"]}, {"uid": "beebb4ea-eab9-221b-4b36-b545cca1a034", "type": "OPERATOR", "operator": "RETURN", "children": ["633cbf79-e96a-a1af-f55e-3aa2208a393e"]}, {"uid": "fbbff9e0-ae56-702a-f521-ca9fdf5e6f78", "type": "DEFINITION", "definition": "LAMBDA", "children": ["a6855857-567e-5862-ef15-1673a1df3da7", "beebb4ea-eab9-221b-4b36-b545cca1a034"]}]}]
->>>>>>> 79c2041e
+[
+    {
+        "id": "add_op",
+        "nodes": [
+            {
+                "uid": "e3e70682-c209-4cac-629f-6fbed82c07cd",
+                "grfn_uid": "",
+                "type": "VARIABLE",
+                "identifier": "x",
+                "children": []
+            },
+            {
+                "uid": "f728b4fa-4248-5e3a-0a5d-2f346baa9455",
+                "grfn_uid": "",
+                "type": "VARIABLE",
+                "identifier": "y",
+                "children": []
+            },
+            {
+                "uid": "eb1167b3-67a9-c378-7c65-c1e582e2e662",
+                "type": "DEFINITION",
+                "definition": "ARGUMENTS",
+                "children": [
+                    "e3e70682-c209-4cac-629f-6fbed82c07cd",
+                    "f728b4fa-4248-5e3a-0a5d-2f346baa9455"
+                ]
+            },
+            {
+                "uid": "f7c1bd87-4da5-e709-d471-3d60c8a70639",
+                "grfn_uid": "",
+                "type": "VARIABLE",
+                "identifier": "x",
+                "children": []
+            },
+            {
+                "uid": "e443df78-9558-867f-5ba9-1faf7a024204",
+                "grfn_uid": "",
+                "type": "VARIABLE",
+                "identifier": "y",
+                "children": []
+            },
+            {
+                "uid": "23a7711a-8133-2876-37eb-dcd9e87a1613",
+                "type": "OPERATOR",
+                "operator": "Add",
+                "children": [
+                    "f7c1bd87-4da5-e709-d471-3d60c8a70639",
+                    "e443df78-9558-867f-5ba9-1faf7a024204"
+                ]
+            },
+            {
+                "uid": "1846d424-c17c-6279-23c6-612f48268673",
+                "type": "OPERATOR",
+                "operator": "RETURN",
+                "children": [
+                    "23a7711a-8133-2876-37eb-dcd9e87a1613"
+                ]
+            },
+            {
+                "uid": "fcbd04c3-4021-2ef7-cca5-a5a19e4d6e3c",
+                "type": "DEFINITION",
+                "definition": "LAMBDA",
+                "children": [
+                    "eb1167b3-67a9-c378-7c65-c1e582e2e662",
+                    "1846d424-c17c-6279-23c6-612f48268673"
+                ]
+            }
+        ]
+    },
+    {
+        "id": "multi_add_op",
+        "nodes": [
+            {
+                "uid": "b4862b21-fb97-d435-8856-1712e8e5216a",
+                "grfn_uid": "",
+                "type": "VARIABLE",
+                "identifier": "w",
+                "children": []
+            },
+            {
+                "uid": "259f4329-e6f4-590b-9a16-4106cf6a659e",
+                "grfn_uid": "",
+                "type": "VARIABLE",
+                "identifier": "x",
+                "children": []
+            },
+            {
+                "uid": "12e0c8b2-bad6-40fb-1948-8dec4f65d4d9",
+                "grfn_uid": "",
+                "type": "VARIABLE",
+                "identifier": "y",
+                "children": []
+            },
+            {
+                "uid": "5487ce1e-af19-922a-d9b8-a714e61a441c",
+                "grfn_uid": "",
+                "type": "VARIABLE",
+                "identifier": "z",
+                "children": []
+            },
+            {
+                "uid": "5a921187-19c7-8df4-8f4f-f31e78de5857",
+                "type": "DEFINITION",
+                "definition": "ARGUMENTS",
+                "children": [
+                    "b4862b21-fb97-d435-8856-1712e8e5216a",
+                    "259f4329-e6f4-590b-9a16-4106cf6a659e",
+                    "12e0c8b2-bad6-40fb-1948-8dec4f65d4d9",
+                    "5487ce1e-af19-922a-d9b8-a714e61a441c"
+                ]
+            },
+            {
+                "uid": "a3f2c9bf-9c63-16b9-50f2-44556f25e2a2",
+                "grfn_uid": "",
+                "type": "VARIABLE",
+                "identifier": "x",
+                "children": []
+            },
+            {
+                "uid": "8d723104-f773-83c1-3458-a748e9bb17bc",
+                "grfn_uid": "",
+                "type": "VARIABLE",
+                "identifier": "y",
+                "children": []
+            },
+            {
+                "uid": "85776e9a-dd84-f39e-7154-5a137a1d5006",
+                "type": "OPERATOR",
+                "operator": "Add",
+                "children": [
+                    "a3f2c9bf-9c63-16b9-50f2-44556f25e2a2",
+                    "8d723104-f773-83c1-3458-a748e9bb17bc"
+                ]
+            },
+            {
+                "uid": "eb2083e6-ce16-4dba-0ff1-8e0242af9fc3",
+                "grfn_uid": "",
+                "type": "VARIABLE",
+                "identifier": "z",
+                "children": []
+            },
+            {
+                "uid": "17e0aa3c-0398-3ca8-ea7e-9d498c778ea6",
+                "type": "OPERATOR",
+                "operator": "Add",
+                "children": [
+                    "85776e9a-dd84-f39e-7154-5a137a1d5006",
+                    "eb2083e6-ce16-4dba-0ff1-8e0242af9fc3"
+                ]
+            },
+            {
+                "uid": "b5d32b16-6619-4cb1-d710-37d1b83e90ec",
+                "grfn_uid": "",
+                "type": "VARIABLE",
+                "identifier": "w",
+                "children": []
+            },
+            {
+                "uid": "a0116be5-ab0c-1681-c8f8-e3d0d3290a4c",
+                "type": "OPERATOR",
+                "operator": "Add",
+                "children": [
+                    "17e0aa3c-0398-3ca8-ea7e-9d498c778ea6",
+                    "b5d32b16-6619-4cb1-d710-37d1b83e90ec"
+                ]
+            },
+            {
+                "uid": "d3fbf47a-7e5b-1e7f-9ca5-499d004ae545",
+                "type": "OPERATOR",
+                "operator": "RETURN",
+                "children": [
+                    "a0116be5-ab0c-1681-c8f8-e3d0d3290a4c"
+                ]
+            },
+            {
+                "uid": "baf3897a-3e70-f16a-5548-5822de1b372a",
+                "type": "DEFINITION",
+                "definition": "LAMBDA",
+                "children": [
+                    "5a921187-19c7-8df4-8f4f-f31e78de5857",
+                    "d3fbf47a-7e5b-1e7f-9ca5-499d004ae545"
+                ]
+            }
+        ]
+    },
+    {
+        "id": "sub_op",
+        "nodes": [
+            {
+                "uid": "101fbccc-ded7-33e8-b421-eaeb534097ca",
+                "grfn_uid": "",
+                "type": "VARIABLE",
+                "identifier": "x",
+                "children": []
+            },
+            {
+                "uid": "38c1962e-9148-624f-eac1-c14f30e9c5cc",
+                "grfn_uid": "",
+                "type": "VARIABLE",
+                "identifier": "y",
+                "children": []
+            },
+            {
+                "uid": "247a8333-f7b0-b7d2-cda8-056c3d15eef7",
+                "type": "DEFINITION",
+                "definition": "ARGUMENTS",
+                "children": [
+                    "101fbccc-ded7-33e8-b421-eaeb534097ca",
+                    "38c1962e-9148-624f-eac1-c14f30e9c5cc"
+                ]
+            },
+            {
+                "uid": "1759edc3-72ae-2244-8b01-63c1cd9d2b7d",
+                "grfn_uid": "",
+                "type": "VARIABLE",
+                "identifier": "x",
+                "children": []
+            },
+            {
+                "uid": "e005b860-51ef-1922-fe43-c49e149818d1",
+                "grfn_uid": "",
+                "type": "VARIABLE",
+                "identifier": "y",
+                "children": []
+            },
+            {
+                "uid": "7d41e602-eece-328b-ff7b-118e820865d6",
+                "type": "OPERATOR",
+                "operator": "Sub",
+                "children": [
+                    "1759edc3-72ae-2244-8b01-63c1cd9d2b7d",
+                    "e005b860-51ef-1922-fe43-c49e149818d1"
+                ]
+            },
+            {
+                "uid": "4a84eb03-8d1f-d9b7-4d2b-9deb1beb3711",
+                "type": "OPERATOR",
+                "operator": "RETURN",
+                "children": [
+                    "7d41e602-eece-328b-ff7b-118e820865d6"
+                ]
+            },
+            {
+                "uid": "552f233a-8c25-166a-1ff3-9849b4e1357d",
+                "type": "DEFINITION",
+                "definition": "LAMBDA",
+                "children": [
+                    "247a8333-f7b0-b7d2-cda8-056c3d15eef7",
+                    "4a84eb03-8d1f-d9b7-4d2b-9deb1beb3711"
+                ]
+            }
+        ]
+    },
+    {
+        "id": "multi_sub_op",
+        "nodes": [
+            {
+                "uid": "3405095c-8a50-06c1-ec18-8efbd080e66e",
+                "grfn_uid": "",
+                "type": "VARIABLE",
+                "identifier": "x",
+                "children": []
+            },
+            {
+                "uid": "8c1745a7-9a6a-5f92-cca7-4147f6be1f72",
+                "grfn_uid": "",
+                "type": "VARIABLE",
+                "identifier": "y",
+                "children": []
+            },
+            {
+                "uid": "1775336d-71ea-cd05-49a3-e80e966e1277",
+                "grfn_uid": "",
+                "type": "VARIABLE",
+                "identifier": "z",
+                "children": []
+            },
+            {
+                "uid": "5129fb7c-6288-e1a5-cc45-782198a6416d",
+                "type": "DEFINITION",
+                "definition": "ARGUMENTS",
+                "children": [
+                    "3405095c-8a50-06c1-ec18-8efbd080e66e",
+                    "8c1745a7-9a6a-5f92-cca7-4147f6be1f72",
+                    "1775336d-71ea-cd05-49a3-e80e966e1277"
+                ]
+            },
+            {
+                "uid": "2f120554-4a53-08cc-3dfa-bc08935ddd72",
+                "grfn_uid": "",
+                "type": "VARIABLE",
+                "identifier": "x",
+                "children": []
+            },
+            {
+                "uid": "0870e15c-2fcd-81b5-d24b-ace4307bf326",
+                "grfn_uid": "",
+                "type": "VARIABLE",
+                "identifier": "y",
+                "children": []
+            },
+            {
+                "uid": "42930b33-a81a-d477-fb36-75b89cdeb3e6",
+                "type": "OPERATOR",
+                "operator": "Sub",
+                "children": [
+                    "2f120554-4a53-08cc-3dfa-bc08935ddd72",
+                    "0870e15c-2fcd-81b5-d24b-ace4307bf326"
+                ]
+            },
+            {
+                "uid": "adc0da7a-16fe-baa0-11af-923d79fdef7c",
+                "grfn_uid": "",
+                "type": "VARIABLE",
+                "identifier": "z",
+                "children": []
+            },
+            {
+                "uid": "2648ee38-e074-05eb-2156-63abc1f254b8",
+                "type": "OPERATOR",
+                "operator": "Sub",
+                "children": [
+                    "42930b33-a81a-d477-fb36-75b89cdeb3e6",
+                    "adc0da7a-16fe-baa0-11af-923d79fdef7c"
+                ]
+            },
+            {
+                "uid": "148b2758-d7ab-7928-09e4-69e6ec62b2c8",
+                "type": "OPERATOR",
+                "operator": "RETURN",
+                "children": [
+                    "2648ee38-e074-05eb-2156-63abc1f254b8"
+                ]
+            },
+            {
+                "uid": "d450fe4a-ec4f-217b-b306-d1a8e5eeac76",
+                "type": "DEFINITION",
+                "definition": "LAMBDA",
+                "children": [
+                    "5129fb7c-6288-e1a5-cc45-782198a6416d",
+                    "148b2758-d7ab-7928-09e4-69e6ec62b2c8"
+                ]
+            }
+        ]
+    },
+    {
+        "id": "mult_op",
+        "nodes": [
+            {
+                "uid": "d67e55fd-642b-fa42-aef9-c00b8a64c1b9",
+                "grfn_uid": "",
+                "type": "VARIABLE",
+                "identifier": "x",
+                "children": []
+            },
+            {
+                "uid": "85940927-468f-f53d-864a-7a50b48d73f1",
+                "grfn_uid": "",
+                "type": "VARIABLE",
+                "identifier": "y",
+                "children": []
+            },
+            {
+                "uid": "37176e84-d977-e993-3c49-d76fcfc6e625",
+                "type": "DEFINITION",
+                "definition": "ARGUMENTS",
+                "children": [
+                    "d67e55fd-642b-fa42-aef9-c00b8a64c1b9",
+                    "85940927-468f-f53d-864a-7a50b48d73f1"
+                ]
+            },
+            {
+                "uid": "d3447490-96fd-35d0-adf2-0806e5214606",
+                "grfn_uid": "",
+                "type": "VARIABLE",
+                "identifier": "x",
+                "children": []
+            },
+            {
+                "uid": "46743741-9466-e472-6b5f-5241f323ca74",
+                "grfn_uid": "",
+                "type": "VARIABLE",
+                "identifier": "y",
+                "children": []
+            },
+            {
+                "uid": "a425799a-a905-d750-7e1e-a9c573581a81",
+                "type": "OPERATOR",
+                "operator": "Mult",
+                "children": [
+                    "d3447490-96fd-35d0-adf2-0806e5214606",
+                    "46743741-9466-e472-6b5f-5241f323ca74"
+                ]
+            },
+            {
+                "uid": "fb82860d-eabc-a8d0-b341-facdff0ac0f1",
+                "type": "OPERATOR",
+                "operator": "RETURN",
+                "children": [
+                    "a425799a-a905-d750-7e1e-a9c573581a81"
+                ]
+            },
+            {
+                "uid": "5306f3f5-1516-6570-5b7c-709acb175a5a",
+                "type": "DEFINITION",
+                "definition": "LAMBDA",
+                "children": [
+                    "37176e84-d977-e993-3c49-d76fcfc6e625",
+                    "fb82860d-eabc-a8d0-b341-facdff0ac0f1"
+                ]
+            }
+        ]
+    },
+    {
+        "id": "pow_op",
+        "nodes": [
+            {
+                "uid": "964a870c-7c87-9b74-1d87-8f9f9cdf5a86",
+                "grfn_uid": "",
+                "type": "VARIABLE",
+                "identifier": "x",
+                "children": []
+            },
+            {
+                "uid": "30bcab0e-d857-0102-55d4-4936a1515607",
+                "grfn_uid": "",
+                "type": "VARIABLE",
+                "identifier": "y",
+                "children": []
+            },
+            {
+                "uid": "4562be7f-bb42-e0b2-0426-465e3e37952d",
+                "type": "DEFINITION",
+                "definition": "ARGUMENTS",
+                "children": [
+                    "964a870c-7c87-9b74-1d87-8f9f9cdf5a86",
+                    "30bcab0e-d857-0102-55d4-4936a1515607"
+                ]
+            },
+            {
+                "uid": "5f3f5638-3870-1a14-b490-b6081dfc8352",
+                "grfn_uid": "",
+                "type": "VARIABLE",
+                "identifier": "x",
+                "children": []
+            },
+            {
+                "uid": "6d16ee18-5521-16dd-2ba4-b180cb69ca38",
+                "grfn_uid": "",
+                "type": "VARIABLE",
+                "identifier": "y",
+                "children": []
+            },
+            {
+                "uid": "c87a7463-19c1-6a0d-0feb-d845d0dfae43",
+                "type": "OPERATOR",
+                "operator": "Pow",
+                "children": [
+                    "5f3f5638-3870-1a14-b490-b6081dfc8352",
+                    "6d16ee18-5521-16dd-2ba4-b180cb69ca38"
+                ]
+            },
+            {
+                "uid": "38018b47-b29a-8b06-daf6-6c5f2577bffa",
+                "type": "OPERATOR",
+                "operator": "RETURN",
+                "children": [
+                    "c87a7463-19c1-6a0d-0feb-d845d0dfae43"
+                ]
+            },
+            {
+                "uid": "a25b59fd-92e8-e269-d12e-cbc40b9475b1",
+                "type": "DEFINITION",
+                "definition": "LAMBDA",
+                "children": [
+                    "4562be7f-bb42-e0b2-0426-465e3e37952d",
+                    "38018b47-b29a-8b06-daf6-6c5f2577bffa"
+                ]
+            }
+        ]
+    },
+    {
+        "id": "multi_mult_op",
+        "nodes": [
+            {
+                "uid": "9a27d858-88c1-32ad-efbf-c19ee8f6cf32",
+                "grfn_uid": "",
+                "type": "VARIABLE",
+                "identifier": "x",
+                "children": []
+            },
+            {
+                "uid": "1fdb8b32-06d5-99e8-12f1-75ffae3b16ec",
+                "grfn_uid": "",
+                "type": "VARIABLE",
+                "identifier": "y",
+                "children": []
+            },
+            {
+                "uid": "d480865f-9b38-fe80-3042-e325a28f5ab0",
+                "grfn_uid": "",
+                "type": "VARIABLE",
+                "identifier": "z",
+                "children": []
+            },
+            {
+                "uid": "176ea1b1-6426-4cd5-1ea4-5cd69371a71f",
+                "grfn_uid": "",
+                "type": "VARIABLE",
+                "identifier": "w",
+                "children": []
+            },
+            {
+                "uid": "1db53334-fb03-23a1-d576-d4155ec17dbe",
+                "type": "DEFINITION",
+                "definition": "ARGUMENTS",
+                "children": [
+                    "9a27d858-88c1-32ad-efbf-c19ee8f6cf32",
+                    "1fdb8b32-06d5-99e8-12f1-75ffae3b16ec",
+                    "d480865f-9b38-fe80-3042-e325a28f5ab0",
+                    "176ea1b1-6426-4cd5-1ea4-5cd69371a71f"
+                ]
+            },
+            {
+                "uid": "31d0b664-0589-f877-9b02-52440950fd13",
+                "grfn_uid": "",
+                "type": "VARIABLE",
+                "identifier": "x",
+                "children": []
+            },
+            {
+                "uid": "b7d6467b-2f5a-522a-f87f-43fdf6062541",
+                "grfn_uid": "",
+                "type": "VARIABLE",
+                "identifier": "y",
+                "children": []
+            },
+            {
+                "uid": "ba26d851-35e8-579a-7aaf-0e891fb797fa",
+                "type": "OPERATOR",
+                "operator": "Mult",
+                "children": [
+                    "31d0b664-0589-f877-9b02-52440950fd13",
+                    "b7d6467b-2f5a-522a-f87f-43fdf6062541"
+                ]
+            },
+            {
+                "uid": "ade9b2b4-efdd-35f8-0fa3-4266ccfdba9b",
+                "grfn_uid": "",
+                "type": "VARIABLE",
+                "identifier": "z",
+                "children": []
+            },
+            {
+                "uid": "9edfa3da-6cf5-5b15-8b53-031d05d51433",
+                "type": "OPERATOR",
+                "operator": "Mult",
+                "children": [
+                    "ba26d851-35e8-579a-7aaf-0e891fb797fa",
+                    "ade9b2b4-efdd-35f8-0fa3-4266ccfdba9b"
+                ]
+            },
+            {
+                "uid": "11ebcd49-428a-1c22-d5fd-b76a19fbeb1d",
+                "grfn_uid": "",
+                "type": "VARIABLE",
+                "identifier": "w",
+                "children": []
+            },
+            {
+                "uid": "4d125e7f-a59c-ec98-126c-bc8f38884479",
+                "type": "OPERATOR",
+                "operator": "Mult",
+                "children": [
+                    "9edfa3da-6cf5-5b15-8b53-031d05d51433",
+                    "11ebcd49-428a-1c22-d5fd-b76a19fbeb1d"
+                ]
+            },
+            {
+                "uid": "0fa07a3f-2e29-5065-6fa2-31e959acdd98",
+                "type": "OPERATOR",
+                "operator": "RETURN",
+                "children": [
+                    "4d125e7f-a59c-ec98-126c-bc8f38884479"
+                ]
+            },
+            {
+                "uid": "98b33c6e-0a14-b90a-7795-e98680ee526e",
+                "type": "DEFINITION",
+                "definition": "LAMBDA",
+                "children": [
+                    "1db53334-fb03-23a1-d576-d4155ec17dbe",
+                    "0fa07a3f-2e29-5065-6fa2-31e959acdd98"
+                ]
+            }
+        ]
+    },
+    {
+        "id": "mat_mult_op",
+        "nodes": [
+            {
+                "uid": "642aad48-fcfc-fa81-b306-d70019d5f970",
+                "grfn_uid": "",
+                "type": "VARIABLE",
+                "identifier": "x",
+                "children": []
+            },
+            {
+                "uid": "e786ab37-5bca-47be-4298-17c53308fb2e",
+                "grfn_uid": "",
+                "type": "VARIABLE",
+                "identifier": "y",
+                "children": []
+            },
+            {
+                "uid": "e6fd68e8-d69c-91c2-7860-1602bb4a06cb",
+                "type": "DEFINITION",
+                "definition": "ARGUMENTS",
+                "children": [
+                    "642aad48-fcfc-fa81-b306-d70019d5f970",
+                    "e786ab37-5bca-47be-4298-17c53308fb2e"
+                ]
+            },
+            {
+                "uid": "b29c467d-2b5f-6932-91dc-59efeb21a3f6",
+                "grfn_uid": "",
+                "type": "VARIABLE",
+                "identifier": "x",
+                "children": []
+            },
+            {
+                "uid": "c470f0e7-f76f-bfb8-3412-fc12ac322c12",
+                "grfn_uid": "",
+                "type": "VARIABLE",
+                "identifier": "y",
+                "children": []
+            },
+            {
+                "uid": "28805c5d-ad1b-8f60-c9e4-dab20edc6d2b",
+                "type": "OPERATOR",
+                "operator": "MatMult",
+                "children": [
+                    "b29c467d-2b5f-6932-91dc-59efeb21a3f6",
+                    "c470f0e7-f76f-bfb8-3412-fc12ac322c12"
+                ]
+            },
+            {
+                "uid": "878b9f6b-57a1-cb71-2975-d279d86dbf11",
+                "type": "OPERATOR",
+                "operator": "RETURN",
+                "children": [
+                    "28805c5d-ad1b-8f60-c9e4-dab20edc6d2b"
+                ]
+            },
+            {
+                "uid": "ebe21368-98c7-5205-1e01-a934402d0baf",
+                "type": "DEFINITION",
+                "definition": "LAMBDA",
+                "children": [
+                    "e6fd68e8-d69c-91c2-7860-1602bb4a06cb",
+                    "878b9f6b-57a1-cb71-2975-d279d86dbf11"
+                ]
+            }
+        ]
+    },
+    {
+        "id": "div_op",
+        "nodes": [
+            {
+                "uid": "0361524c-2cc0-f859-aa65-24ab713b7e05",
+                "grfn_uid": "",
+                "type": "VARIABLE",
+                "identifier": "x",
+                "children": []
+            },
+            {
+                "uid": "e66cd36e-68ef-8f5f-ae68-690a78bc7175",
+                "grfn_uid": "",
+                "type": "VARIABLE",
+                "identifier": "y",
+                "children": []
+            },
+            {
+                "uid": "eae2025e-8233-9e23-dff3-334b91b15f5d",
+                "type": "DEFINITION",
+                "definition": "ARGUMENTS",
+                "children": [
+                    "0361524c-2cc0-f859-aa65-24ab713b7e05",
+                    "e66cd36e-68ef-8f5f-ae68-690a78bc7175"
+                ]
+            },
+            {
+                "uid": "637e0edc-5b6e-4ae7-a620-81434fbaecc0",
+                "grfn_uid": "",
+                "type": "VARIABLE",
+                "identifier": "x",
+                "children": []
+            },
+            {
+                "uid": "27460f22-403d-1f83-a859-890cd670f668",
+                "grfn_uid": "",
+                "type": "VARIABLE",
+                "identifier": "y",
+                "children": []
+            },
+            {
+                "uid": "753c7c99-032f-06ca-b0d9-c2aa8f837ef7",
+                "type": "OPERATOR",
+                "operator": "Div",
+                "children": [
+                    "637e0edc-5b6e-4ae7-a620-81434fbaecc0",
+                    "27460f22-403d-1f83-a859-890cd670f668"
+                ]
+            },
+            {
+                "uid": "bd30291a-55fe-a08e-143e-2e04bdd7d19b",
+                "type": "OPERATOR",
+                "operator": "RETURN",
+                "children": [
+                    "753c7c99-032f-06ca-b0d9-c2aa8f837ef7"
+                ]
+            },
+            {
+                "uid": "2284b7a4-47e7-f593-8b58-85ca0bb2c3f0",
+                "type": "DEFINITION",
+                "definition": "LAMBDA",
+                "children": [
+                    "eae2025e-8233-9e23-dff3-334b91b15f5d",
+                    "bd30291a-55fe-a08e-143e-2e04bdd7d19b"
+                ]
+            }
+        ]
+    },
+    {
+        "id": "floor_div_op",
+        "nodes": [
+            {
+                "uid": "7b59051b-f400-48d7-c31d-5a973d792fa1",
+                "grfn_uid": "",
+                "type": "VARIABLE",
+                "identifier": "x",
+                "children": []
+            },
+            {
+                "uid": "ac642b4c-49b2-5ded-9c31-d9b25a2b745b",
+                "grfn_uid": "",
+                "type": "VARIABLE",
+                "identifier": "y",
+                "children": []
+            },
+            {
+                "uid": "e456697c-f268-6baa-971c-702d5bf49c04",
+                "type": "DEFINITION",
+                "definition": "ARGUMENTS",
+                "children": [
+                    "7b59051b-f400-48d7-c31d-5a973d792fa1",
+                    "ac642b4c-49b2-5ded-9c31-d9b25a2b745b"
+                ]
+            },
+            {
+                "uid": "21e15094-9efe-e464-da90-f534a23d4c9d",
+                "grfn_uid": "",
+                "type": "VARIABLE",
+                "identifier": "x",
+                "children": []
+            },
+            {
+                "uid": "bf9cc545-6355-18f7-4f6f-a985b732d46f",
+                "grfn_uid": "",
+                "type": "VARIABLE",
+                "identifier": "y",
+                "children": []
+            },
+            {
+                "uid": "14aa451c-a69c-fb85-d432-f8db6a174c1c",
+                "type": "OPERATOR",
+                "operator": "FloorDiv",
+                "children": [
+                    "21e15094-9efe-e464-da90-f534a23d4c9d",
+                    "bf9cc545-6355-18f7-4f6f-a985b732d46f"
+                ]
+            },
+            {
+                "uid": "b2d650af-313b-32b7-9836-31890063e42f",
+                "type": "OPERATOR",
+                "operator": "RETURN",
+                "children": [
+                    "14aa451c-a69c-fb85-d432-f8db6a174c1c"
+                ]
+            },
+            {
+                "uid": "391cf046-3d4a-5d51-28fa-fd04559b5975",
+                "type": "DEFINITION",
+                "definition": "LAMBDA",
+                "children": [
+                    "e456697c-f268-6baa-971c-702d5bf49c04",
+                    "b2d650af-313b-32b7-9836-31890063e42f"
+                ]
+            }
+        ]
+    },
+    {
+        "id": "mod_op",
+        "nodes": [
+            {
+                "uid": "b5d97ef7-60ef-1471-72b8-ff39a32c9b6f",
+                "grfn_uid": "",
+                "type": "VARIABLE",
+                "identifier": "x",
+                "children": []
+            },
+            {
+                "uid": "dfe1b307-9172-5f0a-ac7c-8803e01bbf50",
+                "grfn_uid": "",
+                "type": "VARIABLE",
+                "identifier": "y",
+                "children": []
+            },
+            {
+                "uid": "df26f517-66fa-f989-0813-5d586a1689ad",
+                "type": "DEFINITION",
+                "definition": "ARGUMENTS",
+                "children": [
+                    "b5d97ef7-60ef-1471-72b8-ff39a32c9b6f",
+                    "dfe1b307-9172-5f0a-ac7c-8803e01bbf50"
+                ]
+            },
+            {
+                "uid": "c5adf681-6b10-e53a-9145-de05b3ab1b2c",
+                "grfn_uid": "",
+                "type": "VARIABLE",
+                "identifier": "x",
+                "children": []
+            },
+            {
+                "uid": "2a69acc7-0bf9-c0ef-b581-6b74a985ab61",
+                "grfn_uid": "",
+                "type": "VARIABLE",
+                "identifier": "y",
+                "children": []
+            },
+            {
+                "uid": "b3969057-425c-b200-105a-da6b720299e3",
+                "type": "OPERATOR",
+                "operator": "Mod",
+                "children": [
+                    "c5adf681-6b10-e53a-9145-de05b3ab1b2c",
+                    "2a69acc7-0bf9-c0ef-b581-6b74a985ab61"
+                ]
+            },
+            {
+                "uid": "e28bc9ff-870f-084c-7244-f536285e25b4",
+                "type": "OPERATOR",
+                "operator": "RETURN",
+                "children": [
+                    "b3969057-425c-b200-105a-da6b720299e3"
+                ]
+            },
+            {
+                "uid": "9a9e4310-8fb8-3bab-e875-4cd37cbd7025",
+                "type": "DEFINITION",
+                "definition": "LAMBDA",
+                "children": [
+                    "df26f517-66fa-f989-0813-5d586a1689ad",
+                    "e28bc9ff-870f-084c-7244-f536285e25b4"
+                ]
+            }
+        ]
+    },
+    {
+        "id": "multi_div_op",
+        "nodes": [
+            {
+                "uid": "09f6048f-e245-a460-0004-884cc167733f",
+                "grfn_uid": "",
+                "type": "VARIABLE",
+                "identifier": "x",
+                "children": []
+            },
+            {
+                "uid": "d675ebf7-4fe3-0c9a-5371-0f577e9cf84f",
+                "grfn_uid": "",
+                "type": "VARIABLE",
+                "identifier": "y",
+                "children": []
+            },
+            {
+                "uid": "d29dc5df-cf1d-a110-0cc3-6d8c77863fe5",
+                "grfn_uid": "",
+                "type": "VARIABLE",
+                "identifier": "z",
+                "children": []
+            },
+            {
+                "uid": "6a46721a-cffa-6cdd-f963-a7efe00111e5",
+                "type": "DEFINITION",
+                "definition": "ARGUMENTS",
+                "children": [
+                    "09f6048f-e245-a460-0004-884cc167733f",
+                    "d675ebf7-4fe3-0c9a-5371-0f577e9cf84f",
+                    "d29dc5df-cf1d-a110-0cc3-6d8c77863fe5"
+                ]
+            },
+            {
+                "uid": "f689a4a5-ffda-0336-8c6e-90373020da5c",
+                "grfn_uid": "",
+                "type": "VARIABLE",
+                "identifier": "x",
+                "children": []
+            },
+            {
+                "uid": "d663049d-155e-18b1-fa83-ada4a2121ac5",
+                "grfn_uid": "",
+                "type": "VARIABLE",
+                "identifier": "y",
+                "children": []
+            },
+            {
+                "uid": "03c54c71-fca0-5536-2169-df82b9bdee2d",
+                "type": "OPERATOR",
+                "operator": "Div",
+                "children": [
+                    "f689a4a5-ffda-0336-8c6e-90373020da5c",
+                    "d663049d-155e-18b1-fa83-ada4a2121ac5"
+                ]
+            },
+            {
+                "uid": "6ae04d52-adb3-28cb-f315-8c0c66dd7794",
+                "grfn_uid": "",
+                "type": "VARIABLE",
+                "identifier": "z",
+                "children": []
+            },
+            {
+                "uid": "03a89879-36a9-8d74-00de-59f550f0fc2b",
+                "type": "OPERATOR",
+                "operator": "Div",
+                "children": [
+                    "03c54c71-fca0-5536-2169-df82b9bdee2d",
+                    "6ae04d52-adb3-28cb-f315-8c0c66dd7794"
+                ]
+            },
+            {
+                "uid": "faf1501b-009a-815b-c137-8be5b7a28e0a",
+                "grfn_uid": "",
+                "type": "VARIABLE",
+                "identifier": "x",
+                "children": []
+            },
+            {
+                "uid": "9cb017c1-8741-ae91-acfe-bb4bd29e8693",
+                "type": "OPERATOR",
+                "operator": "FloorDiv",
+                "children": [
+                    "03a89879-36a9-8d74-00de-59f550f0fc2b",
+                    "faf1501b-009a-815b-c137-8be5b7a28e0a"
+                ]
+            },
+            {
+                "uid": "9bbd750d-1e70-7c52-30c1-fb6a19086515",
+                "grfn_uid": "",
+                "type": "VARIABLE",
+                "identifier": "y",
+                "children": []
+            },
+            {
+                "uid": "4d6b234f-dfa7-c6ed-32d1-f81ba636425c",
+                "type": "OPERATOR",
+                "operator": "FloorDiv",
+                "children": [
+                    "9cb017c1-8741-ae91-acfe-bb4bd29e8693",
+                    "9bbd750d-1e70-7c52-30c1-fb6a19086515"
+                ]
+            },
+            {
+                "uid": "2ea60b99-fa7f-f8bf-b044-284a47acf2f6",
+                "grfn_uid": "",
+                "type": "VARIABLE",
+                "identifier": "z",
+                "children": []
+            },
+            {
+                "uid": "ec3aa314-da9b-b017-79c1-47c719a5711b",
+                "type": "OPERATOR",
+                "operator": "Mod",
+                "children": [
+                    "4d6b234f-dfa7-c6ed-32d1-f81ba636425c",
+                    "2ea60b99-fa7f-f8bf-b044-284a47acf2f6"
+                ]
+            },
+            {
+                "uid": "0597aab6-14d3-0dbc-a0ac-f4c9658de17e",
+                "grfn_uid": "",
+                "type": "VARIABLE",
+                "identifier": "y",
+                "children": []
+            },
+            {
+                "uid": "ccc14d51-73f6-60d8-e9f4-1cc04653a560",
+                "type": "OPERATOR",
+                "operator": "Mod",
+                "children": [
+                    "ec3aa314-da9b-b017-79c1-47c719a5711b",
+                    "0597aab6-14d3-0dbc-a0ac-f4c9658de17e"
+                ]
+            },
+            {
+                "uid": "41a93f90-dc82-1527-1da3-b7e2cad6e514",
+                "type": "OPERATOR",
+                "operator": "RETURN",
+                "children": [
+                    "ccc14d51-73f6-60d8-e9f4-1cc04653a560"
+                ]
+            },
+            {
+                "uid": "d138d150-8557-716a-a750-2a812227d96d",
+                "type": "DEFINITION",
+                "definition": "LAMBDA",
+                "children": [
+                    "6a46721a-cffa-6cdd-f963-a7efe00111e5",
+                    "41a93f90-dc82-1527-1da3-b7e2cad6e514"
+                ]
+            }
+        ]
+    },
+    {
+        "id": "lshift_op",
+        "nodes": [
+            {
+                "uid": "1d77ce40-58d8-7776-a51a-d4f3a699bae0",
+                "grfn_uid": "",
+                "type": "VARIABLE",
+                "identifier": "x",
+                "children": []
+            },
+            {
+                "uid": "d9ead926-4745-dd9e-2789-6389df3277fd",
+                "grfn_uid": "",
+                "type": "VARIABLE",
+                "identifier": "y",
+                "children": []
+            },
+            {
+                "uid": "34ab18fd-0a68-e88e-0ad4-041504c14982",
+                "type": "DEFINITION",
+                "definition": "ARGUMENTS",
+                "children": [
+                    "1d77ce40-58d8-7776-a51a-d4f3a699bae0",
+                    "d9ead926-4745-dd9e-2789-6389df3277fd"
+                ]
+            },
+            {
+                "uid": "50910bdc-8ef0-66d4-4279-b14dae55cdff",
+                "grfn_uid": "",
+                "type": "VARIABLE",
+                "identifier": "x",
+                "children": []
+            },
+            {
+                "uid": "914591ae-f03d-866a-5dec-c06af24dfdd8",
+                "grfn_uid": "",
+                "type": "VARIABLE",
+                "identifier": "y",
+                "children": []
+            },
+            {
+                "uid": "d8ab0b30-0ac0-cf0d-d974-c146e8ec01b3",
+                "type": "OPERATOR",
+                "operator": "LShift",
+                "children": [
+                    "50910bdc-8ef0-66d4-4279-b14dae55cdff",
+                    "914591ae-f03d-866a-5dec-c06af24dfdd8"
+                ]
+            },
+            {
+                "uid": "9b8b71a1-b38a-05fb-f611-64cebfc74ca9",
+                "type": "OPERATOR",
+                "operator": "RETURN",
+                "children": [
+                    "d8ab0b30-0ac0-cf0d-d974-c146e8ec01b3"
+                ]
+            },
+            {
+                "uid": "a4e695c9-b65d-1226-7e96-9cf3a7c5cb87",
+                "type": "DEFINITION",
+                "definition": "LAMBDA",
+                "children": [
+                    "34ab18fd-0a68-e88e-0ad4-041504c14982",
+                    "9b8b71a1-b38a-05fb-f611-64cebfc74ca9"
+                ]
+            }
+        ]
+    },
+    {
+        "id": "rshift_op",
+        "nodes": [
+            {
+                "uid": "6f790959-a3e0-4b3b-756b-0715e7180322",
+                "grfn_uid": "",
+                "type": "VARIABLE",
+                "identifier": "x",
+                "children": []
+            },
+            {
+                "uid": "2da44da1-89b5-b368-df14-c6125f58d5b5",
+                "grfn_uid": "",
+                "type": "VARIABLE",
+                "identifier": "y",
+                "children": []
+            },
+            {
+                "uid": "4a814d53-964d-db77-6025-f0ae35354579",
+                "type": "DEFINITION",
+                "definition": "ARGUMENTS",
+                "children": [
+                    "6f790959-a3e0-4b3b-756b-0715e7180322",
+                    "2da44da1-89b5-b368-df14-c6125f58d5b5"
+                ]
+            },
+            {
+                "uid": "4578bab3-26a9-7465-2371-ea2c0247145f",
+                "grfn_uid": "",
+                "type": "VARIABLE",
+                "identifier": "x",
+                "children": []
+            },
+            {
+                "uid": "5e00ea6d-ca24-be4d-5667-2017555a4085",
+                "grfn_uid": "",
+                "type": "VARIABLE",
+                "identifier": "y",
+                "children": []
+            },
+            {
+                "uid": "c787ddfb-5697-f17c-17fd-3736b7ef941c",
+                "type": "OPERATOR",
+                "operator": "RShift",
+                "children": [
+                    "4578bab3-26a9-7465-2371-ea2c0247145f",
+                    "5e00ea6d-ca24-be4d-5667-2017555a4085"
+                ]
+            },
+            {
+                "uid": "4505f4f6-0a8c-46c7-0921-5f4f9edb95f2",
+                "type": "OPERATOR",
+                "operator": "RETURN",
+                "children": [
+                    "c787ddfb-5697-f17c-17fd-3736b7ef941c"
+                ]
+            },
+            {
+                "uid": "955d0e77-fb5e-b866-2640-211e29f2c3c7",
+                "type": "DEFINITION",
+                "definition": "LAMBDA",
+                "children": [
+                    "4a814d53-964d-db77-6025-f0ae35354579",
+                    "4505f4f6-0a8c-46c7-0921-5f4f9edb95f2"
+                ]
+            }
+        ]
+    },
+    {
+        "id": "bitor_op",
+        "nodes": [
+            {
+                "uid": "fd42f697-6511-1656-5c64-60364a1eb1b7",
+                "grfn_uid": "",
+                "type": "VARIABLE",
+                "identifier": "x",
+                "children": []
+            },
+            {
+                "uid": "1d69d9fc-4b1c-b8bd-2130-260c8c69778f",
+                "grfn_uid": "",
+                "type": "VARIABLE",
+                "identifier": "y",
+                "children": []
+            },
+            {
+                "uid": "ef0a81ed-3d5d-60bc-bb03-78eb7a62722e",
+                "type": "DEFINITION",
+                "definition": "ARGUMENTS",
+                "children": [
+                    "fd42f697-6511-1656-5c64-60364a1eb1b7",
+                    "1d69d9fc-4b1c-b8bd-2130-260c8c69778f"
+                ]
+            },
+            {
+                "uid": "db66bfda-2df9-6747-4ed1-35530c5a876f",
+                "grfn_uid": "",
+                "type": "VARIABLE",
+                "identifier": "x",
+                "children": []
+            },
+            {
+                "uid": "4d7bd307-1224-11e6-ba89-82dd85e69ea9",
+                "grfn_uid": "",
+                "type": "VARIABLE",
+                "identifier": "y",
+                "children": []
+            },
+            {
+                "uid": "4c9a0ae1-5419-eefc-d5e7-3e3f673617d9",
+                "type": "OPERATOR",
+                "operator": "BitOr",
+                "children": [
+                    "db66bfda-2df9-6747-4ed1-35530c5a876f",
+                    "4d7bd307-1224-11e6-ba89-82dd85e69ea9"
+                ]
+            },
+            {
+                "uid": "8f928dc5-1972-4ce3-1bd0-94486a2b3200",
+                "type": "OPERATOR",
+                "operator": "RETURN",
+                "children": [
+                    "4c9a0ae1-5419-eefc-d5e7-3e3f673617d9"
+                ]
+            },
+            {
+                "uid": "564ae909-7958-5e69-7b2e-1b82e89dc815",
+                "type": "DEFINITION",
+                "definition": "LAMBDA",
+                "children": [
+                    "ef0a81ed-3d5d-60bc-bb03-78eb7a62722e",
+                    "8f928dc5-1972-4ce3-1bd0-94486a2b3200"
+                ]
+            }
+        ]
+    },
+    {
+        "id": "bitand_op",
+        "nodes": [
+            {
+                "uid": "cff4c56b-f9ea-2c64-cc41-7e7cd741d609",
+                "grfn_uid": "",
+                "type": "VARIABLE",
+                "identifier": "x",
+                "children": []
+            },
+            {
+                "uid": "1db2b452-7aa5-6a18-1fd3-c01757f98d1e",
+                "grfn_uid": "",
+                "type": "VARIABLE",
+                "identifier": "y",
+                "children": []
+            },
+            {
+                "uid": "09aedbd0-6d31-6b4a-7f6b-8793b318ad4c",
+                "type": "DEFINITION",
+                "definition": "ARGUMENTS",
+                "children": [
+                    "cff4c56b-f9ea-2c64-cc41-7e7cd741d609",
+                    "1db2b452-7aa5-6a18-1fd3-c01757f98d1e"
+                ]
+            },
+            {
+                "uid": "afe6790a-bc18-a40b-55c7-ed9d4d4985dc",
+                "grfn_uid": "",
+                "type": "VARIABLE",
+                "identifier": "x",
+                "children": []
+            },
+            {
+                "uid": "2aa36cf7-eb70-ba65-27d9-9a23e4f7625e",
+                "grfn_uid": "",
+                "type": "VARIABLE",
+                "identifier": "y",
+                "children": []
+            },
+            {
+                "uid": "ce5dc807-6025-7199-9082-3edaa0722aa0",
+                "type": "OPERATOR",
+                "operator": "BitAnd",
+                "children": [
+                    "afe6790a-bc18-a40b-55c7-ed9d4d4985dc",
+                    "2aa36cf7-eb70-ba65-27d9-9a23e4f7625e"
+                ]
+            },
+            {
+                "uid": "16408169-a38d-8afc-fdd2-ed7af97ccc57",
+                "type": "OPERATOR",
+                "operator": "RETURN",
+                "children": [
+                    "ce5dc807-6025-7199-9082-3edaa0722aa0"
+                ]
+            },
+            {
+                "uid": "32b2c492-15ac-e7a1-ceca-2ee310da8a95",
+                "type": "DEFINITION",
+                "definition": "LAMBDA",
+                "children": [
+                    "09aedbd0-6d31-6b4a-7f6b-8793b318ad4c",
+                    "16408169-a38d-8afc-fdd2-ed7af97ccc57"
+                ]
+            }
+        ]
+    },
+    {
+        "id": "bitxor_op",
+        "nodes": [
+            {
+                "uid": "62830869-0fa7-ee05-3897-4df5bff773ce",
+                "grfn_uid": "",
+                "type": "VARIABLE",
+                "identifier": "x",
+                "children": []
+            },
+            {
+                "uid": "8e751eb7-64d0-9913-191b-8adf0202861c",
+                "grfn_uid": "",
+                "type": "VARIABLE",
+                "identifier": "y",
+                "children": []
+            },
+            {
+                "uid": "eb8f2056-72d3-cc5d-4a31-b24384dd6da6",
+                "type": "DEFINITION",
+                "definition": "ARGUMENTS",
+                "children": [
+                    "62830869-0fa7-ee05-3897-4df5bff773ce",
+                    "8e751eb7-64d0-9913-191b-8adf0202861c"
+                ]
+            },
+            {
+                "uid": "b6e355f6-95bb-440d-c9cd-4af97d161f29",
+                "grfn_uid": "",
+                "type": "VARIABLE",
+                "identifier": "x",
+                "children": []
+            },
+            {
+                "uid": "156af458-6c4c-3935-379d-eda1ade6c5e9",
+                "grfn_uid": "",
+                "type": "VARIABLE",
+                "identifier": "y",
+                "children": []
+            },
+            {
+                "uid": "ffc573d5-fd0b-a70e-385a-f4635e4af862",
+                "type": "OPERATOR",
+                "operator": "BitXor",
+                "children": [
+                    "b6e355f6-95bb-440d-c9cd-4af97d161f29",
+                    "156af458-6c4c-3935-379d-eda1ade6c5e9"
+                ]
+            },
+            {
+                "uid": "2aa50f4e-c6f0-0933-95d1-805142cb6d1d",
+                "type": "OPERATOR",
+                "operator": "RETURN",
+                "children": [
+                    "ffc573d5-fd0b-a70e-385a-f4635e4af862"
+                ]
+            },
+            {
+                "uid": "1d7173e5-5bc7-fdeb-3123-4efe6e648043",
+                "type": "DEFINITION",
+                "definition": "LAMBDA",
+                "children": [
+                    "eb8f2056-72d3-cc5d-4a31-b24384dd6da6",
+                    "2aa50f4e-c6f0-0933-95d1-805142cb6d1d"
+                ]
+            }
+        ]
+    }
+]