<<<<<<< HEAD
[{"id": "and_op", "nodes": [{"uid": "e3e70682-c209-4cac-629f-6fbed82c07cd", "grfn_uid": "", "type": "VARIABLE", "identifier": "x", "children": []}, {"uid": "f728b4fa-4248-5e3a-0a5d-2f346baa9455", "grfn_uid": "", "type": "VARIABLE", "identifier": "y", "children": []}, {"uid": "eb1167b3-67a9-c378-7c65-c1e582e2e662", "type": "DEFINITION", "definition": "ARGUMENTS", "children": ["e3e70682-c209-4cac-629f-6fbed82c07cd", "f728b4fa-4248-5e3a-0a5d-2f346baa9455"]}, {"uid": "f7c1bd87-4da5-e709-d471-3d60c8a70639", "grfn_uid": "", "type": "VARIABLE", "identifier": "x", "children": []}, {"uid": "e443df78-9558-867f-5ba9-1faf7a024204", "grfn_uid": "", "type": "VARIABLE", "identifier": "y", "children": []}, {"uid": "23a7711a-8133-2876-37eb-dcd9e87a1613", "type": "OPERATOR", "operator": "And", "children": ["f7c1bd87-4da5-e709-d471-3d60c8a70639", "e443df78-9558-867f-5ba9-1faf7a024204"]}, {"uid": "1846d424-c17c-6279-23c6-612f48268673", "type": "OPERATOR", "operator": "RETURN", "children": ["23a7711a-8133-2876-37eb-dcd9e87a1613"]}, {"uid": "fcbd04c3-4021-2ef7-cca5-a5a19e4d6e3c", "type": "DEFINITION", "definition": "LAMBDA", "children": ["eb1167b3-67a9-c378-7c65-c1e582e2e662", "1846d424-c17c-6279-23c6-612f48268673"]}]}, {"id": "multi_and_op", "nodes": [{"uid": "b4862b21-fb97-d435-8856-1712e8e5216a", "grfn_uid": "", "type": "VARIABLE", "identifier": "w", "children": []}, {"uid": "259f4329-e6f4-590b-9a16-4106cf6a659e", "grfn_uid": "", "type": "VARIABLE", "identifier": "x", "children": []}, {"uid": "12e0c8b2-bad6-40fb-1948-8dec4f65d4d9", "grfn_uid": "", "type": "VARIABLE", "identifier": "y", "children": []}, {"uid": "5487ce1e-af19-922a-d9b8-a714e61a441c", "grfn_uid": "", "type": "VARIABLE", "identifier": "z", "children": []}, {"uid": "5a921187-19c7-8df4-8f4f-f31e78de5857", "type": "DEFINITION", "definition": "ARGUMENTS", "children": ["b4862b21-fb97-d435-8856-1712e8e5216a", "259f4329-e6f4-590b-9a16-4106cf6a659e", "12e0c8b2-bad6-40fb-1948-8dec4f65d4d9", "5487ce1e-af19-922a-d9b8-a714e61a441c"]}, {"uid": "a3f2c9bf-9c63-16b9-50f2-44556f25e2a2", "grfn_uid": "", "type": "VARIABLE", "identifier": "x", "children": []}, {"uid": "8d723104-f773-83c1-3458-a748e9bb17bc", "grfn_uid": "", "type": "VARIABLE", "identifier": "y", "children": []}, {"uid": "85776e9a-dd84-f39e-7154-5a137a1d5006", "grfn_uid": "", "type": "VARIABLE", "identifier": "z", "children": []}, {"uid": "eb2083e6-ce16-4dba-0ff1-8e0242af9fc3", "grfn_uid": "", "type": "VARIABLE", "identifier": "w", "children": []}, {"uid": "17e0aa3c-0398-3ca8-ea7e-9d498c778ea6", "type": "OPERATOR", "operator": "And", "children": ["a3f2c9bf-9c63-16b9-50f2-44556f25e2a2", "8d723104-f773-83c1-3458-a748e9bb17bc", "85776e9a-dd84-f39e-7154-5a137a1d5006", "eb2083e6-ce16-4dba-0ff1-8e0242af9fc3"]}, {"uid": "b5d32b16-6619-4cb1-d710-37d1b83e90ec", "type": "OPERATOR", "operator": "RETURN", "children": ["17e0aa3c-0398-3ca8-ea7e-9d498c778ea6"]}, {"uid": "a0116be5-ab0c-1681-c8f8-e3d0d3290a4c", "type": "DEFINITION", "definition": "LAMBDA", "children": ["5a921187-19c7-8df4-8f4f-f31e78de5857", "b5d32b16-6619-4cb1-d710-37d1b83e90ec"]}]}, {"id": "or_op", "nodes": [{"uid": "d3fbf47a-7e5b-1e7f-9ca5-499d004ae545", "grfn_uid": "", "type": "VARIABLE", "identifier": "x", "children": []}, {"uid": "baf3897a-3e70-f16a-5548-5822de1b372a", "grfn_uid": "", "type": "VARIABLE", "identifier": "y", "children": []}, {"uid": "101fbccc-ded7-33e8-b421-eaeb534097ca", "type": "DEFINITION", "definition": "ARGUMENTS", "children": ["d3fbf47a-7e5b-1e7f-9ca5-499d004ae545", "baf3897a-3e70-f16a-5548-5822de1b372a"]}, {"uid": "38c1962e-9148-624f-eac1-c14f30e9c5cc", "grfn_uid": "", "type": "VARIABLE", "identifier": "x", "children": []}, {"uid": "247a8333-f7b0-b7d2-cda8-056c3d15eef7", "grfn_uid": "", "type": "VARIABLE", "identifier": "y", "children": []}, {"uid": "1759edc3-72ae-2244-8b01-63c1cd9d2b7d", "type": "OPERATOR", "operator": "Or", "children": ["38c1962e-9148-624f-eac1-c14f30e9c5cc", "247a8333-f7b0-b7d2-cda8-056c3d15eef7"]}, {"uid": "e005b860-51ef-1922-fe43-c49e149818d1", "type": "OPERATOR", "operator": "RETURN", "children": ["1759edc3-72ae-2244-8b01-63c1cd9d2b7d"]}, {"uid": "7d41e602-eece-328b-ff7b-118e820865d6", "type": "DEFINITION", "definition": "LAMBDA", "children": ["101fbccc-ded7-33e8-b421-eaeb534097ca", "e005b860-51ef-1922-fe43-c49e149818d1"]}]}, {"id": "multi_or_op", "nodes": [{"uid": "4a84eb03-8d1f-d9b7-4d2b-9deb1beb3711", "grfn_uid": "", "type": "VARIABLE", "identifier": "x", "children": []}, {"uid": "552f233a-8c25-166a-1ff3-9849b4e1357d", "grfn_uid": "", "type": "VARIABLE", "identifier": "y", "children": []}, {"uid": "3405095c-8a50-06c1-ec18-8efbd080e66e", "grfn_uid": "", "type": "VARIABLE", "identifier": "z", "children": []}, {"uid": "8c1745a7-9a6a-5f92-cca7-4147f6be1f72", "grfn_uid": "", "type": "VARIABLE", "identifier": "w", "children": []}, {"uid": "1775336d-71ea-cd05-49a3-e80e966e1277", "type": "DEFINITION", "definition": "ARGUMENTS", "children": ["4a84eb03-8d1f-d9b7-4d2b-9deb1beb3711", "552f233a-8c25-166a-1ff3-9849b4e1357d", "3405095c-8a50-06c1-ec18-8efbd080e66e", "8c1745a7-9a6a-5f92-cca7-4147f6be1f72"]}, {"uid": "5129fb7c-6288-e1a5-cc45-782198a6416d", "grfn_uid": "", "type": "VARIABLE", "identifier": "x", "children": []}, {"uid": "2f120554-4a53-08cc-3dfa-bc08935ddd72", "grfn_uid": "", "type": "VARIABLE", "identifier": "y", "children": []}, {"uid": "0870e15c-2fcd-81b5-d24b-ace4307bf326", "grfn_uid": "", "type": "VARIABLE", "identifier": "z", "children": []}, {"uid": "42930b33-a81a-d477-fb36-75b89cdeb3e6", "grfn_uid": "", "type": "VARIABLE", "identifier": "w", "children": []}, {"uid": "adc0da7a-16fe-baa0-11af-923d79fdef7c", "type": "OPERATOR", "operator": "Or", "children": ["5129fb7c-6288-e1a5-cc45-782198a6416d", "2f120554-4a53-08cc-3dfa-bc08935ddd72", "0870e15c-2fcd-81b5-d24b-ace4307bf326", "42930b33-a81a-d477-fb36-75b89cdeb3e6"]}, {"uid": "2648ee38-e074-05eb-2156-63abc1f254b8", "type": "OPERATOR", "operator": "RETURN", "children": ["adc0da7a-16fe-baa0-11af-923d79fdef7c"]}, {"uid": "148b2758-d7ab-7928-09e4-69e6ec62b2c8", "type": "DEFINITION", "definition": "LAMBDA", "children": ["1775336d-71ea-cd05-49a3-e80e966e1277", "2648ee38-e074-05eb-2156-63abc1f254b8"]}]}]
=======
[{"id": "and_op", "nodes": [{"uid": "dc45488d-84dd-a9b9-1f1e-0ee9cf6c9992", "grfn_uid": "", "type": "VARIABLE", "identifier": "x", "children": []}, {"uid": "09c67417-306a-a871-feef-71cbc915d113", "grfn_uid": "", "type": "VARIABLE", "identifier": "y", "children": []}, {"uid": "5f1ff97c-71cf-f814-645b-d776c838a145", "type": "DEFINITION", "definition": "ARGUMENTS", "children": ["dc45488d-84dd-a9b9-1f1e-0ee9cf6c9992", "09c67417-306a-a871-feef-71cbc915d113"]}, {"uid": "5b471c43-7499-b28c-30c3-2323c1b199c4", "grfn_uid": "", "type": "VARIABLE", "identifier": "x", "children": []}, {"uid": "f4dd05d5-1349-747a-a1cb-a182ca20854d", "grfn_uid": "", "type": "VARIABLE", "identifier": "y", "children": []}, {"uid": "0a3c2c6f-ef2d-9a38-e6e4-b8df0b6d9611", "type": "OPERATOR", "operator": "And", "children": ["5b471c43-7499-b28c-30c3-2323c1b199c4", "f4dd05d5-1349-747a-a1cb-a182ca20854d"]}, {"uid": "06d2ed7c-e6ac-9d8a-4160-ff927c7550f2", "type": "OPERATOR", "operator": "RETURN", "children": ["0a3c2c6f-ef2d-9a38-e6e4-b8df0b6d9611"]}, {"uid": "91bacf80-aaa0-7996-8522-dc4ef1dd50bf", "type": "DEFINITION", "definition": "LAMBDA", "children": ["5f1ff97c-71cf-f814-645b-d776c838a145", "06d2ed7c-e6ac-9d8a-4160-ff927c7550f2"]}]}, {"id": "multi_and_op", "nodes": [{"uid": "3acaaf82-374a-6cc9-e039-7e67926146de", "grfn_uid": "", "type": "VARIABLE", "identifier": "w", "children": []}, {"uid": "e27ac8e9-d1c3-d1bc-c6be-643217ee0eb0", "grfn_uid": "", "type": "VARIABLE", "identifier": "x", "children": []}, {"uid": "809e2109-c786-7a38-a09f-1aede38690e7", "grfn_uid": "", "type": "VARIABLE", "identifier": "y", "children": []}, {"uid": "81d1bf06-6b8c-66f2-8611-f583b2d10e3d", "grfn_uid": "", "type": "VARIABLE", "identifier": "z", "children": []}, {"uid": "254bf7ae-1d0a-b994-f20b-575d4e28e674", "type": "DEFINITION", "definition": "ARGUMENTS", "children": ["3acaaf82-374a-6cc9-e039-7e67926146de", "e27ac8e9-d1c3-d1bc-c6be-643217ee0eb0", "809e2109-c786-7a38-a09f-1aede38690e7", "81d1bf06-6b8c-66f2-8611-f583b2d10e3d"]}, {"uid": "6c0be55c-90e6-39e1-e44f-c3a96d0c62c3", "grfn_uid": "", "type": "VARIABLE", "identifier": "x", "children": []}, {"uid": "1ad1daaa-ef8d-9ff0-1583-1feeec41e6f6", "grfn_uid": "", "type": "VARIABLE", "identifier": "y", "children": []}, {"uid": "6a480542-1965-e435-101b-b5fa6a677623", "grfn_uid": "", "type": "VARIABLE", "identifier": "z", "children": []}, {"uid": "f45da406-bbf9-bb01-27f9-e728c618fc1e", "grfn_uid": "", "type": "VARIABLE", "identifier": "w", "children": []}, {"uid": "6e5bac20-725c-2675-ca95-71e407dc02b1", "type": "OPERATOR", "operator": "And", "children": ["6c0be55c-90e6-39e1-e44f-c3a96d0c62c3", "1ad1daaa-ef8d-9ff0-1583-1feeec41e6f6", "6a480542-1965-e435-101b-b5fa6a677623", "f45da406-bbf9-bb01-27f9-e728c618fc1e"]}, {"uid": "7f22cd12-07b6-e08e-6ac1-ca75afb918c8", "type": "OPERATOR", "operator": "RETURN", "children": ["6e5bac20-725c-2675-ca95-71e407dc02b1"]}, {"uid": "53125ffd-f655-860b-dd32-e231eb561699", "type": "DEFINITION", "definition": "LAMBDA", "children": ["254bf7ae-1d0a-b994-f20b-575d4e28e674", "7f22cd12-07b6-e08e-6ac1-ca75afb918c8"]}]}, {"id": "or_op", "nodes": [{"uid": "5a3da367-141b-1a1b-40a9-78bfb8f8903b", "grfn_uid": "", "type": "VARIABLE", "identifier": "x", "children": []}, {"uid": "b1182d23-5bf8-0676-1f12-a0e912011caa", "grfn_uid": "", "type": "VARIABLE", "identifier": "y", "children": []}, {"uid": "2d8b5b41-590e-83da-586f-1721078548d7", "type": "DEFINITION", "definition": "ARGUMENTS", "children": ["5a3da367-141b-1a1b-40a9-78bfb8f8903b", "b1182d23-5bf8-0676-1f12-a0e912011caa"]}, {"uid": "3b019fcb-f96d-4403-d48c-93f3028d042b", "grfn_uid": "", "type": "VARIABLE", "identifier": "x", "children": []}, {"uid": "98ba0f0e-120d-7126-5da5-3b38d1aa6c5e", "grfn_uid": "", "type": "VARIABLE", "identifier": "y", "children": []}, {"uid": "00d3d1af-353e-0c86-24ae-ba79e4b82987", "type": "OPERATOR", "operator": "Or", "children": ["3b019fcb-f96d-4403-d48c-93f3028d042b", "98ba0f0e-120d-7126-5da5-3b38d1aa6c5e"]}, {"uid": "bb6b0095-ac7b-7ab2-a8b5-6f85346d2b7e", "type": "OPERATOR", "operator": "RETURN", "children": ["00d3d1af-353e-0c86-24ae-ba79e4b82987"]}, {"uid": "bf7b68ae-1f89-41b6-e6a1-a40bf031f4b9", "type": "DEFINITION", "definition": "LAMBDA", "children": ["2d8b5b41-590e-83da-586f-1721078548d7", "bb6b0095-ac7b-7ab2-a8b5-6f85346d2b7e"]}]}, {"id": "multi_or_op", "nodes": [{"uid": "b080e003-5e7f-503c-4b13-47f601d6d903", "grfn_uid": "", "type": "VARIABLE", "identifier": "x", "children": []}, {"uid": "3b9cea95-9ad7-558f-eecb-325b064f768d", "grfn_uid": "", "type": "VARIABLE", "identifier": "y", "children": []}, {"uid": "743c7e9d-2fde-b035-2452-bc39dbf2eed1", "grfn_uid": "", "type": "VARIABLE", "identifier": "z", "children": []}, {"uid": "b51d70d8-582d-d972-7a08-9ca81cc5a8a0", "grfn_uid": "", "type": "VARIABLE", "identifier": "w", "children": []}, {"uid": "0726d44a-2152-03c7-421a-a15ef58c43ce", "type": "DEFINITION", "definition": "ARGUMENTS", "children": ["b080e003-5e7f-503c-4b13-47f601d6d903", "3b9cea95-9ad7-558f-eecb-325b064f768d", "743c7e9d-2fde-b035-2452-bc39dbf2eed1", "b51d70d8-582d-d972-7a08-9ca81cc5a8a0"]}, {"uid": "55c36c3d-5cbb-c080-3547-5c5ef76dce6e", "grfn_uid": "", "type": "VARIABLE", "identifier": "x", "children": []}, {"uid": "4bdd5f99-4ae9-ee11-f5fe-0213792ecd75", "grfn_uid": "", "type": "VARIABLE", "identifier": "y", "children": []}, {"uid": "8d9ecfb9-f549-2e22-e0df-7f74efe78b60", "grfn_uid": "", "type": "VARIABLE", "identifier": "z", "children": []}, {"uid": "97d01e70-2f1d-9bef-53b5-3b92a2cb5f38", "grfn_uid": "", "type": "VARIABLE", "identifier": "w", "children": []}, {"uid": "88819f42-1a42-b629-14af-e646fe3216bd", "type": "OPERATOR", "operator": "Or", "children": ["55c36c3d-5cbb-c080-3547-5c5ef76dce6e", "4bdd5f99-4ae9-ee11-f5fe-0213792ecd75", "8d9ecfb9-f549-2e22-e0df-7f74efe78b60", "97d01e70-2f1d-9bef-53b5-3b92a2cb5f38"]}, {"uid": "606821d6-280a-07ee-4ec9-85ff94b28b9d", "type": "OPERATOR", "operator": "RETURN", "children": ["88819f42-1a42-b629-14af-e646fe3216bd"]}, {"uid": "200f7753-f217-faac-259c-ff81e5ce0ca6", "type": "DEFINITION", "definition": "LAMBDA", "children": ["0726d44a-2152-03c7-421a-a15ef58c43ce", "606821d6-280a-07ee-4ec9-85ff94b28b9d"]}]}]
>>>>>>> 79c2041e
<|MERGE_RESOLUTION|>--- conflicted
+++ resolved
@@ -1,5 +1,338 @@
-<<<<<<< HEAD
-[{"id": "and_op", "nodes": [{"uid": "e3e70682-c209-4cac-629f-6fbed82c07cd", "grfn_uid": "", "type": "VARIABLE", "identifier": "x", "children": []}, {"uid": "f728b4fa-4248-5e3a-0a5d-2f346baa9455", "grfn_uid": "", "type": "VARIABLE", "identifier": "y", "children": []}, {"uid": "eb1167b3-67a9-c378-7c65-c1e582e2e662", "type": "DEFINITION", "definition": "ARGUMENTS", "children": ["e3e70682-c209-4cac-629f-6fbed82c07cd", "f728b4fa-4248-5e3a-0a5d-2f346baa9455"]}, {"uid": "f7c1bd87-4da5-e709-d471-3d60c8a70639", "grfn_uid": "", "type": "VARIABLE", "identifier": "x", "children": []}, {"uid": "e443df78-9558-867f-5ba9-1faf7a024204", "grfn_uid": "", "type": "VARIABLE", "identifier": "y", "children": []}, {"uid": "23a7711a-8133-2876-37eb-dcd9e87a1613", "type": "OPERATOR", "operator": "And", "children": ["f7c1bd87-4da5-e709-d471-3d60c8a70639", "e443df78-9558-867f-5ba9-1faf7a024204"]}, {"uid": "1846d424-c17c-6279-23c6-612f48268673", "type": "OPERATOR", "operator": "RETURN", "children": ["23a7711a-8133-2876-37eb-dcd9e87a1613"]}, {"uid": "fcbd04c3-4021-2ef7-cca5-a5a19e4d6e3c", "type": "DEFINITION", "definition": "LAMBDA", "children": ["eb1167b3-67a9-c378-7c65-c1e582e2e662", "1846d424-c17c-6279-23c6-612f48268673"]}]}, {"id": "multi_and_op", "nodes": [{"uid": "b4862b21-fb97-d435-8856-1712e8e5216a", "grfn_uid": "", "type": "VARIABLE", "identifier": "w", "children": []}, {"uid": "259f4329-e6f4-590b-9a16-4106cf6a659e", "grfn_uid": "", "type": "VARIABLE", "identifier": "x", "children": []}, {"uid": "12e0c8b2-bad6-40fb-1948-8dec4f65d4d9", "grfn_uid": "", "type": "VARIABLE", "identifier": "y", "children": []}, {"uid": "5487ce1e-af19-922a-d9b8-a714e61a441c", "grfn_uid": "", "type": "VARIABLE", "identifier": "z", "children": []}, {"uid": "5a921187-19c7-8df4-8f4f-f31e78de5857", "type": "DEFINITION", "definition": "ARGUMENTS", "children": ["b4862b21-fb97-d435-8856-1712e8e5216a", "259f4329-e6f4-590b-9a16-4106cf6a659e", "12e0c8b2-bad6-40fb-1948-8dec4f65d4d9", "5487ce1e-af19-922a-d9b8-a714e61a441c"]}, {"uid": "a3f2c9bf-9c63-16b9-50f2-44556f25e2a2", "grfn_uid": "", "type": "VARIABLE", "identifier": "x", "children": []}, {"uid": "8d723104-f773-83c1-3458-a748e9bb17bc", "grfn_uid": "", "type": "VARIABLE", "identifier": "y", "children": []}, {"uid": "85776e9a-dd84-f39e-7154-5a137a1d5006", "grfn_uid": "", "type": "VARIABLE", "identifier": "z", "children": []}, {"uid": "eb2083e6-ce16-4dba-0ff1-8e0242af9fc3", "grfn_uid": "", "type": "VARIABLE", "identifier": "w", "children": []}, {"uid": "17e0aa3c-0398-3ca8-ea7e-9d498c778ea6", "type": "OPERATOR", "operator": "And", "children": ["a3f2c9bf-9c63-16b9-50f2-44556f25e2a2", "8d723104-f773-83c1-3458-a748e9bb17bc", "85776e9a-dd84-f39e-7154-5a137a1d5006", "eb2083e6-ce16-4dba-0ff1-8e0242af9fc3"]}, {"uid": "b5d32b16-6619-4cb1-d710-37d1b83e90ec", "type": "OPERATOR", "operator": "RETURN", "children": ["17e0aa3c-0398-3ca8-ea7e-9d498c778ea6"]}, {"uid": "a0116be5-ab0c-1681-c8f8-e3d0d3290a4c", "type": "DEFINITION", "definition": "LAMBDA", "children": ["5a921187-19c7-8df4-8f4f-f31e78de5857", "b5d32b16-6619-4cb1-d710-37d1b83e90ec"]}]}, {"id": "or_op", "nodes": [{"uid": "d3fbf47a-7e5b-1e7f-9ca5-499d004ae545", "grfn_uid": "", "type": "VARIABLE", "identifier": "x", "children": []}, {"uid": "baf3897a-3e70-f16a-5548-5822de1b372a", "grfn_uid": "", "type": "VARIABLE", "identifier": "y", "children": []}, {"uid": "101fbccc-ded7-33e8-b421-eaeb534097ca", "type": "DEFINITION", "definition": "ARGUMENTS", "children": ["d3fbf47a-7e5b-1e7f-9ca5-499d004ae545", "baf3897a-3e70-f16a-5548-5822de1b372a"]}, {"uid": "38c1962e-9148-624f-eac1-c14f30e9c5cc", "grfn_uid": "", "type": "VARIABLE", "identifier": "x", "children": []}, {"uid": "247a8333-f7b0-b7d2-cda8-056c3d15eef7", "grfn_uid": "", "type": "VARIABLE", "identifier": "y", "children": []}, {"uid": "1759edc3-72ae-2244-8b01-63c1cd9d2b7d", "type": "OPERATOR", "operator": "Or", "children": ["38c1962e-9148-624f-eac1-c14f30e9c5cc", "247a8333-f7b0-b7d2-cda8-056c3d15eef7"]}, {"uid": "e005b860-51ef-1922-fe43-c49e149818d1", "type": "OPERATOR", "operator": "RETURN", "children": ["1759edc3-72ae-2244-8b01-63c1cd9d2b7d"]}, {"uid": "7d41e602-eece-328b-ff7b-118e820865d6", "type": "DEFINITION", "definition": "LAMBDA", "children": ["101fbccc-ded7-33e8-b421-eaeb534097ca", "e005b860-51ef-1922-fe43-c49e149818d1"]}]}, {"id": "multi_or_op", "nodes": [{"uid": "4a84eb03-8d1f-d9b7-4d2b-9deb1beb3711", "grfn_uid": "", "type": "VARIABLE", "identifier": "x", "children": []}, {"uid": "552f233a-8c25-166a-1ff3-9849b4e1357d", "grfn_uid": "", "type": "VARIABLE", "identifier": "y", "children": []}, {"uid": "3405095c-8a50-06c1-ec18-8efbd080e66e", "grfn_uid": "", "type": "VARIABLE", "identifier": "z", "children": []}, {"uid": "8c1745a7-9a6a-5f92-cca7-4147f6be1f72", "grfn_uid": "", "type": "VARIABLE", "identifier": "w", "children": []}, {"uid": "1775336d-71ea-cd05-49a3-e80e966e1277", "type": "DEFINITION", "definition": "ARGUMENTS", "children": ["4a84eb03-8d1f-d9b7-4d2b-9deb1beb3711", "552f233a-8c25-166a-1ff3-9849b4e1357d", "3405095c-8a50-06c1-ec18-8efbd080e66e", "8c1745a7-9a6a-5f92-cca7-4147f6be1f72"]}, {"uid": "5129fb7c-6288-e1a5-cc45-782198a6416d", "grfn_uid": "", "type": "VARIABLE", "identifier": "x", "children": []}, {"uid": "2f120554-4a53-08cc-3dfa-bc08935ddd72", "grfn_uid": "", "type": "VARIABLE", "identifier": "y", "children": []}, {"uid": "0870e15c-2fcd-81b5-d24b-ace4307bf326", "grfn_uid": "", "type": "VARIABLE", "identifier": "z", "children": []}, {"uid": "42930b33-a81a-d477-fb36-75b89cdeb3e6", "grfn_uid": "", "type": "VARIABLE", "identifier": "w", "children": []}, {"uid": "adc0da7a-16fe-baa0-11af-923d79fdef7c", "type": "OPERATOR", "operator": "Or", "children": ["5129fb7c-6288-e1a5-cc45-782198a6416d", "2f120554-4a53-08cc-3dfa-bc08935ddd72", "0870e15c-2fcd-81b5-d24b-ace4307bf326", "42930b33-a81a-d477-fb36-75b89cdeb3e6"]}, {"uid": "2648ee38-e074-05eb-2156-63abc1f254b8", "type": "OPERATOR", "operator": "RETURN", "children": ["adc0da7a-16fe-baa0-11af-923d79fdef7c"]}, {"uid": "148b2758-d7ab-7928-09e4-69e6ec62b2c8", "type": "DEFINITION", "definition": "LAMBDA", "children": ["1775336d-71ea-cd05-49a3-e80e966e1277", "2648ee38-e074-05eb-2156-63abc1f254b8"]}]}]
-=======
-[{"id": "and_op", "nodes": [{"uid": "dc45488d-84dd-a9b9-1f1e-0ee9cf6c9992", "grfn_uid": "", "type": "VARIABLE", "identifier": "x", "children": []}, {"uid": "09c67417-306a-a871-feef-71cbc915d113", "grfn_uid": "", "type": "VARIABLE", "identifier": "y", "children": []}, {"uid": "5f1ff97c-71cf-f814-645b-d776c838a145", "type": "DEFINITION", "definition": "ARGUMENTS", "children": ["dc45488d-84dd-a9b9-1f1e-0ee9cf6c9992", "09c67417-306a-a871-feef-71cbc915d113"]}, {"uid": "5b471c43-7499-b28c-30c3-2323c1b199c4", "grfn_uid": "", "type": "VARIABLE", "identifier": "x", "children": []}, {"uid": "f4dd05d5-1349-747a-a1cb-a182ca20854d", "grfn_uid": "", "type": "VARIABLE", "identifier": "y", "children": []}, {"uid": "0a3c2c6f-ef2d-9a38-e6e4-b8df0b6d9611", "type": "OPERATOR", "operator": "And", "children": ["5b471c43-7499-b28c-30c3-2323c1b199c4", "f4dd05d5-1349-747a-a1cb-a182ca20854d"]}, {"uid": "06d2ed7c-e6ac-9d8a-4160-ff927c7550f2", "type": "OPERATOR", "operator": "RETURN", "children": ["0a3c2c6f-ef2d-9a38-e6e4-b8df0b6d9611"]}, {"uid": "91bacf80-aaa0-7996-8522-dc4ef1dd50bf", "type": "DEFINITION", "definition": "LAMBDA", "children": ["5f1ff97c-71cf-f814-645b-d776c838a145", "06d2ed7c-e6ac-9d8a-4160-ff927c7550f2"]}]}, {"id": "multi_and_op", "nodes": [{"uid": "3acaaf82-374a-6cc9-e039-7e67926146de", "grfn_uid": "", "type": "VARIABLE", "identifier": "w", "children": []}, {"uid": "e27ac8e9-d1c3-d1bc-c6be-643217ee0eb0", "grfn_uid": "", "type": "VARIABLE", "identifier": "x", "children": []}, {"uid": "809e2109-c786-7a38-a09f-1aede38690e7", "grfn_uid": "", "type": "VARIABLE", "identifier": "y", "children": []}, {"uid": "81d1bf06-6b8c-66f2-8611-f583b2d10e3d", "grfn_uid": "", "type": "VARIABLE", "identifier": "z", "children": []}, {"uid": "254bf7ae-1d0a-b994-f20b-575d4e28e674", "type": "DEFINITION", "definition": "ARGUMENTS", "children": ["3acaaf82-374a-6cc9-e039-7e67926146de", "e27ac8e9-d1c3-d1bc-c6be-643217ee0eb0", "809e2109-c786-7a38-a09f-1aede38690e7", "81d1bf06-6b8c-66f2-8611-f583b2d10e3d"]}, {"uid": "6c0be55c-90e6-39e1-e44f-c3a96d0c62c3", "grfn_uid": "", "type": "VARIABLE", "identifier": "x", "children": []}, {"uid": "1ad1daaa-ef8d-9ff0-1583-1feeec41e6f6", "grfn_uid": "", "type": "VARIABLE", "identifier": "y", "children": []}, {"uid": "6a480542-1965-e435-101b-b5fa6a677623", "grfn_uid": "", "type": "VARIABLE", "identifier": "z", "children": []}, {"uid": "f45da406-bbf9-bb01-27f9-e728c618fc1e", "grfn_uid": "", "type": "VARIABLE", "identifier": "w", "children": []}, {"uid": "6e5bac20-725c-2675-ca95-71e407dc02b1", "type": "OPERATOR", "operator": "And", "children": ["6c0be55c-90e6-39e1-e44f-c3a96d0c62c3", "1ad1daaa-ef8d-9ff0-1583-1feeec41e6f6", "6a480542-1965-e435-101b-b5fa6a677623", "f45da406-bbf9-bb01-27f9-e728c618fc1e"]}, {"uid": "7f22cd12-07b6-e08e-6ac1-ca75afb918c8", "type": "OPERATOR", "operator": "RETURN", "children": ["6e5bac20-725c-2675-ca95-71e407dc02b1"]}, {"uid": "53125ffd-f655-860b-dd32-e231eb561699", "type": "DEFINITION", "definition": "LAMBDA", "children": ["254bf7ae-1d0a-b994-f20b-575d4e28e674", "7f22cd12-07b6-e08e-6ac1-ca75afb918c8"]}]}, {"id": "or_op", "nodes": [{"uid": "5a3da367-141b-1a1b-40a9-78bfb8f8903b", "grfn_uid": "", "type": "VARIABLE", "identifier": "x", "children": []}, {"uid": "b1182d23-5bf8-0676-1f12-a0e912011caa", "grfn_uid": "", "type": "VARIABLE", "identifier": "y", "children": []}, {"uid": "2d8b5b41-590e-83da-586f-1721078548d7", "type": "DEFINITION", "definition": "ARGUMENTS", "children": ["5a3da367-141b-1a1b-40a9-78bfb8f8903b", "b1182d23-5bf8-0676-1f12-a0e912011caa"]}, {"uid": "3b019fcb-f96d-4403-d48c-93f3028d042b", "grfn_uid": "", "type": "VARIABLE", "identifier": "x", "children": []}, {"uid": "98ba0f0e-120d-7126-5da5-3b38d1aa6c5e", "grfn_uid": "", "type": "VARIABLE", "identifier": "y", "children": []}, {"uid": "00d3d1af-353e-0c86-24ae-ba79e4b82987", "type": "OPERATOR", "operator": "Or", "children": ["3b019fcb-f96d-4403-d48c-93f3028d042b", "98ba0f0e-120d-7126-5da5-3b38d1aa6c5e"]}, {"uid": "bb6b0095-ac7b-7ab2-a8b5-6f85346d2b7e", "type": "OPERATOR", "operator": "RETURN", "children": ["00d3d1af-353e-0c86-24ae-ba79e4b82987"]}, {"uid": "bf7b68ae-1f89-41b6-e6a1-a40bf031f4b9", "type": "DEFINITION", "definition": "LAMBDA", "children": ["2d8b5b41-590e-83da-586f-1721078548d7", "bb6b0095-ac7b-7ab2-a8b5-6f85346d2b7e"]}]}, {"id": "multi_or_op", "nodes": [{"uid": "b080e003-5e7f-503c-4b13-47f601d6d903", "grfn_uid": "", "type": "VARIABLE", "identifier": "x", "children": []}, {"uid": "3b9cea95-9ad7-558f-eecb-325b064f768d", "grfn_uid": "", "type": "VARIABLE", "identifier": "y", "children": []}, {"uid": "743c7e9d-2fde-b035-2452-bc39dbf2eed1", "grfn_uid": "", "type": "VARIABLE", "identifier": "z", "children": []}, {"uid": "b51d70d8-582d-d972-7a08-9ca81cc5a8a0", "grfn_uid": "", "type": "VARIABLE", "identifier": "w", "children": []}, {"uid": "0726d44a-2152-03c7-421a-a15ef58c43ce", "type": "DEFINITION", "definition": "ARGUMENTS", "children": ["b080e003-5e7f-503c-4b13-47f601d6d903", "3b9cea95-9ad7-558f-eecb-325b064f768d", "743c7e9d-2fde-b035-2452-bc39dbf2eed1", "b51d70d8-582d-d972-7a08-9ca81cc5a8a0"]}, {"uid": "55c36c3d-5cbb-c080-3547-5c5ef76dce6e", "grfn_uid": "", "type": "VARIABLE", "identifier": "x", "children": []}, {"uid": "4bdd5f99-4ae9-ee11-f5fe-0213792ecd75", "grfn_uid": "", "type": "VARIABLE", "identifier": "y", "children": []}, {"uid": "8d9ecfb9-f549-2e22-e0df-7f74efe78b60", "grfn_uid": "", "type": "VARIABLE", "identifier": "z", "children": []}, {"uid": "97d01e70-2f1d-9bef-53b5-3b92a2cb5f38", "grfn_uid": "", "type": "VARIABLE", "identifier": "w", "children": []}, {"uid": "88819f42-1a42-b629-14af-e646fe3216bd", "type": "OPERATOR", "operator": "Or", "children": ["55c36c3d-5cbb-c080-3547-5c5ef76dce6e", "4bdd5f99-4ae9-ee11-f5fe-0213792ecd75", "8d9ecfb9-f549-2e22-e0df-7f74efe78b60", "97d01e70-2f1d-9bef-53b5-3b92a2cb5f38"]}, {"uid": "606821d6-280a-07ee-4ec9-85ff94b28b9d", "type": "OPERATOR", "operator": "RETURN", "children": ["88819f42-1a42-b629-14af-e646fe3216bd"]}, {"uid": "200f7753-f217-faac-259c-ff81e5ce0ca6", "type": "DEFINITION", "definition": "LAMBDA", "children": ["0726d44a-2152-03c7-421a-a15ef58c43ce", "606821d6-280a-07ee-4ec9-85ff94b28b9d"]}]}]
->>>>>>> 79c2041e
+[
+    {
+        "id": "and_op",
+        "nodes": [
+            {
+                "uid": "e3e70682-c209-4cac-629f-6fbed82c07cd",
+                "grfn_uid": "",
+                "type": "VARIABLE",
+                "identifier": "x",
+                "children": []
+            },
+            {
+                "uid": "f728b4fa-4248-5e3a-0a5d-2f346baa9455",
+                "grfn_uid": "",
+                "type": "VARIABLE",
+                "identifier": "y",
+                "children": []
+            },
+            {
+                "uid": "eb1167b3-67a9-c378-7c65-c1e582e2e662",
+                "type": "DEFINITION",
+                "definition": "ARGUMENTS",
+                "children": [
+                    "e3e70682-c209-4cac-629f-6fbed82c07cd",
+                    "f728b4fa-4248-5e3a-0a5d-2f346baa9455"
+                ]
+            },
+            {
+                "uid": "f7c1bd87-4da5-e709-d471-3d60c8a70639",
+                "grfn_uid": "",
+                "type": "VARIABLE",
+                "identifier": "x",
+                "children": []
+            },
+            {
+                "uid": "e443df78-9558-867f-5ba9-1faf7a024204",
+                "grfn_uid": "",
+                "type": "VARIABLE",
+                "identifier": "y",
+                "children": []
+            },
+            {
+                "uid": "23a7711a-8133-2876-37eb-dcd9e87a1613",
+                "type": "OPERATOR",
+                "operator": "And",
+                "children": [
+                    "f7c1bd87-4da5-e709-d471-3d60c8a70639",
+                    "e443df78-9558-867f-5ba9-1faf7a024204"
+                ]
+            },
+            {
+                "uid": "1846d424-c17c-6279-23c6-612f48268673",
+                "type": "OPERATOR",
+                "operator": "RETURN",
+                "children": [
+                    "23a7711a-8133-2876-37eb-dcd9e87a1613"
+                ]
+            },
+            {
+                "uid": "fcbd04c3-4021-2ef7-cca5-a5a19e4d6e3c",
+                "type": "DEFINITION",
+                "definition": "LAMBDA",
+                "children": [
+                    "eb1167b3-67a9-c378-7c65-c1e582e2e662",
+                    "1846d424-c17c-6279-23c6-612f48268673"
+                ]
+            }
+        ]
+    },
+    {
+        "id": "multi_and_op",
+        "nodes": [
+            {
+                "uid": "b4862b21-fb97-d435-8856-1712e8e5216a",
+                "grfn_uid": "",
+                "type": "VARIABLE",
+                "identifier": "w",
+                "children": []
+            },
+            {
+                "uid": "259f4329-e6f4-590b-9a16-4106cf6a659e",
+                "grfn_uid": "",
+                "type": "VARIABLE",
+                "identifier": "x",
+                "children": []
+            },
+            {
+                "uid": "12e0c8b2-bad6-40fb-1948-8dec4f65d4d9",
+                "grfn_uid": "",
+                "type": "VARIABLE",
+                "identifier": "y",
+                "children": []
+            },
+            {
+                "uid": "5487ce1e-af19-922a-d9b8-a714e61a441c",
+                "grfn_uid": "",
+                "type": "VARIABLE",
+                "identifier": "z",
+                "children": []
+            },
+            {
+                "uid": "5a921187-19c7-8df4-8f4f-f31e78de5857",
+                "type": "DEFINITION",
+                "definition": "ARGUMENTS",
+                "children": [
+                    "b4862b21-fb97-d435-8856-1712e8e5216a",
+                    "259f4329-e6f4-590b-9a16-4106cf6a659e",
+                    "12e0c8b2-bad6-40fb-1948-8dec4f65d4d9",
+                    "5487ce1e-af19-922a-d9b8-a714e61a441c"
+                ]
+            },
+            {
+                "uid": "a3f2c9bf-9c63-16b9-50f2-44556f25e2a2",
+                "grfn_uid": "",
+                "type": "VARIABLE",
+                "identifier": "x",
+                "children": []
+            },
+            {
+                "uid": "8d723104-f773-83c1-3458-a748e9bb17bc",
+                "grfn_uid": "",
+                "type": "VARIABLE",
+                "identifier": "y",
+                "children": []
+            },
+            {
+                "uid": "85776e9a-dd84-f39e-7154-5a137a1d5006",
+                "grfn_uid": "",
+                "type": "VARIABLE",
+                "identifier": "z",
+                "children": []
+            },
+            {
+                "uid": "eb2083e6-ce16-4dba-0ff1-8e0242af9fc3",
+                "grfn_uid": "",
+                "type": "VARIABLE",
+                "identifier": "w",
+                "children": []
+            },
+            {
+                "uid": "17e0aa3c-0398-3ca8-ea7e-9d498c778ea6",
+                "type": "OPERATOR",
+                "operator": "And",
+                "children": [
+                    "a3f2c9bf-9c63-16b9-50f2-44556f25e2a2",
+                    "8d723104-f773-83c1-3458-a748e9bb17bc",
+                    "85776e9a-dd84-f39e-7154-5a137a1d5006",
+                    "eb2083e6-ce16-4dba-0ff1-8e0242af9fc3"
+                ]
+            },
+            {
+                "uid": "b5d32b16-6619-4cb1-d710-37d1b83e90ec",
+                "type": "OPERATOR",
+                "operator": "RETURN",
+                "children": [
+                    "17e0aa3c-0398-3ca8-ea7e-9d498c778ea6"
+                ]
+            },
+            {
+                "uid": "a0116be5-ab0c-1681-c8f8-e3d0d3290a4c",
+                "type": "DEFINITION",
+                "definition": "LAMBDA",
+                "children": [
+                    "5a921187-19c7-8df4-8f4f-f31e78de5857",
+                    "b5d32b16-6619-4cb1-d710-37d1b83e90ec"
+                ]
+            }
+        ]
+    },
+    {
+        "id": "or_op",
+        "nodes": [
+            {
+                "uid": "d3fbf47a-7e5b-1e7f-9ca5-499d004ae545",
+                "grfn_uid": "",
+                "type": "VARIABLE",
+                "identifier": "x",
+                "children": []
+            },
+            {
+                "uid": "baf3897a-3e70-f16a-5548-5822de1b372a",
+                "grfn_uid": "",
+                "type": "VARIABLE",
+                "identifier": "y",
+                "children": []
+            },
+            {
+                "uid": "101fbccc-ded7-33e8-b421-eaeb534097ca",
+                "type": "DEFINITION",
+                "definition": "ARGUMENTS",
+                "children": [
+                    "d3fbf47a-7e5b-1e7f-9ca5-499d004ae545",
+                    "baf3897a-3e70-f16a-5548-5822de1b372a"
+                ]
+            },
+            {
+                "uid": "38c1962e-9148-624f-eac1-c14f30e9c5cc",
+                "grfn_uid": "",
+                "type": "VARIABLE",
+                "identifier": "x",
+                "children": []
+            },
+            {
+                "uid": "247a8333-f7b0-b7d2-cda8-056c3d15eef7",
+                "grfn_uid": "",
+                "type": "VARIABLE",
+                "identifier": "y",
+                "children": []
+            },
+            {
+                "uid": "1759edc3-72ae-2244-8b01-63c1cd9d2b7d",
+                "type": "OPERATOR",
+                "operator": "Or",
+                "children": [
+                    "38c1962e-9148-624f-eac1-c14f30e9c5cc",
+                    "247a8333-f7b0-b7d2-cda8-056c3d15eef7"
+                ]
+            },
+            {
+                "uid": "e005b860-51ef-1922-fe43-c49e149818d1",
+                "type": "OPERATOR",
+                "operator": "RETURN",
+                "children": [
+                    "1759edc3-72ae-2244-8b01-63c1cd9d2b7d"
+                ]
+            },
+            {
+                "uid": "7d41e602-eece-328b-ff7b-118e820865d6",
+                "type": "DEFINITION",
+                "definition": "LAMBDA",
+                "children": [
+                    "101fbccc-ded7-33e8-b421-eaeb534097ca",
+                    "e005b860-51ef-1922-fe43-c49e149818d1"
+                ]
+            }
+        ]
+    },
+    {
+        "id": "multi_or_op",
+        "nodes": [
+            {
+                "uid": "4a84eb03-8d1f-d9b7-4d2b-9deb1beb3711",
+                "grfn_uid": "",
+                "type": "VARIABLE",
+                "identifier": "x",
+                "children": []
+            },
+            {
+                "uid": "552f233a-8c25-166a-1ff3-9849b4e1357d",
+                "grfn_uid": "",
+                "type": "VARIABLE",
+                "identifier": "y",
+                "children": []
+            },
+            {
+                "uid": "3405095c-8a50-06c1-ec18-8efbd080e66e",
+                "grfn_uid": "",
+                "type": "VARIABLE",
+                "identifier": "z",
+                "children": []
+            },
+            {
+                "uid": "8c1745a7-9a6a-5f92-cca7-4147f6be1f72",
+                "grfn_uid": "",
+                "type": "VARIABLE",
+                "identifier": "w",
+                "children": []
+            },
+            {
+                "uid": "1775336d-71ea-cd05-49a3-e80e966e1277",
+                "type": "DEFINITION",
+                "definition": "ARGUMENTS",
+                "children": [
+                    "4a84eb03-8d1f-d9b7-4d2b-9deb1beb3711",
+                    "552f233a-8c25-166a-1ff3-9849b4e1357d",
+                    "3405095c-8a50-06c1-ec18-8efbd080e66e",
+                    "8c1745a7-9a6a-5f92-cca7-4147f6be1f72"
+                ]
+            },
+            {
+                "uid": "5129fb7c-6288-e1a5-cc45-782198a6416d",
+                "grfn_uid": "",
+                "type": "VARIABLE",
+                "identifier": "x",
+                "children": []
+            },
+            {
+                "uid": "2f120554-4a53-08cc-3dfa-bc08935ddd72",
+                "grfn_uid": "",
+                "type": "VARIABLE",
+                "identifier": "y",
+                "children": []
+            },
+            {
+                "uid": "0870e15c-2fcd-81b5-d24b-ace4307bf326",
+                "grfn_uid": "",
+                "type": "VARIABLE",
+                "identifier": "z",
+                "children": []
+            },
+            {
+                "uid": "42930b33-a81a-d477-fb36-75b89cdeb3e6",
+                "grfn_uid": "",
+                "type": "VARIABLE",
+                "identifier": "w",
+                "children": []
+            },
+            {
+                "uid": "adc0da7a-16fe-baa0-11af-923d79fdef7c",
+                "type": "OPERATOR",
+                "operator": "Or",
+                "children": [
+                    "5129fb7c-6288-e1a5-cc45-782198a6416d",
+                    "2f120554-4a53-08cc-3dfa-bc08935ddd72",
+                    "0870e15c-2fcd-81b5-d24b-ace4307bf326",
+                    "42930b33-a81a-d477-fb36-75b89cdeb3e6"
+                ]
+            },
+            {
+                "uid": "2648ee38-e074-05eb-2156-63abc1f254b8",
+                "type": "OPERATOR",
+                "operator": "RETURN",
+                "children": [
+                    "adc0da7a-16fe-baa0-11af-923d79fdef7c"
+                ]
+            },
+            {
+                "uid": "148b2758-d7ab-7928-09e4-69e6ec62b2c8",
+                "type": "DEFINITION",
+                "definition": "LAMBDA",
+                "children": [
+                    "1775336d-71ea-cd05-49a3-e80e966e1277",
+                    "2648ee38-e074-05eb-2156-63abc1f254b8"
+                ]
+            }
+        ]
+    }
+]