--- conflicted
+++ resolved
@@ -107,14 +107,4 @@
 algorithm and the red line depicts the runtime for the total
 program.](figs/sa_inputs_vs_runtime.png)
 
-<<<<<<< HEAD
 **Figure 7:** Plot of the increase in runtime for the Sobol analysis method given an increase in number of inputs for the function under analysis. The blue line depicts the increase in runtime for the Sobol algorithm and the red line depicts the runtime for the total program.
-
-<br>
-=======
-**Figure 7:** Plot of the increase in runtime for the Sobol
-analysis method given an increase in number of inputs for the function
-under analysis. The blue line depicts the increase in runtime for the
-Sobol algorithm and the red line depicts the runtime for the total
-program.
->>>>>>> 8f0cd118
