--- conflicted
+++ resolved
@@ -3,7 +3,6 @@
 
 The team has accomplished the task of discovering the shared portion of two factor networks derived from the two evapotranspiration models shown in our project proposal. Below we show a graphical representation of the shared portions of these two models, which are represented by a new structure that we are referring to as Forward Influence Blankets (FIB). In the following section we will formally define the structure of a FIB and its use-case for model analysis.
 
-<<<<<<< HEAD
 <table class="image" align="center">
 <caption align="bottom">Graphical view of the FIB for the Priestly-Taylor factor network.</caption>
 <tr><td><img src="figs/cmb_pt.png" alt="PETPT FIB"/></td></tr>
@@ -21,12 +20,11 @@
 <p align="center">
 <img src="figs/cmb_asce.png" width="90%">
 </p> -->
-=======
-![Forward influence blanket for the Priestley-Taylor model](figs/cmb_pt.png)
 
-![Forward influence blanket for the ASCE model](figs/cmb_asce.png)
->>>>>>> f6b07ef4
 
+<!-- ![Forward influence blanket for the Priestley-Taylor model](figs/cmb_pt.png)
+
+![Forward influence blanket for the ASCE model](figs/cmb_asce.png) -->
 ### Forward Influence Blanket (FIB) description
 A common method for isolating a probabilistic subnetwork is to form a [Markov Blanket](https://en.wikipedia.org/wiki/Markov_blanket) around the subnetwork of interest. To form a full markov blanket, all of the parent nodes of the subnetwork of interest, as well as all the child nodes and parents of child nodes must be included, in order to fully isolate the probabilistic subnetwork. This is required in order to perform both forward and reverse inference on the subnetwork. However, for the purposes of model analysis we are currently only interested in questions pertaining to forward analysis (i.e. how do inputs to the model affect the output). Therefore we have created a loose variant of a markov blanket that we have named a Forward Influence Blanket (FIB). Our rationale for this naming is that a FIB is a _blanket_ around a probabilistic subnetwork that only captures the information necessary to determine the _influence_ that nodes have on each other in the _forward_ direction.
 
