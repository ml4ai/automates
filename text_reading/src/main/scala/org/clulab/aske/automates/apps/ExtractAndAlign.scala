--- conflicted
+++ resolved
@@ -7,22 +7,13 @@
 import com.typesafe.config.{Config, ConfigFactory}
 import org.clulab.aske.automates.data.{DataLoader, TextRouter, TokenizedLatexDataLoader}
 import org.clulab.aske.automates.alignment.{Aligner, Alignment, VariableEditDistanceAligner}
-<<<<<<< HEAD
-import org.clulab.aske.automates.grfn.GrFNParser.{mkHypothesis, mkLinkElement}
-=======
-import org.clulab.aske.automates.entities.StringMatchEntityFinder
 import org.clulab.aske.automates.grfn.GrFNParser.{mkHypothesis, mkLinkElement, mkCommentTextElement}
->>>>>>> bebf5c53
 import org.clulab.aske.automates.OdinEngine
 import org.clulab.processors.Document
 import org.clulab.processors.fastnlp.FastNLPProcessor
 import org.clulab.utils.{DisplayUtils, FileUtils}
 import org.slf4j.LoggerFactory
-<<<<<<< HEAD
-=======
 import ujson.Obj
-import upickle.default._
->>>>>>> bebf5c53
 
 import scala.collection.mutable.ArrayBuffer
 
@@ -125,11 +116,13 @@
 
 
     //Getting comments from grfn
-    //the source_comments section of the json contains comments for multiple containers; get the container names to look up the comments for that container in the source_comments section
+    //the source_comments section of the json contains comments for multiple containers;
+    // get the container names to look up the comments for that container in the source_comments section
     //todo: do we want to include "$file_head" and "$file_foot"?
     val containerNames = grfn("containers").arr.map(_.obj("name").str)
     val sourceCommentObject = grfn("source_comments").obj
-    //store comment text objects here; the comment text objects include the source file, the container, and the location in the container (head/neck/foot)
+    //store comment text objects here; the comment text objects include the source file, the container,
+    // and the location in the container (head/neck/foot)
     val commentTextObjects = new ArrayBuffer[Obj]()
     //for each container, the comment section has these three components
     val commentComponents = List("head", "neck", "foot") //todo: a better way to read these in?
