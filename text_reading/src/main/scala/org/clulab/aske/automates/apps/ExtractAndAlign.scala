package org.clulab.aske.automates.apps

import java.io.{File, PrintWriter}

import ai.lum.common.ConfigUtils._
import ai.lum.common.FileUtils._
import com.typesafe.config.{Config, ConfigFactory}
import org.clulab.aske.automates.data.{DataLoader, TextRouter}
import org.clulab.aske.automates.alignment.{Aligner, Alignment, VariableEditDistanceAligner}
import org.clulab.aske.automates.entities.StringMatchEntityFinder
import org.clulab.aske.automates.grfn._
import org.clulab.aske.automates.OdinEngine
import org.clulab.processors.Document
import org.clulab.processors.fastnlp.FastNLPProcessor
import org.clulab.utils.{DisplayUtils, FileUtils}
import org.slf4j.LoggerFactory
import upickle.default._

import scala.io.Source

object ExtractAndAlign {

  val logger = LoggerFactory.getLogger(this.getClass())

  def ltrim(s: String): String = s.replaceAll("^\\s*[C!]?[-=]*\\s{0,5}", "")

  def parseCommentText(text: String, filename: Option[String] = None): Document = {
    val proc = new FastNLPProcessor()
    //val Docs = Source.fromFile(filename).getLines().mkString("\n")
    val lines = for (sent <- text.split("\n") if ltrim(sent).length > 1) yield ltrim(sent)
    var lines_combined = Array[String]()
    // which lines we want to ignore (for now, may change later)
    val ignoredLines = "(^Function:|^Calculates|^Calls:|^Called by:|([\\d\\?]{1,2}\\/[\\d\\?]{1,2}\\/[\\d\\?]{4})|REVISION|head:|neck:|foot:|SUBROUTINE|Subroutine|VARIABLES)".r

    for (line <- lines if ignoredLines.findAllIn(line).isEmpty) {
      if (line.startsWith(" ")) {
        var prevLine = lines(lines.indexOf(line)-1)
        if (lines_combined.contains(prevLine)) {
          prevLine = prevLine + " " + ltrim(line)
          lines_combined = lines_combined.slice(0, lines_combined.length-1)
          lines_combined = lines_combined :+ prevLine
        }
      }
      else {
        if (!lines_combined.contains(line)) {
          lines_combined = lines_combined :+ line
        }
      }
    }
    for (line <- lines_combined) {
      println(line)
    }
    println("-->" + lines_combined.length)
    val doc = proc.annotate(lines_combined.mkString(". "), keepText = true)
    doc.id = filename
    doc
  }


  def main(args: Array[String]): Unit = {
    val config: Config = ConfigFactory.load("automates")

    // Instantiate the text reader
    val textconfig: Config = config[Config]("TextEngine")
    val textReader = OdinEngine.fromConfig(textconfig)
    // Instantiate the comment reader
    val commentReader = OdinEngine.fromConfig(config[Config]("CommentEngine"))
    // todo: future readers
//    val glossaryReader = OdinEngine.fromConfig(config[Config]("GlossaryEngine"))
//    val tocReader = OdinEngine.fromConfig(config[Config]("TableOfContentsEngine"))
    val textRouter = new TextRouter(Map(TextRouter.TEXT_ENGINE -> textReader, TextRouter.COMMENT_ENGINE -> commentReader))

    // Load text input from directory
    val inputDir = config[String]("apps.inputDirectory")
    val inputType = config[String]("apps.inputType")
    val dataLoader = DataLoader.selectLoader(inputType) // txt, json (science parse) supported
    val files = FileUtils.findFiles(inputDir, dataLoader.extension)

    // Read the text
    val textMentions = files.par.flatMap { file =>
      // Open corresponding output file and make all desired exporters
      println(s"Extracting from ${file.getName}")
      // Get the input file contents, note: for science parse format, each text is a section
      val texts: Seq[String] = dataLoader.loadFile(file)
      // Route text based on the amount of sentence punctuation and the # of numbers (too many numbers = non-prose from the paper)
      texts.flatMap(text => textRouter.route(text).extractFromText(text, filename = Some(file.getName)))
    }
    println(s"Extracted ${textMentions.length} text mentions")


    // todo: We probably want a separate comment reader for each model....? i.e. PETPT vs PETASCE



    // Load the comment input from directory/file
    val commentInputDir = config[String]("apps.commentInputDirectory")
    val commentInputType = config[String]("apps.commentInputType")
    val commentDataLoader = DataLoader.selectLoader(commentInputType) // txt, json (science parse) supported
    val commentFiles = FileUtils.findFiles(commentInputDir, commentDataLoader.extension)

    // Read the comments
    val commentMentions = commentFiles.par.flatMap { file =>
      // Open corresponding output file and make all desired exporters
      println(s"Extracting from ${file.getName}")
      // Get the input file contents, note: for science parse format, each text is a section
      val texts = commentDataLoader.loadFile(file)
      // Parse the comment texts
      val docs = texts.map(parseCommentText(_, filename = Some(file.getName)))
      // Iterate through the docs and find the mentions
      val mentions = docs.map(doc => commentReader.extractFrom(doc))

      mentions.flatten
    }

    // Grfn
    val grfnFile: String = config[String]("apps.grfnFile") // fixme (Becky): extend to a dir later?
    val grfn = GrFNParser.mkDocument(new File(grfnFile))
    val grfnVars = GrFNDocument.getVariables(grfn)
    val variableNames = grfnVars.map(_.name.toUpperCase) // fixme: are all the variables uppercase?

    // Align the comment definitions to the GrFN variables
<<<<<<< HEAD
    val numAlignments = config[Int]("apps.numAlignments")
    val commentDefinitionMentions = commentMentions.seq.filter(_ matches "Definition")
    val variableNameAligner = new VariableEditDistanceAligner
=======
    val commentDefinitionMentions = commentMentions.filter(_ matches "Definition")
    val variableNameAligner = new VariableEditDistanceAligner(Set("variable"))
>>>>>>> d22698c6
    val varNameAlignments = variableNameAligner.alignTexts(variableNames, commentDefinitionMentions.map(Aligner.getRelevantText(_, Set("variable"))))
    val top1ByVariableName = Aligner.topKBySrc(varNameAlignments, 1)


    // Align the comment definitions to the text definitions
    val w2vAligner = Aligner.fromConfig(config[Config]("alignment"))
    val textDefinitionMentions = textMentions.seq.filter(_ matches "Definition")

    // ----------------------------------
    // Debug:
//    val pw = new PrintWriter("./output/definitions.txt")  ///../../../../../../../../ExtractAndAlign.scala
//    for (m <- textDefinitionMentions) {
//      pw.println("**************************************************")
//      pw.println(m.sentenceObj.getSentenceText)
//      DisplayUtils.printMention(m, pw)
//      pw.println("")
//    }
//    pw.close()
    // ----------------------------------
<<<<<<< HEAD

    // Generates (src idx, dst idx, score tuples) -- exhaustive
    val commentToTextAlignments: Seq[Alignment] = w2vAligner.alignMentions(commentDefinitionMentions, textDefinitionMentions)
    // group by src idx, and keep only top k (src, dst, score) for each src idx
    val topKAlignments: Seq[Seq[Alignment]] = Aligner.topKBySrc(commentToTextAlignments, numAlignments)
=======
    val commentToTextAlignments = w2vAligner.alignMentions(commentDefinitionMentions, textDefinitionMentions)
    val topKAlignments = Aligner.topKBySrc(commentToTextAlignments, 3)
>>>>>>> d22698c6

    // ----------------------------------
    // Debug:
    topKAlignments.foreach { aa =>
      println("====================================================================")
      println(s"              SRC VAR: ${commentDefinitionMentions(aa.head.src).arguments("variable").head.text}")
      println("====================================================================")
      aa.foreach { topK =>
        val v1Text = commentDefinitionMentions(topK.src).text
        val v2Text = textDefinitionMentions(topK.dst).text
        println(s"aligned variable (comment): ${commentDefinitionMentions(topK.src).arguments("variable").head.text}")
        println(s"aligned variable (text): ${textDefinitionMentions(topK.dst).arguments("variable").head.text}")
        println(s"comment: ${v1Text}")
        println(s"text: ${v2Text}")
        println(s"score: ${topK.score}\n")
      }
    }
    // ----------------------------------

    // Export alignment:
    val outputDir = config[String]("apps.outputDirectory")

    // Map the Comment Variables (from Definition Mentions) to a Seq[GrFNVariable]
    val commentGrFNVars = commentDefinitionMentions.map{ commentDef =>
      val name = commentDef.arguments("variable").head.text + "_COMMENT"
      val domain = "COMMENT"
      val definition = commentDef.arguments("definition").head.text
      val provenance = GrFNProvenance(definition, commentDef.document.id.getOrElse("COMMENT-UNK"), commentDef.sentence)
      GrFNVariable(name, domain, Some(provenance))
    }
    // Map the Text Variables (from Definition Mentions) to a Seq[GrFNVariable]
    val textGrFNVars = textDefinitionMentions.map{ textDef =>
      val name = textDef.arguments("variable").head.text + "_TEXT"
      val domain = "TEXT"
      val definition = textDef.arguments("definition").head.text
      val provenance = GrFNProvenance(definition, textDef.document.id.getOrElse("TEXT-UNK"), textDef.sentence)
      GrFNVariable(name, domain, Some(provenance))
    }
    // All final GrFN variables
    val topLevelVariables = grfnVars ++ commentGrFNVars ++ textGrFNVars

    // Gather the alignments from src variable to comment definition
    // srcSet is the sorted group of alignments for a particular src variable
    val srcVarToCommentGrFNAlignments = top1ByVariableName.flatMap { srcSet =>
      srcSet.map(a => mkGrFNAlignment(a, grfnVars, commentGrFNVars))
    }
    // Gather the alignments from comment definition to text definition
    // srcSet is the sorted group of alignments for a particular src variable
    val commentToTextGrFNAlignments = topKAlignments.flatMap { srcSet =>
      srcSet.map(a => mkGrFNAlignment(a, commentGrFNVars, textGrFNVars))
    }
    // All final alignments
    val topLevelAlignments = srcVarToCommentGrFNAlignments ++ commentToTextGrFNAlignments

    val grfnToExport = GrFNDocument(grfn.functions, grfn.start, grfn.name, grfn.dateCreated, Some(topLevelVariables), Some(topLevelAlignments))
    val grfnBaseName = new File(grfnFile).getBaseName()
    val grfnWriter = new PrintWriter(s"$outputDir/${grfnBaseName}_with_alignments.json")
    grfnWriter.println(write(grfnToExport))
    grfnWriter.close()
  }

  def mkGrFNAlignment(a: Alignment, srcs: Seq[GrFNVariable], dsts: Seq[GrFNVariable]): GrFNAlignment = {
    val srcVar = srcs(a.src).name
    val dstVar = dsts(a.dst).name
    val score = a.score
    GrFNAlignment(srcVar, dstVar, score)
  }
}<|MERGE_RESOLUTION|>--- conflicted
+++ resolved
@@ -119,14 +119,10 @@
     val variableNames = grfnVars.map(_.name.toUpperCase) // fixme: are all the variables uppercase?
 
     // Align the comment definitions to the GrFN variables
-<<<<<<< HEAD
     val numAlignments = config[Int]("apps.numAlignments")
     val commentDefinitionMentions = commentMentions.seq.filter(_ matches "Definition")
     val variableNameAligner = new VariableEditDistanceAligner
-=======
-    val commentDefinitionMentions = commentMentions.filter(_ matches "Definition")
-    val variableNameAligner = new VariableEditDistanceAligner(Set("variable"))
->>>>>>> d22698c6
+
     val varNameAlignments = variableNameAligner.alignTexts(variableNames, commentDefinitionMentions.map(Aligner.getRelevantText(_, Set("variable"))))
     val top1ByVariableName = Aligner.topKBySrc(varNameAlignments, 1)
 
@@ -146,16 +142,11 @@
 //    }
 //    pw.close()
     // ----------------------------------
-<<<<<<< HEAD
-
     // Generates (src idx, dst idx, score tuples) -- exhaustive
     val commentToTextAlignments: Seq[Alignment] = w2vAligner.alignMentions(commentDefinitionMentions, textDefinitionMentions)
     // group by src idx, and keep only top k (src, dst, score) for each src idx
     val topKAlignments: Seq[Seq[Alignment]] = Aligner.topKBySrc(commentToTextAlignments, numAlignments)
-=======
-    val commentToTextAlignments = w2vAligner.alignMentions(commentDefinitionMentions, textDefinitionMentions)
-    val topKAlignments = Aligner.topKBySrc(commentToTextAlignments, 3)
->>>>>>> d22698c6
+
 
     // ----------------------------------
     // Debug:
