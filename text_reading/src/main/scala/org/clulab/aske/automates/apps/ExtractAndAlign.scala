package org.clulab.aske.automates.apps

import java.io.{File, PrintWriter}

import ai.lum.common.ConfigUtils._
import ai.lum.common.FileUtils._
import com.typesafe.config.{Config, ConfigFactory}
import org.clulab.aske.automates.data.{DataLoader, TextRouter, TokenizedLatexDataLoader}
import org.clulab.aske.automates.alignment.{Aligner, Alignment, VariableEditDistanceAligner}
import org.clulab.aske.automates.grfn.GrFNParser.{mkCommentTextElement, mkHypothesis, mkLinkElement}
import org.clulab.aske.automates.OdinEngine
import org.clulab.aske.automates.entities.GrFNEntityFinder
import org.clulab.processors.Document
import org.clulab.processors.fastnlp.FastNLPProcessor
import org.clulab.utils.{DisplayUtils, FileUtils}
import org.slf4j.LoggerFactory
import ujson.Obj

import scala.collection.mutable.ArrayBuffer


object ExtractAndAlign {

  val logger = LoggerFactory.getLogger(this.getClass())

  def ltrim(s: String): String = s.replaceAll("^\\s*[C!]?[-=]*\\s{0,5}", "")

  def parseCommentText(textObj: Obj): Document = {
    val proc = new FastNLPProcessor()
    //val Docs = Source.fromFile(filename).getLines().mkString("\n")
    val text = textObj("text").str
    val lines = for (sent <- text.split("\n") if ltrim(sent).length > 1 //make sure line is not empty
      && sent.stripMargin.replaceAll("^\\s*[C!]", "!") //switch two different comment start symbols to just one
      .startsWith("!")) //check if the line is a comment based on the comment start symbol (todo: is there a regex version of startWith to avoide prev line?
      yield ltrim(sent)
    var lines_combined = Array[String]()
    // which lines we want to ignore (for now, may change later)
    val ignoredLines = "(^Function:|^Calculates|^Calls:|^Called by:|([\\d\\?]{1,2}\\/[\\d\\?]{1,2}\\/[\\d\\?]{4})|REVISION|head:|neck:|foot:|SUBROUTINE|Subroutine|VARIABLES|Variables|State variables)".r

    for (line <- lines if ignoredLines.findAllIn(line).isEmpty) {
      if (line.startsWith(" ") && lines.indexOf(line) != 0) { //todo: this does not work if there happens to be more than five spaces between the comment symbol and the comment itself---will probably not happen too frequently. We shouldn't make it much more than 5---that can effect the lines that are indented because they are continuations of previous lines---that extra indentation is what helps us know it's not a complete line.
        var prevLine = lines(lines.indexOf(line) - 1)
        if (lines_combined.contains(prevLine)) {
          prevLine = prevLine + " " + ltrim(line)
          lines_combined = lines_combined.slice(0, lines_combined.length - 1)
          lines_combined = lines_combined :+ prevLine
        }
      }
      else {
        if (!lines_combined.contains(line)) {
          lines_combined = lines_combined :+ line
        }
      }
    }

    val doc = proc.annotateFromSentences(lines_combined, keepText = true)
    //include more detailed info about the source of the comment: the container and the location in the container (head/neck/foot)
    doc.id = Option(textObj("source").str + "; " + textObj("container").str + "; " + textObj("location").str)
    doc
  }


  def main(args: Array[String]): Unit = {
    val config: Config = ConfigFactory.load()

    // Instantiate the text reader
    val textconfig: Config = config[Config]("TextEngine")
    val textReader = OdinEngine.fromConfig(textconfig)

    // Instantiate the comment reader
    val commentReader = OdinEngine.fromConfig(config[Config]("CommentEngine"))
    // todo: future readers
    //    val glossaryReader = OdinEngine.fromConfig(config[Config]("GlossaryEngine"))
    //    val tocReader = OdinEngine.fromConfig(config[Config]("TableOfContentsEngine"))
    val textRouter = new TextRouter(Map(TextRouter.TEXT_ENGINE -> textReader, TextRouter.COMMENT_ENGINE -> commentReader))

    // Load text input from directory
    val inputDir = config[String]("apps.inputDirectory")
    val inputType = config[String]("apps.inputType")
    val dataLoader = DataLoader.selectLoader(inputType) // txt, json (from science parse), pdf supported
    val files = FileUtils.findFiles(inputDir, dataLoader.extension)

    // Read the text
    val textMentions = files.par.flatMap { file =>
      // Open corresponding output file and make all desired exporters
      println(s"Extracting from ${file.getName}")
      // Get the input file contents, note: for science parse format, each text is a section
      val texts: Seq[String] = dataLoader.loadFile(file)
      // Route text based on the amount of sentence punctuation and the # of numbers (too many numbers = non-prose from the paper)
      texts.flatMap(text => textRouter.route(text).extractFromText(text, filename = Some(file.getName)))
    }
    println(s"Extracted ${textMentions.length} text mentions")
    // Get out the variable/definition mentions
    val textDefinitionMentions = textMentions.seq.filter(_ matches "Definition")
    // ----------------------------------
    // Debug:
    //    val pw = new PrintWriter("./output/definitions.txt")  ///../../../../../../../../ExtractAndAlign.scala
    //    for (m <- textDefinitionMentions) {
    //      pw.println("**************************************************")
    //      pw.println(m.sentenceObj.getSentenceText)
    //      DisplayUtils.printMention(m, pw)
    //      pw.println("")
    //    }
    //    pw.close()
    // ----------------------------------

    // todo: We probably want a separate comment reader for each model....? i.e. PETPT vs PETASCE


    // Grfn
    val grfnPath: String = config[String]("apps.grfnFile") // fixme (Becky): extend to a dir later?
    val grfnFile = new File(grfnPath)

    val grfn = ujson.read(grfnFile.readString())


    // Getting comments from grfn
    // the source_comments section of the json contains comments for multiple containers;
    // get the container names to look up the comments for that container in the source_comments section
    //todo: do we want to include "$file_head" and "$file_foot"?
    val containerNames = grfn("containers").arr.map(_.obj("name").str)
    val sourceCommentObject = grfn("source_comments").obj
    // store comment text objects here; the comment text objects include the source file, the container,
    // and the location in the container (head/neck/foot)
    val commentTextObjects = new ArrayBuffer[Obj]()
    // for each container, the comment section has these three components
    val commentComponents = List("head", "neck", "foot") //todo: a better way to read these in?
    for (containerName <- containerNames) if (sourceCommentObject.contains(containerName)) {
      val commentObject = sourceCommentObject(containerName).obj
      for (cc <- commentComponents) if (commentObject.contains(cc)) {
        val text = commentObject(cc).arr.map(_.str).mkString("")
        if (text.length > 0) {
          commentTextObjects.append(mkCommentTextElement(text, grfn("source").arr.head.str, containerName, cc))
        }
      }
    }

    // Parse the comment texts
    val docs = commentTextObjects.map(parseCommentText(_))
    // Iterate through the docs and find the mentions; eliminate duplicates
    val commentMentions = docs.map(doc => commentReader.extractFrom(doc)).flatten.distinct

    //Get the source code variables from the GrFN

    // Full variable identifiers
    val variableNames = grfn("variables").arr.map(_.obj("name").str)
    // The variable names only (excluding the scope info)
    val variableShortNames = GrFNEntityFinder.getVariableShortNames(variableNames)


    // Get the equation tokens
    val equationFile: String = config[String]("apps.predictedEquations")
    val equationDataLoader = new TokenizedLatexDataLoader
    val equations = equationDataLoader.loadFile(new File(equationFile))
    val equationChunksAndSource = for {
      (sourceEq, i) <- equations.zipWithIndex
      eqChunk <- equationDataLoader.chunkLatex(sourceEq)
    } yield (eqChunk, sourceEq)
    val (equationChunks, equationSources) = equationChunksAndSource.unzip

    // Align the comment definitions to the GrFN variables
    val numAlignments = config[Int]("apps.numAlignments")
    val commentDefinitionMentions = commentMentions.seq.filter(_ matches "Definition")
//    println("length "+ commentDefinitionMentions.length)


    val variableNameAligner = new VariableEditDistanceAligner(Set("variable"))

    val varNameAlignments = variableNameAligner.alignTexts(variableShortNames, commentDefinitionMentions.map(Aligner.getRelevantText(_, Set("variable"))))
    val top1SourceToComment = Aligner.topKBySrc(varNameAlignments, 1)

    // Align the equation chunks to the text definitions
    val equationToTextAlignments = variableNameAligner.alignTexts(equationChunks, textDefinitionMentions.map(Aligner.getRelevantText(_, Set("variable"))))
    val topKEquationToText = Aligner.topKBySrc(equationToTextAlignments, numAlignments)

    // Align the comment definitions to the text definitions
    val w2vAligner = Aligner.fromConfig(config[Config]("alignment"))
    // Generates (src idx, dst idx, score tuples) -- exhaustive
    val commentToTextAlignments: Seq[Alignment] = w2vAligner.alignMentions(commentDefinitionMentions, textDefinitionMentions)
    val scoreThreshold = config[Double]("apps.commentTextAlignmentScoreThreshold")
    // group by src idx, and keep only top k (src, dst, score) for each src idx
    val topKCommentToText: Seq[Seq[Alignment]] = Aligner.topKBySrc(commentToTextAlignments, numAlignments, scoreThreshold)


    // ----------------------------------
    // Debug:
<<<<<<< HEAD
    topKCommentToText.foreach { aa =>
      println("====================================================================")
      println(s"              SRC VAR: ${commentDefinitionMentions(aa.head.src).arguments("variable").head.text}")
      println("====================================================================")
      aa.foreach { topK =>
        val v1Text = commentDefinitionMentions(topK.src).text
        val v2Text = textDefinitionMentions(topK.dst).text
        println(s"aligned variable (comment): ${commentDefinitionMentions(topK.src).arguments("variable").head.text}")
        println(s"aligned variable (text): ${textDefinitionMentions(topK.dst).arguments("variable").head.text}")
        println(s"comment: ${v1Text}")
        println(s"text: ${v2Text}")
//        println(s"text: ${v2Text} ${textDefinitionMentions(topK.dst).label} ${textDefinitionMentions(topK.dst).foundBy}") //printing out the label and the foundBy helps debug rules
        println(s"score: ${topK.score}\n")
      }
    }
=======
//    topKCommentToText.foreach { aa =>
//      println("====================================================================")
//      println(s"              SRC VAR: ${commentDefinitionMentions(aa.head.src).arguments("variable").head.text}")
//      println("====================================================================")
//      aa.foreach { topK =>
//        val v1Text = commentDefinitionMentions(topK.src).text
//        val v2Text = textDefinitionMentions(topK.dst).text
//        println(s"aligned variable (comment): ${commentDefinitionMentions(topK.src).arguments("variable").head.text}")
//        println(s"aligned variable (text): ${textDefinitionMentions(topK.dst).arguments("variable").head.text}")
//        println(s"comment: ${v1Text}")
//        println(s"text: ${v2Text}")
//        println(s"score: ${topK.score}\n")
//      }
//    }
>>>>>>> 91181447
    // ----------------------------------

    // Export alignment:
    val outputDir = config[String]("apps.outputDirectory")

    // Make Comment Spans from the comment variable mentions
    val commentLinkElems = commentDefinitionMentions.map { commentMention =>
      val elemType = "comment_span"
      val source = commentMention.document.id.getOrElse("unk_file")
      val content = commentMention.text
      val contentType = "null"
      mkLinkElement(elemType, source, content, contentType)
    }

    // Repeat for src code variables
    val sourceLinkElements = variableNames.map { varName =>
      val elemType = "identifier"
      val source = grfn("source").arr.head.str
      val content = varName
      val contentType = "null"
      mkLinkElement(elemType, source, content, contentType)
    }

    // Repeat for text variables
    val textLinkElements = textDefinitionMentions.map { mention =>
      val elemType = "text_span"
      val source = mention.document.id.getOrElse("unk_text_file") // fixme
      val content = mention.text //todo add the relevant parts of the metnion var + def as a string --> smth readable
      val contentType = "null"
      mkLinkElement(elemType, source, content, contentType)
    }

    // Repeat for Eqn Variables
    val equationLinkElements = equationChunksAndSource.map { case (chunk, orig) =>
      val elemType = "equation_span"
      val source = orig
      val content = chunk
      val contentType = "null"
      mkLinkElement(elemType, source, content, contentType)
    }

    // Make Link Hypotheses (text/comment)
    val hypotheses = new ArrayBuffer[ujson.Obj]()
    for (topK <- topKCommentToText) {
      for (alignment <- topK) {
        val commentLinkElement = commentLinkElems(alignment.src)
        val textLinkElement = textLinkElements(alignment.dst)
        val score = alignment.score
        val hypothesis = mkHypothesis(commentLinkElement, textLinkElement, score)
        hypotheses.append(hypothesis)
      }
    }

    for (topK <- top1SourceToComment) {
      for (alignment <- topK) {
        val variableLinkElement = sourceLinkElements(alignment.src)
        val commentLinkElement = commentLinkElems(alignment.dst)
        val score = alignment.score
        val hypothesis = mkHypothesis(variableLinkElement, commentLinkElement, score)
        hypotheses.append(hypothesis)
      }
    }

    for (topK <- topKEquationToText) {
      for (alignment <- topK) {
        val equationLinkElement = equationLinkElements(alignment.src)
        val textLinkElement = textLinkElements(alignment.dst)
        val score = alignment.score
        val hypothesis = mkHypothesis(equationLinkElement, textLinkElement, score)
        hypotheses.append(hypothesis)
      }
    }

    grfn("grounding") = hypotheses.toList
    val grfnBaseName = new File(grfnPath).getBaseName()
    val grfnWriter = new PrintWriter(s"$outputDir/${grfnBaseName}_with_groundings.json")
    ujson.writeTo(grfn, grfnWriter)
    grfnWriter.close()

  }


}

<|MERGE_RESOLUTION|>--- conflicted
+++ resolved
@@ -184,23 +184,6 @@
 
     // ----------------------------------
     // Debug:
-<<<<<<< HEAD
-    topKCommentToText.foreach { aa =>
-      println("====================================================================")
-      println(s"              SRC VAR: ${commentDefinitionMentions(aa.head.src).arguments("variable").head.text}")
-      println("====================================================================")
-      aa.foreach { topK =>
-        val v1Text = commentDefinitionMentions(topK.src).text
-        val v2Text = textDefinitionMentions(topK.dst).text
-        println(s"aligned variable (comment): ${commentDefinitionMentions(topK.src).arguments("variable").head.text}")
-        println(s"aligned variable (text): ${textDefinitionMentions(topK.dst).arguments("variable").head.text}")
-        println(s"comment: ${v1Text}")
-        println(s"text: ${v2Text}")
-//        println(s"text: ${v2Text} ${textDefinitionMentions(topK.dst).label} ${textDefinitionMentions(topK.dst).foundBy}") //printing out the label and the foundBy helps debug rules
-        println(s"score: ${topK.score}\n")
-      }
-    }
-=======
 //    topKCommentToText.foreach { aa =>
 //      println("====================================================================")
 //      println(s"              SRC VAR: ${commentDefinitionMentions(aa.head.src).arguments("variable").head.text}")
@@ -212,10 +195,10 @@
 //        println(s"aligned variable (text): ${textDefinitionMentions(topK.dst).arguments("variable").head.text}")
 //        println(s"comment: ${v1Text}")
 //        println(s"text: ${v2Text}")
+//          println(s"text: ${v2Text} ${textDefinitionMentions(topK.dst).label} ${textDefinitionMentions(topK.dst).foundBy}") //printing out the label and the foundBy helps debug rules
 //        println(s"score: ${topK.score}\n")
 //      }
 //    }
->>>>>>> 91181447
     // ----------------------------------
 
     // Export alignment:
