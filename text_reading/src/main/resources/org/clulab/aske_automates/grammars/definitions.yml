--- conflicted
+++ resolved
@@ -43,11 +43,7 @@
     label: Definition
     priority: ${priority}
     type: dependency
-<<<<<<< HEAD
-    example: "The approach uses model-simulated LAI to calculate the Kcb. E0 is calculated as the product of Kcd and ETpm."
-=======
     example: "LAI is the actual leaf area index"
->>>>>>> d22698c6
     action: looksLikeAVariable
     pattern: |
       trigger = [lemma="be"]
