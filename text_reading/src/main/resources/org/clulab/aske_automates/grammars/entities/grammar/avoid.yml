--- conflicted
+++ resolved
@@ -92,19 +92,19 @@
     type: token
     pattern: |
       [entity="PERSON"] [word="and"] [entity="PERSON"]
-
-<<<<<<< HEAD
+      
   - name: "person_titles"
-=======
-
-  - name: "pronouns"
->>>>>>> d22698c6
     label: Avoid
     priority: 2
     type: token
     pattern: |
-<<<<<<< HEAD
-      [word = /Ms|Mrs?/] (?=[entity="PERSON"])
-=======
+      [word = /Ms|Mrs?/] (?=[entity="PERSON"])   
+      
+
+  - name: "pronouns"
+    label: Avoid
+    priority: 2
+    type: token
+    pattern: |
       [lemma = "this"]
->>>>>>> d22698c6
+
