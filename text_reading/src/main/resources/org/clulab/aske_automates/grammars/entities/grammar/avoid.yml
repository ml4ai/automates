--- conflicted
+++ resolved
@@ -38,22 +38,21 @@
       #avoids equal signs
       [word="="]
 
-<<<<<<< HEAD
-  # todo: verify that this prevents double finding when the StringMatchEF is used
-  # todo: verify there are no expansion ramifications due to Avoid label
-  - name: "prev_found_variable"
-=======
   - name: "figure-equation-ref"
->>>>>>> 61799149
     label: Avoid
     priority: 2
     type: token
     pattern: |
-<<<<<<< HEAD
-      #avoids previously found Variables
-      [mention=Variable]
-=======
       #avoids pointers to equations/figures as those are frequently found as variables
       #might need to be revisited
       [word=/figs?|eqs?/] [word="."]
->>>>>>> 61799149
+
+  # todo: verify that this prevents double finding when the StringMatchEF is used
+  # todo: verify there are no expansion ramifications due to Avoid label
+  - name: "prev_found_variable"
+    label: Avoid
+    priority: 2
+    type: token
+    pattern: |
+      #avoids previously found Variables
+      [mention=Variable]