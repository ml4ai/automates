--- conflicted
+++ resolved
@@ -16,7 +16,7 @@
 
   val t2 = "where Kcdmin is the minimum crop coefficient or Kcd at LAI = 0, Kcdmax is the maximum crop " +
     "coefficient at high LAI, and SKc is a shaping parameter that determines the shape of the Kcd versus LAI curve."
-  failingTest should s"extract variables from t2: ${t2}" taggedAs(Becky) in {
+  passingTest should s"extract variables from t2: ${t2}" taggedAs(Becky) in {
 
 
     val desired = Seq("Kcdmin", "Kcd", "LAI", "Kcdmax", "LAI", "SKc", "Kcd", "LAI")
@@ -28,7 +28,7 @@
   // sentences from 2017-IMPLEMENTING STANDARDIZED REFERENCE EVAPOTRANSPIRATION AND DUAL CROP COEFFICIENT APPROACH IN THE DSSAT CROPPING SYSTEM MODEL
   //
   val t1a = "Crop coefficients (Kcs) are calculated for the current Penman-Monteith ET approach in DSSAT-CSM as:"
-  failingTest should s"extract variables from t1a: ${t1a}" taggedAs(Becky) in {
+  passingTest should s"extract variables from t1a: ${t1a}" taggedAs(Becky) in {
 
     // TODO:  Is Penman-Monteith part of the variable?
     val desired = Seq("Kcs", "ET", "DSSAT-CSM")
@@ -38,7 +38,7 @@
 
   val t2a = "where LAI is the simulated leaf area index, EORATIO is defined as the maximum Kcs at LAI = 6.0 " +
     "(Sau et al., 2004; Thorp et al., 2010), and Kcs is the DSSAT-CSM crop coefficient. "
-  failingTest should s"extract variables from t2a: ${t2a}" taggedAs(Becky) in {
+  passingTest should s"extract variables from t2a: ${t2a}" taggedAs(Becky) in {
 
     // TODO:  Is DSSAT-CSM a variable? - Yes
     // todo(discuss)
@@ -49,7 +49,7 @@
 
   val t3a = "where Kcdmin is the minimum crop coefficient or Kcd at LAI = 0, Kcdmax is the maximum crop " +
     "coefficient at high LAI, and SKc is a shaping parameter that determines the shape of the Kcd versus LAI curve."
-  failingTest should s"extract variables from t3a: ${t3a}" taggedAs(Becky) in {
+  passingTest should s"extract variables from t3a: ${t3a}" taggedAs(Becky) in {
 
     val desired = Seq("Kcdmin", "Kcd", "LAI", "Kcdmax", "LAI", "SKc", "Kcd", "LAI")
     val mentions = extractMentions(t3a)
@@ -57,7 +57,7 @@
   }
 
   val t4a = "DSSAT-CSM employs the following formula for calculation of E0 (potential crop ET):"
-  failingTest should s"extract variables from t4a: ${t4a}" taggedAs(Becky) in {
+  passingTest should s"extract variables from t4a: ${t4a}" taggedAs(Becky) in {
 
 
     val desired = Seq("DSSAT-CSM", "E0") //, "ET") // I don't think we can (or should) get ET here unless we find some commpn abbreviations
@@ -65,7 +65,7 @@
     testTextBoundMention(mentions, VARIABLE_LABEL, desired)
   }
   val t5a = "E0 is then partitioned into potential plant transpiration (EPo) and potential soil water evaporation (ESo):"
-  failingTest should s"extract variables from t5a: ${t5a}" taggedAs(Becky) in {
+  passingTest should s"extract variables from t5a: ${t5a}" taggedAs(Becky) in {
 
 
     val desired = Seq("E0", "EPo", "ESo")
@@ -73,7 +73,7 @@
     testTextBoundMention(mentions, VARIABLE_LABEL, desired)
   }
   val t6a = "The ESo calculation in equation 4 is implemented for the CSM-CERESMaize model and several other crop models."
-  failingTest should s"extract variables from t6a: ${t6a}" taggedAs(Becky) in {
+  passingTest should s"extract variables from t6a: ${t6a}" taggedAs(Becky) in {
 
 
     val desired = Seq("ESo", "CSM-CERESMaize")
@@ -87,23 +87,17 @@
     val mentions = extractMentions(t7a)
     testTextBoundMention(mentions, VARIABLE_LABEL, desired)
   }
-<<<<<<< HEAD
-  val t8a = " The primary factor causing an increase in the crop coefficient is an increase in plant cover or leaf area (Jensen and Allen, 2016); thus, Kc is correlated with LAI."
-  failingTest should s"extract variables from t8a: ${t8a}" taggedAs(Becky) in {
-=======
+
   // note: removed ref from test
   val t8a = " The primary factor causing an increase in the crop coefficient is an increase in plant cover or leaf area; thus, Kc is correlated with LAI."
   passingTest should s"find variables t8a: ${t8a}" taggedAs(Becky) in {
->>>>>>> db5cd561
-
-
     val desired = Seq("Kc", "LAI")
     val mentions = extractMentions(t8a)
     testTextBoundMention(mentions, VARIABLE_LABEL, desired)
   }
   val t9a = "Recommended values for Kcdmin and Kcdmax can be found in FAO-56, and DeJonge et al. " +
     "(2012a) recommended 0.5 < SKc < 1.0 as a typical shape to match past literature on the subject."
-  failingTest should s"extract variables from t9a: ${t9a}" taggedAs(Becky) in {
+  passingTest should s"extract variables from t9a: ${t9a}" taggedAs(Becky) in {
 
 
     val desired = Seq("Kcdmin", "Kcdmax", "FAO-56", "SKc")
@@ -111,7 +105,7 @@
     testTextBoundMention(mentions, VARIABLE_LABEL, desired)
   }
   val t10a ="where KEP (typically ranging from 0.5 to 0.8) is defined as an energy extinction coefficient of the canopy for total solar irradiance, used for partitioning E0 to EPo and ESo (Ritchie, 1998)."
-  failingTest should s"extract variables from t10a: ${t10a}" taggedAs(Becky) in {
+  passingTest should s"extract variables from t10a: ${t10a}" taggedAs(Becky) in {
 
     val desired = Seq("KEP", "E0", "EPo", "ESo")
     val mentions = extractMentions(t10a)
@@ -134,7 +128,7 @@
     testTextBoundMention(mentions, VARIABLE_LABEL, desired)
   }
   val t13a = "The approach uses model-simulated LAI to calculate the Kcb, which means Kcb is more dynamic and responsive to cultivar, weather, and soil variability, as simulated by the model"
-  failingTest should s"extract variables from t13a: ${t13a}" taggedAs(Somebody) in {
+  passingTest should s"extract variables from t13a: ${t13a}" taggedAs(Somebody) in {
 
     val desired = Seq("LAI", "Kcb", "Kcb")
     val mentions = extractMentions(t13a)
@@ -153,7 +147,7 @@
   // sentences from 2016-Camargo-and Kemanian-Six-crop-models differ-in-their-simulation-of water-uptake
   //
   val t1b = "In APSIM, water uptake (Ta, mm d−1) is determined from potential transpiration demand (Tp, mm d−1), soil water available (WA, mm d−1), and water supply (WS, mm d−1) for each ith day and soil layer as:"
-  failingTest should s"extract variables from t1b: ${t1b}" taggedAs(Somebody) in {
+  passingTest should s"extract variables from t1b: ${t1b}" taggedAs(Somebody) in {
 
     // TODO:  Is APSIM a variable or the name of a model?
     val desired = Seq("APSIM", "Ta", "Tp", "WA", "WS")
@@ -161,14 +155,14 @@
     testTextBoundMention(mentions, VARIABLE_LABEL, desired)
   }
   val t2b = "where fi is the daily fractional light interception, ETo is the daily reference evapotranspiration (mm d−1), pwp is the water content at permanent wilting point (m3 m−3), $z is the soil layer thickness (m), and kl is the water extraction rate, an empiric soil–root factor for the fraction of available water that can be supplied to the plant from each rooted soil layer."
-  failingTest should s"extract variables from t2b: ${t2b}" taggedAs(Somebody) in {
+  passingTest should s"extract variables from t2b: ${t2b}" taggedAs(Somebody) in {
 
     val desired = Seq("fi", "ETo", "pwp", "$z", "kl")
     val mentions = extractMentions(t2b)
     testTextBoundMention(mentions, VARIABLE_LABEL, desired)
   }
   val t3b = "This means that kl represents a maximum supply determined by !r and the resistance to water flow (Passioura, 1983; Monteith, 1986)"
-  failingTest should s"extract variables from t3b: ${t3b}" taggedAs(Somebody) in {
+  passingTest should s"extract variables from t3b: ${t3b}" taggedAs(Somebody) in {
 
 
     val desired = Seq("kl", "!r")
@@ -176,14 +170,14 @@
     testTextBoundMention(mentions, VARIABLE_LABEL, desired)
   }
   val t4b = "The plant conductance is calculated by inverting the transpiration equation using a maximum expected transpiration (Tx, mm d−1), the soil water potential at field capacity ( Sfc, J kg−1) and the leaf water potential at the onset of stomatal closure ( Lsc, J kg−1):"
-  failingTest should s"extract variables from t4b: ${t4b}" taggedAs(Somebody) in {
+  passingTest should s"extract variables from t4b: ${t4b}" taggedAs(Somebody) in {
 
     val desired = Seq("Tx", "Sfc", "Lsc")
     val mentions = extractMentions(t4b)
     testTextBoundMention(mentions, VARIABLE_LABEL, desired)
   }
   val t5b = "The average soil water potential ( ̄S , J kg−1) is calculated based on a representative root length fraction for each soil layer (fr,j):"
-  failingTest should s"extract variables from t5b: ${t5b}" taggedAs(Somebody) in {
+  passingTest should s"extract variables from t5b: ${t5b}" taggedAs(Somebody) in {
 
     // TODO:  What is (fr,j) ?
     val desired = Seq("S", "(fr,j)")
@@ -195,35 +189,35 @@
   // NEW FORMAT
 
   val t6b = "The L is calculated using T, Cp and  ̄S ."
-  failingTest should "extract variables from t6b" taggedAs(Somebody) in {
+  passingTest should "extract variables from t6b" taggedAs(Somebody) in {
     val desired = Seq("L", "T", "Cp", "S")
     val mentions = extractMentions(t6b)
     testTextBoundMention(mentions, VARIABLE_LABEL, desired)
   }
 
   val t7b = "If L falls below that of permanent wilting point ( Lpwp), then Ta = 0"
-  failingTest should "extract variables from t7b" taggedAs(Somebody) in {
+  passingTest should "extract variables from t7b" taggedAs(Somebody) in {
     val desired = Seq("L", "Lpwp", "Ta")
     val mentions = extractMentions(t7b)
     testTextBoundMention(mentions, VARIABLE_LABEL, desired)
   }
 
   val t8b = "Finally, Ta is calculated using s and L, Cp and Tp:"
-  failingTest should "extract variables from t8b" taggedAs(Somebody) in {
+  passingTest should "extract variables from t8b" taggedAs(Somebody) in {
     val desired = Seq("Ta", "s", "L", "Cp", "Tp")
     val mentions = extractMentions(t8b)
     testTextBoundMention(mentions, VARIABLE_LABEL, desired)
   }
 
   val t9b = "For this research Tx = 10 mm d−1, Lsc = −1100 J kg−1 and Lpwp = −2000 J kg−1."
-  failingTest should "extract variables from t9b" taggedAs(Somebody) in {
+  passingTest should "extract variables from t9b" taggedAs(Somebody) in {
     val desired = Seq("Tx", "Lsc", "Lpwp")
     val mentions = extractMentions(t9b)
     testTextBoundMention(mentions, VARIABLE_LABEL, desired)
   }
 
   val t10b = "In DSSAT, root water uptake is calculated in two steps."
-  failingTest should "extract variables from t10b" taggedAs(Somebody) in {
+  passingTest should "extract variables from t10b" taggedAs(Somebody) in {
     // TODO: Is DSSAT a variable?
     val desired = Seq("DSSAT")
     val mentions = extractMentions(t10b)
@@ -231,14 +225,14 @@
   }
 
   val t11b = "First, water uptake per unit of root length is computed in each soil layer (Url, m3 m−1 d−1) as an exponential function that depends on:"
-  failingTest should "extract variables from t11b" taggedAs(Somebody) in {
+  passingTest should "extract variables from t11b" taggedAs(Somebody) in {
     val desired = Seq("Url")
     val mentions = extractMentions(t11b)
     testTextBoundMention(mentions, VARIABLE_LABEL, desired)
   }
 
   val t12b = "Second, the maximum potential water uptake for the profile (Ux, mm d−1) is obtained by multiplying Ta,rl times !r for each layer and summing over the soil profile:"
-  failingTest should "extract variables from t12b" taggedAs(Somebody) in {
+  passingTest should "extract variables from t12b" taggedAs(Somebody) in {
     // TODO:  Ta, rl, !r ??
     val desired = Seq("Ux", "Ta", "rl", "!r")
     val mentions = extractMentions(t12b)
@@ -256,7 +250,7 @@
   // sentences from 2013-Quantifying the Influence of Climate on Human Conflict_Burke-Science
 
   val t1c = "where locations are indexed by i, observational periods are indexed by t, b is the parameter of interest, and ∈ is the error."
-  failingTest should "extract variables from t1c" taggedAs(Somebody) in {
+  passingTest should "extract variables from t1c" taggedAs(Somebody) in {
     // TODO:  deal with "∈" somehow ?
     val desired = Seq("i", "t", "b", "∈")
     val mentions = extractMentions(t1c)
