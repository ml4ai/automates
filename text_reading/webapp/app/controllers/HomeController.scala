--- conflicted
+++ resolved
@@ -4,34 +4,30 @@
 import com.typesafe.config.{Config, ConfigFactory}
 import javax.inject._
 import org.clulab.aske.automates.OdinEngine
-<<<<<<< HEAD
+
 import org.clulab.aske.automates.alignment.AlignmentHandler
 import org.clulab.aske.automates.apps.ExtractAndAlign
 import org.clulab.aske.automates.scienceparse.ScienceParseClient
-=======
+
 import org.clulab.grounding.SVOGrounder
->>>>>>> 62b65689
+
 import org.clulab.odin.serialization.json.JSONSerializer
 import org.clulab.odin.{Attachment, EventMention, Mention, RelationMention, TextBoundMention}
 import org.clulab.processors.{Document, Sentence}
-import org.clulab.odin.serialization.json._
+
 import org.clulab.utils.DisplayUtils
-<<<<<<< HEAD
+
+import org.slf4j.{Logger, LoggerFactory}
+
+
 import org.json4s
-import org.slf4j.{Logger, LoggerFactory}
-=======
-
-import org.json4s
->>>>>>> 62b65689
+
 import play.api.mvc._
 
 import play.api.libs.json._
 
 
-<<<<<<< HEAD
-=======
-
->>>>>>> 62b65689
+
 /**
  * This controller creates an `Action` to handle HTTP requests to the
  * application's home page.
@@ -88,21 +84,13 @@
 
 
   // we need documentation on how to use this, or we can remove it
-<<<<<<< HEAD
+
   // currently I think it's only used in odin_interface.py
   // Deprecate
+
+
   def getMentions(text: String) = Action {
-    logger.warn("Deprecated")
-    val (doc, eidosMentions) = processPlayText(ieSystem, text)
-    logger.info(s"Sentence returned from processPlayText : ${doc.sentences.head.getSentenceText}")
-    val json = JsonUtils.mkJsonFromMentions(eidosMentions)
-    Ok(json)
-  }
-
-=======
-
-  def getMentions(text: String) = Action {
-    val (doc, mentions) = processPlaySentence(ieSystem, text)
+    val (doc, mentions) = processPlayText(ieSystem, text)
     println(s"Sentence returned from processPlaySentence : ${doc.sentences.head.getSentenceText}")
     for (em <- mentions) {
       if (em.label matches "Definition") {
@@ -115,25 +103,7 @@
     Ok(json)
   }
 
-  def processPlaySentence(ieSystem: OdinEngine, text: String): (Document, Vector[Mention]) = {
-    // preprocessing
-    println(s"Processing sentence : ${text}" )
-    val doc = ieSystem.annotate(text)
-
-
-    println(s"DOC : ${doc}")
-    // extract mentions from annotated document
-    val mentions = ieSystem.extractFrom(doc).sortBy(m => (m.sentence, m.getClass.getSimpleName))
-
-    val json = JSONSerializer.jsonAST(mentions)
-    println("JSON: " + json)
-
-    println(s"Done extracting the mentions ... ")
-    println(s"They are : ${mentions.map(m => m.text).mkString(",\t")}")
->>>>>>> 62b65689
-
-
-  // -----------------------------------------------------------------
+    // -----------------------------------------------------------------
   //                        Webservice Methods
   // -----------------------------------------------------------------
   def process_text: Action[JsValue] = Action(parse.json) { request =>
@@ -141,15 +111,11 @@
     val json = ujson.read(data)
     val text = json("text").str
     val gazetteer = json.obj.get("entities").map(_.arr.map(_.str))
-<<<<<<< HEAD
+
     val mentionsJson = getOdinJsonMentions(ieSystem, text, gazetteer)
-    val parsed_output = PlayUtils.toPlayJson(mentionsJson)
-    Ok(parsed_output)
-=======
-    val mentionsJson = processPlaytext(ieSystem, text, gazetteer)
     val compact = json4s.jackson.compactJson(mentionsJson)
     Ok(compact)
->>>>>>> 62b65689
+
   }
 
   def pdf_to_mentions: Action[AnyContent] = Action { request =>
